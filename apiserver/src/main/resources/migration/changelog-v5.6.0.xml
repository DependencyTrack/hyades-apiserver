--- conflicted
+++ resolved
@@ -1431,296 +1431,6 @@
         <dropTable tableName="SCHEMAVERSION"/>
     </changeSet>
 
-<<<<<<< HEAD
-    <changeSet id="v5.6.0-23.1" author="sahibamittal">
-        <!-- Step 1: Create procedure to migrate metrics to partitions-->
-        <sql splitStatements="false">
-            <![CDATA[
-            CREATE OR REPLACE PROCEDURE "MIGRATE_METRICS_TO_PARTITIONS"(
-                target_table TEXT,
-                source_table TEXT
-            )
-            LANGUAGE plpgsql
-            AS $$
-            DECLARE
-                retention_days INTEGER := 90;
-                configured_start_date DATE;
-                actual_data_start_date DATE;
-                start_date DATE;
-                end_date DATE := current_date + INTERVAL '1 day';
-                partition_date DATE;
-                partition_name TEXT;
-                partition_exists BOOLEAN;
-                next_day DATE;
-            BEGIN
-                -- Fetch retention value from config
-                SELECT COALESCE((
-                    SELECT cp."PROPERTYVALUE"::INTEGER
-                    FROM "CONFIGPROPERTY" cp
-                    WHERE cp."GROUPNAME" = 'maintenance'
-                    AND cp."PROPERTYNAME" = 'metrics.retention.days'
-                ), 90)
-                INTO retention_days;
-
-                -- Calculate configured start date
-                configured_start_date := current_date - (retention_days * INTERVAL '1 day');
-
-                -- Get earliest date in source_table
-                EXECUTE format('SELECT MIN("LAST_OCCURRENCE") FROM %I', source_table)
-                INTO actual_data_start_date;
-
-                -- If no data exists, exit early
-                IF actual_data_start_date IS NULL OR actual_data_start_date <> current_date THEN
-                    RETURN;
-                END IF;
-
-                -- Use the later of the configured or actual data start date
-                start_date := GREATEST(configured_start_date, actual_data_start_date);
-                partition_date := start_date;
-
-                -- Create partitions for each day starting from retention period
-                WHILE partition_date < end_date LOOP
-                    next_day := partition_date + INTERVAL '1 day';
-                    partition_name := format('%s_%s', source_table, to_char(partition_date, 'YYYYMMDD'));
-
-                    SELECT EXISTS (
-                        SELECT 1 FROM pg_class WHERE relname = partition_name
-                    ) INTO partition_exists;
-
-                    -- Create partition if it doesn't exist already.
-                    IF NOT partition_exists THEN
-                        EXECUTE format(
-                            'CREATE TABLE IF NOT EXISTS %I (LIKE %I INCLUDING ALL);',
-                            partition_name,
-                            target_table
-                        );
-                        EXECUTE format(
-                            'ALTER TABLE %I ATTACH PARTITION %I FOR VALUES FROM (%L) TO (%L);',
-                            target_table,
-                            partition_name,
-                            partition_date,
-                            next_day
-                        );
-                    END IF;
-
-                    -- Insert data from existing table into this partition
-                    EXECUTE format(
-                        'INSERT INTO %I SELECT * FROM %I WHERE "LAST_OCCURRENCE" >= %L AND "LAST_OCCURRENCE" < %L;',
-                        target_table,
-                        source_table,
-                        partition_date,
-                        next_day
-                    );
-
-                    partition_date := next_day;
-                END LOOP;
-            END;
-            $$;
-            ]]>
-        </sql>
-        <!-- Step 2: Create partitioned table PORTFOLIOMETRICS_NEW -->
-        <sql>
-            CREATE TABLE "PORTFOLIOMETRICS_NEW"
-            (
-                "ID" BIGSERIAL,
-                "COMPONENTS" int4 NOT NULL,
-                "CRITICAL" int4 NOT NULL,
-                "FINDINGS_AUDITED" int4 NULL,
-                "FINDINGS_TOTAL" int4 NULL,
-                "FINDINGS_UNAUDITED" int4 NULL,
-                "FIRST_OCCURRENCE" timestamptz NOT NULL,
-                "HIGH" int4 NOT NULL,
-                "RISKSCORE" float8 NOT NULL,
-                "LAST_OCCURRENCE" timestamptz NOT NULL,
-                "LOW" int4 NOT NULL,
-                "MEDIUM" int4 NOT NULL,
-                "POLICYVIOLATIONS_AUDITED" int4 NULL,
-                "POLICYVIOLATIONS_FAIL" int4 NULL,
-                "POLICYVIOLATIONS_INFO" int4 NULL,
-                "POLICYVIOLATIONS_LICENSE_AUDITED" int4 NULL,
-                "POLICYVIOLATIONS_LICENSE_TOTAL" int4 NULL,
-                "POLICYVIOLATIONS_LICENSE_UNAUDITED" int4 NULL,
-                "POLICYVIOLATIONS_OPERATIONAL_AUDITED" int4 NULL,
-                "POLICYVIOLATIONS_OPERATIONAL_TOTAL" int4 NULL,
-                "POLICYVIOLATIONS_OPERATIONAL_UNAUDITED" int4 NULL,
-                "POLICYVIOLATIONS_SECURITY_AUDITED" int4 NULL,
-                "POLICYVIOLATIONS_SECURITY_TOTAL" int4 NULL,
-                "POLICYVIOLATIONS_SECURITY_UNAUDITED" int4 NULL,
-                "POLICYVIOLATIONS_TOTAL" int4 NULL,
-                "POLICYVIOLATIONS_UNAUDITED" int4 NULL,
-                "POLICYVIOLATIONS_WARN" int4 NULL,
-                "PROJECTS" int4 NOT NULL,
-                "SUPPRESSED" int4 NOT NULL,
-                "UNASSIGNED_SEVERITY" int4 NULL,
-                "VULNERABILITIES" int4 NOT NULL,
-                "VULNERABLECOMPONENTS" int4 NOT NULL,
-                "VULNERABLEPROJECTS" int4 NOT NULL,
-                CONSTRAINT "PORTFOLIOMETRICS_NEW_PK" PRIMARY KEY ("LAST_OCCURRENCE")
-            ) PARTITION BY RANGE ("LAST_OCCURRENCE");
-
-            -- create new index
-            CREATE INDEX "PORTFOLIOMETRICS_NEW_LAST_OCCURRENCE_IDX" ON "PORTFOLIOMETRICS_NEW" ("LAST_OCCURRENCE");
-        </sql>
-        <!-- Step 3: Create partitioned table PROJECTMETRICS_NEW -->
-        <sql>
-            CREATE TABLE "PROJECTMETRICS_NEW"
-            (
-                "ID" BIGSERIAL,
-                "COMPONENTS" int4 NOT NULL,
-                "CRITICAL" int4 NOT NULL,
-                "FINDINGS_AUDITED" int4 NULL,
-                "FINDINGS_TOTAL" int4 NULL,
-                "FINDINGS_UNAUDITED" int4 NULL,
-                "FIRST_OCCURRENCE" timestamptz NOT NULL,
-                "HIGH" int4 NOT NULL,
-                "RISKSCORE" float8 NOT NULL,
-                "LAST_OCCURRENCE" timestamptz NOT NULL,
-                "LOW" int4 NOT NULL,
-                "MEDIUM" int4 NOT NULL,
-                "POLICYVIOLATIONS_AUDITED" int4 NULL,
-                "POLICYVIOLATIONS_FAIL" int4 NULL,
-                "POLICYVIOLATIONS_INFO" int4 NULL,
-                "POLICYVIOLATIONS_LICENSE_AUDITED" int4 NULL,
-                "POLICYVIOLATIONS_LICENSE_TOTAL" int4 NULL,
-                "POLICYVIOLATIONS_LICENSE_UNAUDITED" int4 NULL,
-                "POLICYVIOLATIONS_OPERATIONAL_AUDITED" int4 NULL,
-                "POLICYVIOLATIONS_OPERATIONAL_TOTAL" int4 NULL,
-                "POLICYVIOLATIONS_OPERATIONAL_UNAUDITED" int4 NULL,
-                "POLICYVIOLATIONS_SECURITY_AUDITED" int4 NULL,
-                "POLICYVIOLATIONS_SECURITY_TOTAL" int4 NULL,
-                "POLICYVIOLATIONS_SECURITY_UNAUDITED" int4 NULL,
-                "POLICYVIOLATIONS_TOTAL" int4 NULL,
-                "POLICYVIOLATIONS_UNAUDITED" int4 NULL,
-                "POLICYVIOLATIONS_WARN" int4 NULL,
-                "PROJECT_ID" int8 NOT NULL,
-                "SUPPRESSED" int4 NOT NULL,
-                "UNASSIGNED_SEVERITY" int4 NULL,
-                "VULNERABILITIES" int4 NOT NULL,
-                "VULNERABLECOMPONENTS" int4 NOT NULL,
-                CONSTRAINT "PROJECTMETRICS_NEW_PK" PRIMARY KEY ("PROJECT_ID", "LAST_OCCURRENCE")
-            ) PARTITION BY RANGE ("LAST_OCCURRENCE");
-
-            -- create new index
-            CREATE INDEX "PROJECTMETRICS_NEW_LAST_OCCURRENCE_IDX" ON "PROJECTMETRICS_NEW" ("LAST_OCCURRENCE");
-        </sql>
-        <!-- Step 4: Create partitioned table DEPENDENCYMETRICS_NEW -->
-        <sql>
-            CREATE TABLE "DEPENDENCYMETRICS_NEW"
-            (
-                "ID" BIGSERIAL,
-                "COMPONENT_ID" int8 NOT NULL,
-                "CRITICAL" int4 NOT NULL,
-                "FINDINGS_AUDITED" int4 NULL,
-                "FINDINGS_TOTAL" int4 NULL,
-                "FINDINGS_UNAUDITED" int4 NULL,
-                "FIRST_OCCURRENCE" timestamptz NOT NULL,
-                "HIGH" int4 NOT NULL,
-                "RISKSCORE" float8 NOT NULL,
-                "LAST_OCCURRENCE" timestamptz NOT NULL,
-                "LOW" int4 NOT NULL,
-                "MEDIUM" int4 NOT NULL,
-                "POLICYVIOLATIONS_AUDITED" int4 NULL,
-                "POLICYVIOLATIONS_FAIL" int4 NULL,
-                "POLICYVIOLATIONS_INFO" int4 NULL,
-                "POLICYVIOLATIONS_LICENSE_AUDITED" int4 NULL,
-                "POLICYVIOLATIONS_LICENSE_TOTAL" int4 NULL,
-                "POLICYVIOLATIONS_LICENSE_UNAUDITED" int4 NULL,
-                "POLICYVIOLATIONS_OPERATIONAL_AUDITED" int4 NULL,
-                "POLICYVIOLATIONS_OPERATIONAL_TOTAL" int4 NULL,
-                "POLICYVIOLATIONS_OPERATIONAL_UNAUDITED" int4 NULL,
-                "POLICYVIOLATIONS_SECURITY_AUDITED" int4 NULL,
-                "POLICYVIOLATIONS_SECURITY_TOTAL" int4 NULL,
-                "POLICYVIOLATIONS_SECURITY_UNAUDITED" int4 NULL,
-                "POLICYVIOLATIONS_TOTAL" int4 NULL,
-                "POLICYVIOLATIONS_UNAUDITED" int4 NULL,
-                "POLICYVIOLATIONS_WARN" int4 NULL,
-                "PROJECT_ID" int8 NOT NULL,
-                "SUPPRESSED" int4 NOT NULL,
-                "UNASSIGNED_SEVERITY" int4 NULL,
-                "VULNERABILITIES" int4 NOT NULL,
-                CONSTRAINT "DEPENDENCYMETRICS_NEW_PK" PRIMARY KEY ("PROJECT_ID", "COMPONENT_ID", "LAST_OCCURRENCE")
-            ) PARTITION BY RANGE ("LAST_OCCURRENCE");
-
-            -- create new index
-            CREATE INDEX "DEPENDENCYMETRICS_NEW_LAST_OCCURRENCE_IDX" ON "DEPENDENCYMETRICS_NEW" ("LAST_OCCURRENCE");
-        </sql>
-    </changeSet>
-
-    <changeSet id="v5.6.0-23.2" author="sahibamittal">
-        <!-- Step 5: Perform migration for "PORTFOLIOMETRICS" -->
-        <sql>
-            -- call the migration procedure
-            CALL "MIGRATE_METRICS_TO_PARTITIONS"('PORTFOLIOMETRICS_NEW'::TEXT, 'PORTFOLIOMETRICS'::TEXT);
-
-            -- drop old table
-            DROP TABLE "PORTFOLIOMETRICS";
-
-            -- rename partitioned table
-            ALTER TABLE "PORTFOLIOMETRICS_NEW" RENAME TO "PORTFOLIOMETRICS";
-
-            -- rename PK and index
-            ALTER TABLE "PORTFOLIOMETRICS" RENAME CONSTRAINT "PORTFOLIOMETRICS_NEW_PK" TO "PORTFOLIOMETRICS_PK";
-            ALTER SEQUENCE "PORTFOLIOMETRICS_NEW_ID_seq" RENAME TO "PORTFOLIOMETRICS_ID_seq";
-            ALTER INDEX "PORTFOLIOMETRICS_NEW_LAST_OCCURRENCE_IDX" RENAME TO "PORTFOLIOMETRICS_LAST_OCCURRENCE_IDX";
-        </sql>
-    </changeSet>
-
-    <changeSet id="v5.6.0-23.3" author="sahibamittal">
-        <!-- Step 6: Perform migration for "PROJECTMETRICS" -->
-        <sql>
-            -- call the migration procedure
-            CALL "MIGRATE_METRICS_TO_PARTITIONS"('PROJECTMETRICS_NEW'::TEXT, 'PROJECTMETRICS'::TEXT);
-
-            -- drop old table
-            DROP TABLE "PROJECTMETRICS";
-
-            -- rename partitioned table
-            ALTER TABLE "PROJECTMETRICS_NEW" RENAME TO "PROJECTMETRICS";
-
-            -- rename PK and index
-            ALTER TABLE "PROJECTMETRICS" RENAME CONSTRAINT "PROJECTMETRICS_NEW_PK" TO "PROJECTMETRICS_PK";
-            ALTER SEQUENCE "PROJECTMETRICS_NEW_ID_seq" RENAME TO "PROJECTMETRICS_ID_seq";
-            ALTER INDEX "PROJECTMETRICS_NEW_LAST_OCCURRENCE_IDX" RENAME TO "PROJECTMETRICS_LAST_OCCURRENCE_IDX";
-        </sql>
-    </changeSet>
-
-    <changeSet id="v5.6.0-23.4" author="sahibamittal">
-        <!-- Step 7: Perform migration for "DEPENDENCYMETRICS" -->
-        <sql>
-            -- call the migration procedure
-            CALL "MIGRATE_METRICS_TO_PARTITIONS"('DEPENDENCYMETRICS_NEW'::TEXT, 'DEPENDENCYMETRICS'::TEXT);
-
-            -- drop old table
-            DROP TABLE "DEPENDENCYMETRICS";
-
-            -- rename partitioned table
-            ALTER TABLE "DEPENDENCYMETRICS_NEW" RENAME TO "DEPENDENCYMETRICS";
-
-            -- rename PK and index
-            ALTER TABLE "DEPENDENCYMETRICS" RENAME CONSTRAINT "DEPENDENCYMETRICS_NEW_PK" TO "DEPENDENCYMETRICS_PK";
-            ALTER SEQUENCE "DEPENDENCYMETRICS_NEW_ID_seq" RENAME TO "DEPENDENCYMETRICS_ID_seq";
-            ALTER INDEX "DEPENDENCYMETRICS_NEW_LAST_OCCURRENCE_IDX" RENAME TO "DEPENDENCYMETRICS_LAST_OCCURRENCE_IDX";
-        </sql>
-    </changeSet>
-
-    <changeSet id="v5.6.0-23.5" author="sahibamittal">
-        <!-- Step 8: Create FK constraints -->
-        <addForeignKeyConstraint baseColumnNames="PROJECT_ID" baseTableName="PROJECTMETRICS"
-                                 constraintName="PROJECTMETRICS_PROJECT_FK" deferrable="true" initiallyDeferred="true"
-                                 onDelete="CASCADE" onUpdate="NO ACTION" referencedColumnNames="ID"
-                                 referencedTableName="PROJECT" validate="true"/>
-        <addForeignKeyConstraint baseColumnNames="PROJECT_ID" baseTableName="DEPENDENCYMETRICS"
-                                 constraintName="DEPENDENCYMETRICS_PROJECT_FK" deferrable="true" initiallyDeferred="true"
-                                 onDelete="CASCADE" onUpdate="NO ACTION" referencedColumnNames="ID"
-                                 referencedTableName="PROJECT" validate="true"/>
-        <addForeignKeyConstraint baseColumnNames="COMPONENT_ID" baseTableName="DEPENDENCYMETRICS"
-                                 constraintName="DEPENDENCYMETRICS_COMPONENT_FK" deferrable="true" initiallyDeferred="true"
-                                 onDelete="CASCADE" onUpdate="NO ACTION" referencedColumnNames="ID"
-                                 referencedTableName="COMPONENT" validate="true"/>
-
-        <!-- Step 9: Drop MIGRATE_METRICS_TO_PARTITIONS procedure -->
-        <dropProcedure procedureName="MIGRATE_METRICS_TO_PARTITIONS"/>
-=======
     <changeSet id="v5.6.0-23" author="jhoward-lm">
         <createTable ifNotExists="true" tableName="USER">
             <column autoIncrement="true" name="ID" type="BIGINT">
@@ -2178,6 +1888,295 @@
             FOR EACH STATEMENT
             EXECUTE FUNCTION prevent_direct_effective_permissions_writes();
         </sql>
->>>>>>> dc9a1bf2
+    </changeSet>
+
+    <changeSet id="v5.6.0-25.1" author="sahibamittal">
+        <!-- Step 1: Create procedure to migrate metrics to partitions-->
+        <sql splitStatements="false">
+            <![CDATA[
+            CREATE OR REPLACE PROCEDURE "MIGRATE_METRICS_TO_PARTITIONS"(
+                target_table TEXT,
+                source_table TEXT
+            )
+            LANGUAGE plpgsql
+            AS $$
+            DECLARE
+                retention_days INTEGER := 90;
+                configured_start_date DATE;
+                actual_data_start_date DATE;
+                start_date DATE;
+                end_date DATE := current_date + INTERVAL '1 day';
+                partition_date DATE;
+                partition_name TEXT;
+                partition_exists BOOLEAN;
+                next_day DATE;
+            BEGIN
+                -- Fetch retention value from config
+                SELECT COALESCE((
+                    SELECT cp."PROPERTYVALUE"::INTEGER
+                    FROM "CONFIGPROPERTY" cp
+                    WHERE cp."GROUPNAME" = 'maintenance'
+                    AND cp."PROPERTYNAME" = 'metrics.retention.days'
+                ), 90)
+                INTO retention_days;
+
+                -- Calculate configured start date
+                configured_start_date := current_date - (retention_days * INTERVAL '1 day');
+
+                -- Get earliest date in source_table
+                EXECUTE format('SELECT MIN("LAST_OCCURRENCE") FROM %I', source_table)
+                INTO actual_data_start_date;
+
+                -- If no data exists, exit early
+                IF actual_data_start_date IS NULL OR actual_data_start_date <> current_date THEN
+                    RETURN;
+                END IF;
+
+                -- Use the later of the configured or actual data start date
+                start_date := GREATEST(configured_start_date, actual_data_start_date);
+                partition_date := start_date;
+
+                -- Create partitions for each day starting from retention period
+                WHILE partition_date < end_date LOOP
+                    next_day := partition_date + INTERVAL '1 day';
+                    partition_name := format('%s_%s', source_table, to_char(partition_date, 'YYYYMMDD'));
+
+                    SELECT EXISTS (
+                        SELECT 1 FROM pg_class WHERE relname = partition_name
+                    ) INTO partition_exists;
+
+                    -- Create partition if it doesn't exist already.
+                    IF NOT partition_exists THEN
+                        EXECUTE format(
+                            'CREATE TABLE IF NOT EXISTS %I (LIKE %I INCLUDING ALL);',
+                            partition_name,
+                            target_table
+                        );
+                        EXECUTE format(
+                            'ALTER TABLE %I ATTACH PARTITION %I FOR VALUES FROM (%L) TO (%L);',
+                            target_table,
+                            partition_name,
+                            partition_date,
+                            next_day
+                        );
+                    END IF;
+
+                    -- Insert data from existing table into this partition
+                    EXECUTE format(
+                        'INSERT INTO %I SELECT * FROM %I WHERE "LAST_OCCURRENCE" >= %L AND "LAST_OCCURRENCE" < %L;',
+                        target_table,
+                        source_table,
+                        partition_date,
+                        next_day
+                    );
+
+                    partition_date := next_day;
+                END LOOP;
+            END;
+            $$;
+            ]]>
+        </sql>
+        <!-- Step 2: Create partitioned table PORTFOLIOMETRICS_NEW -->
+        <sql>
+            CREATE TABLE "PORTFOLIOMETRICS_NEW"
+            (
+            "ID" BIGSERIAL,
+            "COMPONENTS" int4 NOT NULL,
+            "CRITICAL" int4 NOT NULL,
+            "FINDINGS_AUDITED" int4 NULL,
+            "FINDINGS_TOTAL" int4 NULL,
+            "FINDINGS_UNAUDITED" int4 NULL,
+            "FIRST_OCCURRENCE" timestamptz NOT NULL,
+            "HIGH" int4 NOT NULL,
+            "RISKSCORE" float8 NOT NULL,
+            "LAST_OCCURRENCE" timestamptz NOT NULL,
+            "LOW" int4 NOT NULL,
+            "MEDIUM" int4 NOT NULL,
+            "POLICYVIOLATIONS_AUDITED" int4 NULL,
+            "POLICYVIOLATIONS_FAIL" int4 NULL,
+            "POLICYVIOLATIONS_INFO" int4 NULL,
+            "POLICYVIOLATIONS_LICENSE_AUDITED" int4 NULL,
+            "POLICYVIOLATIONS_LICENSE_TOTAL" int4 NULL,
+            "POLICYVIOLATIONS_LICENSE_UNAUDITED" int4 NULL,
+            "POLICYVIOLATIONS_OPERATIONAL_AUDITED" int4 NULL,
+            "POLICYVIOLATIONS_OPERATIONAL_TOTAL" int4 NULL,
+            "POLICYVIOLATIONS_OPERATIONAL_UNAUDITED" int4 NULL,
+            "POLICYVIOLATIONS_SECURITY_AUDITED" int4 NULL,
+            "POLICYVIOLATIONS_SECURITY_TOTAL" int4 NULL,
+            "POLICYVIOLATIONS_SECURITY_UNAUDITED" int4 NULL,
+            "POLICYVIOLATIONS_TOTAL" int4 NULL,
+            "POLICYVIOLATIONS_UNAUDITED" int4 NULL,
+            "POLICYVIOLATIONS_WARN" int4 NULL,
+            "PROJECTS" int4 NOT NULL,
+            "SUPPRESSED" int4 NOT NULL,
+            "UNASSIGNED_SEVERITY" int4 NULL,
+            "VULNERABILITIES" int4 NOT NULL,
+            "VULNERABLECOMPONENTS" int4 NOT NULL,
+            "VULNERABLEPROJECTS" int4 NOT NULL,
+            CONSTRAINT "PORTFOLIOMETRICS_NEW_PK" PRIMARY KEY ("LAST_OCCURRENCE")
+            ) PARTITION BY RANGE ("LAST_OCCURRENCE");
+
+            -- create new index
+            CREATE INDEX "PORTFOLIOMETRICS_NEW_LAST_OCCURRENCE_IDX" ON "PORTFOLIOMETRICS_NEW" ("LAST_OCCURRENCE");
+        </sql>
+        <!-- Step 3: Create partitioned table PROJECTMETRICS_NEW -->
+        <sql>
+            CREATE TABLE "PROJECTMETRICS_NEW"
+            (
+            "ID" BIGSERIAL,
+            "COMPONENTS" int4 NOT NULL,
+            "CRITICAL" int4 NOT NULL,
+            "FINDINGS_AUDITED" int4 NULL,
+            "FINDINGS_TOTAL" int4 NULL,
+            "FINDINGS_UNAUDITED" int4 NULL,
+            "FIRST_OCCURRENCE" timestamptz NOT NULL,
+            "HIGH" int4 NOT NULL,
+            "RISKSCORE" float8 NOT NULL,
+            "LAST_OCCURRENCE" timestamptz NOT NULL,
+            "LOW" int4 NOT NULL,
+            "MEDIUM" int4 NOT NULL,
+            "POLICYVIOLATIONS_AUDITED" int4 NULL,
+            "POLICYVIOLATIONS_FAIL" int4 NULL,
+            "POLICYVIOLATIONS_INFO" int4 NULL,
+            "POLICYVIOLATIONS_LICENSE_AUDITED" int4 NULL,
+            "POLICYVIOLATIONS_LICENSE_TOTAL" int4 NULL,
+            "POLICYVIOLATIONS_LICENSE_UNAUDITED" int4 NULL,
+            "POLICYVIOLATIONS_OPERATIONAL_AUDITED" int4 NULL,
+            "POLICYVIOLATIONS_OPERATIONAL_TOTAL" int4 NULL,
+            "POLICYVIOLATIONS_OPERATIONAL_UNAUDITED" int4 NULL,
+            "POLICYVIOLATIONS_SECURITY_AUDITED" int4 NULL,
+            "POLICYVIOLATIONS_SECURITY_TOTAL" int4 NULL,
+            "POLICYVIOLATIONS_SECURITY_UNAUDITED" int4 NULL,
+            "POLICYVIOLATIONS_TOTAL" int4 NULL,
+            "POLICYVIOLATIONS_UNAUDITED" int4 NULL,
+            "POLICYVIOLATIONS_WARN" int4 NULL,
+            "PROJECT_ID" int8 NOT NULL,
+            "SUPPRESSED" int4 NOT NULL,
+            "UNASSIGNED_SEVERITY" int4 NULL,
+            "VULNERABILITIES" int4 NOT NULL,
+            "VULNERABLECOMPONENTS" int4 NOT NULL,
+            CONSTRAINT "PROJECTMETRICS_NEW_PK" PRIMARY KEY ("PROJECT_ID", "LAST_OCCURRENCE")
+            ) PARTITION BY RANGE ("LAST_OCCURRENCE");
+
+            -- create new index
+            CREATE INDEX "PROJECTMETRICS_NEW_LAST_OCCURRENCE_IDX" ON "PROJECTMETRICS_NEW" ("LAST_OCCURRENCE");
+        </sql>
+        <!-- Step 4: Create partitioned table DEPENDENCYMETRICS_NEW -->
+        <sql>
+            CREATE TABLE "DEPENDENCYMETRICS_NEW"
+            (
+            "ID" BIGSERIAL,
+            "COMPONENT_ID" int8 NOT NULL,
+            "CRITICAL" int4 NOT NULL,
+            "FINDINGS_AUDITED" int4 NULL,
+            "FINDINGS_TOTAL" int4 NULL,
+            "FINDINGS_UNAUDITED" int4 NULL,
+            "FIRST_OCCURRENCE" timestamptz NOT NULL,
+            "HIGH" int4 NOT NULL,
+            "RISKSCORE" float8 NOT NULL,
+            "LAST_OCCURRENCE" timestamptz NOT NULL,
+            "LOW" int4 NOT NULL,
+            "MEDIUM" int4 NOT NULL,
+            "POLICYVIOLATIONS_AUDITED" int4 NULL,
+            "POLICYVIOLATIONS_FAIL" int4 NULL,
+            "POLICYVIOLATIONS_INFO" int4 NULL,
+            "POLICYVIOLATIONS_LICENSE_AUDITED" int4 NULL,
+            "POLICYVIOLATIONS_LICENSE_TOTAL" int4 NULL,
+            "POLICYVIOLATIONS_LICENSE_UNAUDITED" int4 NULL,
+            "POLICYVIOLATIONS_OPERATIONAL_AUDITED" int4 NULL,
+            "POLICYVIOLATIONS_OPERATIONAL_TOTAL" int4 NULL,
+            "POLICYVIOLATIONS_OPERATIONAL_UNAUDITED" int4 NULL,
+            "POLICYVIOLATIONS_SECURITY_AUDITED" int4 NULL,
+            "POLICYVIOLATIONS_SECURITY_TOTAL" int4 NULL,
+            "POLICYVIOLATIONS_SECURITY_UNAUDITED" int4 NULL,
+            "POLICYVIOLATIONS_TOTAL" int4 NULL,
+            "POLICYVIOLATIONS_UNAUDITED" int4 NULL,
+            "POLICYVIOLATIONS_WARN" int4 NULL,
+            "PROJECT_ID" int8 NOT NULL,
+            "SUPPRESSED" int4 NOT NULL,
+            "UNASSIGNED_SEVERITY" int4 NULL,
+            "VULNERABILITIES" int4 NOT NULL,
+            CONSTRAINT "DEPENDENCYMETRICS_NEW_PK" PRIMARY KEY ("PROJECT_ID", "COMPONENT_ID", "LAST_OCCURRENCE")
+            ) PARTITION BY RANGE ("LAST_OCCURRENCE");
+
+            -- create new index
+            CREATE INDEX "DEPENDENCYMETRICS_NEW_LAST_OCCURRENCE_IDX" ON "DEPENDENCYMETRICS_NEW" ("LAST_OCCURRENCE");
+        </sql>
+    </changeSet>
+
+    <changeSet id="v5.6.0-25.2" author="sahibamittal">
+        <!-- Step 5: Perform migration for "PORTFOLIOMETRICS" -->
+        <sql>
+            -- call the migration procedure
+            CALL "MIGRATE_METRICS_TO_PARTITIONS"('PORTFOLIOMETRICS_NEW'::TEXT, 'PORTFOLIOMETRICS'::TEXT);
+
+            -- drop old table
+            DROP TABLE "PORTFOLIOMETRICS";
+
+            -- rename partitioned table
+            ALTER TABLE "PORTFOLIOMETRICS_NEW" RENAME TO "PORTFOLIOMETRICS";
+
+            -- rename PK and index
+            ALTER TABLE "PORTFOLIOMETRICS" RENAME CONSTRAINT "PORTFOLIOMETRICS_NEW_PK" TO "PORTFOLIOMETRICS_PK";
+            ALTER SEQUENCE "PORTFOLIOMETRICS_NEW_ID_seq" RENAME TO "PORTFOLIOMETRICS_ID_seq";
+            ALTER INDEX "PORTFOLIOMETRICS_NEW_LAST_OCCURRENCE_IDX" RENAME TO "PORTFOLIOMETRICS_LAST_OCCURRENCE_IDX";
+        </sql>
+    </changeSet>
+
+    <changeSet id="v5.6.0-25.3" author="sahibamittal">
+        <!-- Step 6: Perform migration for "PROJECTMETRICS" -->
+        <sql>
+            -- call the migration procedure
+            CALL "MIGRATE_METRICS_TO_PARTITIONS"('PROJECTMETRICS_NEW'::TEXT, 'PROJECTMETRICS'::TEXT);
+
+            -- drop old table
+            DROP TABLE "PROJECTMETRICS";
+
+            -- rename partitioned table
+            ALTER TABLE "PROJECTMETRICS_NEW" RENAME TO "PROJECTMETRICS";
+
+            -- rename PK and index
+            ALTER TABLE "PROJECTMETRICS" RENAME CONSTRAINT "PROJECTMETRICS_NEW_PK" TO "PROJECTMETRICS_PK";
+            ALTER SEQUENCE "PROJECTMETRICS_NEW_ID_seq" RENAME TO "PROJECTMETRICS_ID_seq";
+            ALTER INDEX "PROJECTMETRICS_NEW_LAST_OCCURRENCE_IDX" RENAME TO "PROJECTMETRICS_LAST_OCCURRENCE_IDX";
+        </sql>
+    </changeSet>
+
+    <changeSet id="v5.6.0-25.4" author="sahibamittal">
+        <!-- Step 7: Perform migration for "DEPENDENCYMETRICS" -->
+        <sql>
+            -- call the migration procedure
+            CALL "MIGRATE_METRICS_TO_PARTITIONS"('DEPENDENCYMETRICS_NEW'::TEXT, 'DEPENDENCYMETRICS'::TEXT);
+
+            -- drop old table
+            DROP TABLE "DEPENDENCYMETRICS";
+
+            -- rename partitioned table
+            ALTER TABLE "DEPENDENCYMETRICS_NEW" RENAME TO "DEPENDENCYMETRICS";
+
+            -- rename PK and index
+            ALTER TABLE "DEPENDENCYMETRICS" RENAME CONSTRAINT "DEPENDENCYMETRICS_NEW_PK" TO "DEPENDENCYMETRICS_PK";
+            ALTER SEQUENCE "DEPENDENCYMETRICS_NEW_ID_seq" RENAME TO "DEPENDENCYMETRICS_ID_seq";
+            ALTER INDEX "DEPENDENCYMETRICS_NEW_LAST_OCCURRENCE_IDX" RENAME TO "DEPENDENCYMETRICS_LAST_OCCURRENCE_IDX";
+        </sql>
+    </changeSet>
+
+    <changeSet id="v5.6.0-25.5" author="sahibamittal">
+        <!-- Step 8: Create FK constraints -->
+        <addForeignKeyConstraint baseColumnNames="PROJECT_ID" baseTableName="PROJECTMETRICS"
+                                 constraintName="PROJECTMETRICS_PROJECT_FK" deferrable="true" initiallyDeferred="true"
+                                 onDelete="CASCADE" onUpdate="NO ACTION" referencedColumnNames="ID"
+                                 referencedTableName="PROJECT" validate="true"/>
+        <addForeignKeyConstraint baseColumnNames="PROJECT_ID" baseTableName="DEPENDENCYMETRICS"
+                                 constraintName="DEPENDENCYMETRICS_PROJECT_FK" deferrable="true" initiallyDeferred="true"
+                                 onDelete="CASCADE" onUpdate="NO ACTION" referencedColumnNames="ID"
+                                 referencedTableName="PROJECT" validate="true"/>
+        <addForeignKeyConstraint baseColumnNames="COMPONENT_ID" baseTableName="DEPENDENCYMETRICS"
+                                 constraintName="DEPENDENCYMETRICS_COMPONENT_FK" deferrable="true" initiallyDeferred="true"
+                                 onDelete="CASCADE" onUpdate="NO ACTION" referencedColumnNames="ID"
+                                 referencedTableName="COMPONENT" validate="true"/>
+
+        <!-- Step 9: Drop MIGRATE_METRICS_TO_PARTITIONS procedure -->
+        <dropProcedure procedureName="MIGRATE_METRICS_TO_PARTITIONS"/>
     </changeSet>
 </databaseChangeLog>