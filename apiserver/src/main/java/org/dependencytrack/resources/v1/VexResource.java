/*
 * This file is part of Dependency-Track.
 *
 * Licensed under the Apache License, Version 2.0 (the "License");
 * you may not use this file except in compliance with the License.
 * You may obtain a copy of the License at
 *
 *   http://www.apache.org/licenses/LICENSE-2.0
 *
 * Unless required by applicable law or agreed to in writing, software
 * distributed under the License is distributed on an "AS IS" BASIS,
 * WITHOUT WARRANTIES OR CONDITIONS OF ANY KIND, either express or implied.
 * See the License for the specific language governing permissions and
 * limitations under the License.
 *
 * SPDX-License-Identifier: Apache-2.0
 * Copyright (c) OWASP Foundation. All Rights Reserved.
 */
package org.dependencytrack.resources.v1;

import alpine.common.logging.Logger;
import alpine.event.framework.Event;
import alpine.server.auth.PermissionRequired;
import io.swagger.v3.oas.annotations.Operation;
import io.swagger.v3.oas.annotations.Parameter;
import io.swagger.v3.oas.annotations.media.Content;
import io.swagger.v3.oas.annotations.media.Schema;
import io.swagger.v3.oas.annotations.responses.ApiResponse;
import io.swagger.v3.oas.annotations.responses.ApiResponses;
import io.swagger.v3.oas.annotations.security.SecurityRequirement;
import io.swagger.v3.oas.annotations.security.SecurityRequirements;
import io.swagger.v3.oas.annotations.tags.Tag;
import org.apache.commons.io.IOUtils;
import org.apache.commons.io.input.BOMInputStream;
import org.apache.commons.lang3.StringUtils;
import org.cyclonedx.CycloneDxMediaType;
import org.cyclonedx.exception.GeneratorException;
import org.dependencytrack.auth.Permissions;
import org.dependencytrack.event.VexUploadEvent;
import org.dependencytrack.model.Project;
import org.dependencytrack.model.validation.ValidUuid;
import org.dependencytrack.parser.cyclonedx.CycloneDXExporter;
import org.dependencytrack.persistence.QueryManager;
import org.dependencytrack.persistence.jdbi.ProjectDao;
import org.dependencytrack.resources.v1.problems.InvalidBomProblemDetails;
import org.dependencytrack.resources.v1.problems.ProblemDetails;
import org.dependencytrack.resources.v1.vo.BomUploadResponse;
import org.dependencytrack.resources.v1.vo.VexSubmitRequest;
import org.glassfish.jersey.media.multipart.BodyPartEntity;
import org.glassfish.jersey.media.multipart.FormDataBodyPart;
import org.glassfish.jersey.media.multipart.FormDataParam;

import jakarta.validation.Validator;
import jakarta.ws.rs.Consumes;
import jakarta.ws.rs.GET;
import jakarta.ws.rs.POST;
import jakarta.ws.rs.PUT;
import jakarta.ws.rs.Path;
import jakarta.ws.rs.PathParam;
import jakarta.ws.rs.Produces;
import jakarta.ws.rs.QueryParam;
import jakarta.ws.rs.core.MediaType;
import jakarta.ws.rs.core.Response;
import java.io.IOException;
import java.io.InputStream;
import java.util.Base64;
import java.util.Collections;
import java.util.List;

import static org.dependencytrack.persistence.jdbi.JdbiFactory.withJdbiHandle;

/**
 * JAX-RS resources for processing VEX documents.
 *
 * @author Steve Springett
 * @since 4.5.0
 */
@Path("/v1/vex")
@Tag(name = "vex")
@SecurityRequirements({
        @SecurityRequirement(name = "ApiKeyAuth"),
        @SecurityRequirement(name = "BearerAuth")
})
public class VexResource extends AbstractApiResource {

    private static final Logger LOGGER = Logger.getLogger(VexResource.class);

    @GET
    @Path("/cyclonedx/project/{uuid}")
    @Produces({CycloneDxMediaType.APPLICATION_CYCLONEDX_JSON, MediaType.APPLICATION_OCTET_STREAM})
    @Operation(
            summary = "Returns a VEX for a project in CycloneDX format",
            description = "<p>Requires permission <strong>VULNERABILITY_ANALYSIS</strong> or <strong>VULNERABILITY_ANALYSIS_READ</strong></p>"
    )
    @ApiResponses(value = {
            @ApiResponse(
                    responseCode = "200",
                    description = "A VEX for a project in CycloneDX format",
                    content = @Content(schema = @Schema(type = "string"))
            ),
            @ApiResponse(responseCode = "401", description = "Unauthorized"),
            @ApiResponse(
                    responseCode = "403",
                    description = "Access to the requested project is forbidden",
                    content = @Content(schema = @Schema(implementation = ProblemDetails.class), mediaType = ProblemDetails.MEDIA_TYPE_JSON)),
            @ApiResponse(responseCode = "404", description = "The project could not be found")
    })
    @PermissionRequired({Permissions.Constants.VULNERABILITY_ANALYSIS, Permissions.Constants.VULNERABILITY_ANALYSIS_READ})
    public Response exportProjectAsCycloneDx(
            @Parameter(description = "The UUID of the project to export", schema = @Schema(type = "string", format = "uuid"), required = true)
            @PathParam("uuid") @ValidUuid String uuid,
            @Parameter(description = "Force the resulting VEX to be downloaded as a file (defaults to 'false')")
            @QueryParam("download") boolean download) {
        try (QueryManager qm = new QueryManager()) {
            final Project project = qm.getObjectByUuid(Project.class, uuid);
            if (project == null) {
                return Response.status(Response.Status.NOT_FOUND).entity("The project could not be found.").build();
            }
            requireAccess(qm, project);

            final CycloneDXExporter exporter = new CycloneDXExporter(CycloneDXExporter.Variant.VEX, qm);

            try {
                if (download) {
                    return Response.ok(exporter.export(exporter.create(project), CycloneDXExporter.Format.JSON), MediaType.APPLICATION_OCTET_STREAM)
                            .header("content-disposition", "attachment; filename=\"" + project.getUuid() + "-vex.cdx.json\"").build();
                } else {
                    return Response.ok(exporter.export(exporter.create(project), CycloneDXExporter.Format.JSON),
                            CycloneDxMediaType.APPLICATION_CYCLONEDX_JSON).build();
                }
            } catch (GeneratorException e) {
                LOGGER.error("An error occurred while building a CycloneDX document for export", e);
                return Response.status(Response.Status.INTERNAL_SERVER_ERROR).build();
            }
        }
    }

    @PUT
    @Consumes(MediaType.APPLICATION_JSON)
    @Produces(MediaType.APPLICATION_JSON)
    @Operation(
            summary = "Upload a supported VEX document",
            description = """
                    <p>
                      Expects CycloneDX and a valid project UUID. If a UUID is not specified,
                      then the <code>projectName</code> and <code>projectVersion</code> must be specified.
                    </p>
                    <p>
                      The VEX will be validated against the CycloneDX schema. If schema validation fails,
                      a response with problem details in RFC 9457 format will be returned. In this case,
                      the response's content type will be <code>application/problem+json</code>.
                    </p>
                    <p>
                      The maximum allowed length of the <code>vex</code> value is 20'000'000 characters.
                      When uploading large VEX files, the <code>POST</code> endpoint is preferred,
                      as it does not have this limit.
                    </p>
                    <p>Requires permission <strong>VULNERABILITY_ANALYSIS</strong> or <strong>VULNERABILITY_ANALYSIS_UPDATE</strong></p>"""
    )
    @ApiResponses(value = {
            @ApiResponse(
                    responseCode = "200",
                    description = "Token to be used for checking VEX processing progress",
                    content = @Content(schema = @Schema(implementation = BomUploadResponse.class))
            ),
            @ApiResponse(
                    responseCode = "400",
                    description = "Invalid VEX",
                    content = @Content(
                            schema = @Schema(implementation = InvalidBomProblemDetails.class),
                            mediaType = ProblemDetails.MEDIA_TYPE_JSON
                    )
            ),
            @ApiResponse(responseCode = "401", description = "Unauthorized"),
            @ApiResponse(
                    responseCode = "403",
                    description = "Access to the requested project is forbidden",
                    content = @Content(schema = @Schema(implementation = ProblemDetails.class), mediaType = ProblemDetails.MEDIA_TYPE_JSON)),
            @ApiResponse(responseCode = "404", description = "The project could not be found")
    })
    @PermissionRequired({Permissions.Constants.VULNERABILITY_ANALYSIS, Permissions.Constants.VULNERABILITY_ANALYSIS_UPDATE})
    public Response uploadVex(VexSubmitRequest request) {
        final Validator validator = getValidator();
        if (request.getProject() != null) {
            failOnValidationError(
                    validator.validateProperty(request, "project"),
                    validator.validateProperty(request, "vex")
            );
            try (QueryManager qm = new QueryManager()) {
                return qm.callInTransaction(() -> {
                    final Project project = qm.getObjectByUuid(Project.class, request.getProject());
                    return process(qm, project, request.getVex());
                });
            }
        } else {
            failOnValidationError(
                    validator.validateProperty(request, "projectName"),
                    validator.validateProperty(request, "projectVersion"),
                    validator.validateProperty(request, "vex")
            );
            try (QueryManager qm = new QueryManager()) {
<<<<<<< HEAD
                Project project = withJdbiHandle(getAlpineRequest(), handle ->
                        handle.attach(ProjectDao.class).getProjectByNameAndVersion(request.getProjectName(), request.getProjectVersion()));
                return process(qm, project, request.getVex());
=======
                return qm.callInTransaction(() -> {
                    Project project = qm.getProject(request.getProjectName(), request.getProjectVersion());
                    return process(qm, project, request.getVex());
                });
>>>>>>> 99459362
            }
        }
    }

    @POST
    @Consumes(MediaType.MULTIPART_FORM_DATA)
    @Produces(MediaType.APPLICATION_JSON)
    @Operation(
            summary = "Upload a supported VEX document",
            description = """
                    <p>
                      Expects CycloneDX and a valid project UUID. If a UUID is not specified,
                      then the <code>projectName</code> and <code>projectVersion</code> must be specified.
                    </p>
                    <p>
                      The VEX will be validated against the CycloneDX schema. If schema validation fails,
                      a response with problem details in RFC 9457 format will be returned. In this case,
                      the response's content type will be <code>application/problem+json</code>.
                    </p>
                    <p>Requires permission <strong>VULNERABILITY_ANALYSIS</strong> or <strong>VULNERABILITY_ANALYSIS_UPDATE</strong></p>"""
    )
    @ApiResponses(value = {
            @ApiResponse(
                    responseCode = "200",
                    description = "Token to be used for checking VEX processing progress",
                    content = @Content(schema = @Schema(implementation = BomUploadResponse.class))
            ),
            @ApiResponse(
                    responseCode = "400",
                    description = "Invalid VEX",
                    content = @Content(
                            schema = @Schema(implementation = InvalidBomProblemDetails.class),
                            mediaType = ProblemDetails.MEDIA_TYPE_JSON
                    )
            ),
            @ApiResponse(responseCode = "401", description = "Unauthorized"),
            @ApiResponse(
                    responseCode = "403",
                    description = "Access to the requested project is forbidden",
                    content = @Content(schema = @Schema(implementation = ProblemDetails.class), mediaType = ProblemDetails.MEDIA_TYPE_JSON)),
            @ApiResponse(responseCode = "404", description = "The project could not be found")
    })
    @PermissionRequired({Permissions.Constants.VULNERABILITY_ANALYSIS, Permissions.Constants.VULNERABILITY_ANALYSIS_UPDATE})
    public Response uploadVex(@FormDataParam("project") String projectUuid,
                              @FormDataParam("projectName") String projectName,
                              @FormDataParam("projectVersion") String projectVersion,
                              @Parameter(schema = @Schema(type = "string")) @FormDataParam("vex") final List<FormDataBodyPart> artifactParts) {
        if (projectUuid != null) {
            try (QueryManager qm = new QueryManager()) {
                return qm.callInTransaction(() -> {
                    final Project project = qm.getObjectByUuid(Project.class, projectUuid);
                    return process(qm, project, artifactParts);
                });
            }
        } else {
            try (QueryManager qm = new QueryManager()) {
<<<<<<< HEAD
                final String trimmedProjectName = StringUtils.trimToNull(projectName);
                final String trimmedProjectVersion = StringUtils.trimToNull(projectVersion);
                Project project = withJdbiHandle(getAlpineRequest(), handle ->
                        handle.attach(ProjectDao.class).getProjectByNameAndVersion(trimmedProjectName, trimmedProjectVersion));
                return process(qm, project, artifactParts);
=======
                return qm.callInTransaction(() -> {
                    final String trimmedProjectName = StringUtils.trimToNull(projectName);
                    final String trimmedProjectVersion = StringUtils.trimToNull(projectVersion);
                    Project project = qm.getProject(trimmedProjectName, trimmedProjectVersion);
                    return process(qm, project, artifactParts);
                });
>>>>>>> 99459362
            }
        }
    }

    /**
     * Common logic that processes a VEX given a project and encoded payload.
     */
    private Response process(QueryManager qm, Project project, String encodedVexData) {
        if (project != null) {
            requireAccess(qm, project);
            final byte[] decoded = Base64.getDecoder().decode(encodedVexData);
            BomResource.validate(decoded, project);
            final VexUploadEvent vexUploadEvent = new VexUploadEvent(project.getUuid(), decoded);
            Event.dispatch(vexUploadEvent);
            return Response.ok(Collections.singletonMap("token", vexUploadEvent.getChainIdentifier())).build();
        } else {
            return Response.status(Response.Status.NOT_FOUND).entity("The project could not be found.").build();
        }
    }

    /**
     * Common logic that processes a VEX given a project and list of multi-party form objects containing decoded payloads.
     */
    private Response process(QueryManager qm, Project project, List<FormDataBodyPart> artifactParts) {
        for (final FormDataBodyPart artifactPart : artifactParts) {
            final BodyPartEntity bodyPartEntity = (BodyPartEntity) artifactPart.getEntity();
            if (project != null) {
                requireAccess(qm, project);
                try (InputStream in = bodyPartEntity.getInputStream()) {
                    final byte[] content = IOUtils.toByteArray(new BOMInputStream((in)));
                    BomResource.validate(content, project);
                    final VexUploadEvent vexUploadEvent = new VexUploadEvent(project.getUuid(), content);
                    Event.dispatch(vexUploadEvent);
                    return Response.ok(Collections.singletonMap("token", vexUploadEvent.getChainIdentifier())).build();
                } catch (IOException e) {
                    return Response.status(Response.Status.BAD_REQUEST).build();
                }
            } else {
                return Response.status(Response.Status.NOT_FOUND).entity("The project could not be found.").build();
            }
        }
        return Response.ok().build();
    }

}<|MERGE_RESOLUTION|>--- conflicted
+++ resolved
@@ -30,6 +30,17 @@
 import io.swagger.v3.oas.annotations.security.SecurityRequirement;
 import io.swagger.v3.oas.annotations.security.SecurityRequirements;
 import io.swagger.v3.oas.annotations.tags.Tag;
+import jakarta.validation.Validator;
+import jakarta.ws.rs.Consumes;
+import jakarta.ws.rs.GET;
+import jakarta.ws.rs.POST;
+import jakarta.ws.rs.PUT;
+import jakarta.ws.rs.Path;
+import jakarta.ws.rs.PathParam;
+import jakarta.ws.rs.Produces;
+import jakarta.ws.rs.QueryParam;
+import jakarta.ws.rs.core.MediaType;
+import jakarta.ws.rs.core.Response;
 import org.apache.commons.io.IOUtils;
 import org.apache.commons.io.input.BOMInputStream;
 import org.apache.commons.lang3.StringUtils;
@@ -50,17 +61,6 @@
 import org.glassfish.jersey.media.multipart.FormDataBodyPart;
 import org.glassfish.jersey.media.multipart.FormDataParam;
 
-import jakarta.validation.Validator;
-import jakarta.ws.rs.Consumes;
-import jakarta.ws.rs.GET;
-import jakarta.ws.rs.POST;
-import jakarta.ws.rs.PUT;
-import jakarta.ws.rs.Path;
-import jakarta.ws.rs.PathParam;
-import jakarta.ws.rs.Produces;
-import jakarta.ws.rs.QueryParam;
-import jakarta.ws.rs.core.MediaType;
-import jakarta.ws.rs.core.Response;
 import java.io.IOException;
 import java.io.InputStream;
 import java.util.Base64;
@@ -199,16 +199,11 @@
                     validator.validateProperty(request, "vex")
             );
             try (QueryManager qm = new QueryManager()) {
-<<<<<<< HEAD
-                Project project = withJdbiHandle(getAlpineRequest(), handle ->
-                        handle.attach(ProjectDao.class).getProjectByNameAndVersion(request.getProjectName(), request.getProjectVersion()));
-                return process(qm, project, request.getVex());
-=======
                 return qm.callInTransaction(() -> {
-                    Project project = qm.getProject(request.getProjectName(), request.getProjectVersion());
+                    Project project = withJdbiHandle(getAlpineRequest(), handle ->
+                            handle.attach(ProjectDao.class).getProjectByNameAndVersion(request.getProjectName(), request.getProjectVersion()));
                     return process(qm, project, request.getVex());
                 });
->>>>>>> 99459362
             }
         }
     }
@@ -265,20 +260,13 @@
             }
         } else {
             try (QueryManager qm = new QueryManager()) {
-<<<<<<< HEAD
-                final String trimmedProjectName = StringUtils.trimToNull(projectName);
-                final String trimmedProjectVersion = StringUtils.trimToNull(projectVersion);
-                Project project = withJdbiHandle(getAlpineRequest(), handle ->
-                        handle.attach(ProjectDao.class).getProjectByNameAndVersion(trimmedProjectName, trimmedProjectVersion));
-                return process(qm, project, artifactParts);
-=======
                 return qm.callInTransaction(() -> {
                     final String trimmedProjectName = StringUtils.trimToNull(projectName);
                     final String trimmedProjectVersion = StringUtils.trimToNull(projectVersion);
-                    Project project = qm.getProject(trimmedProjectName, trimmedProjectVersion);
+                    Project project = withJdbiHandle(getAlpineRequest(), handle ->
+                            handle.attach(ProjectDao.class).getProjectByNameAndVersion(trimmedProjectName, trimmedProjectVersion));
                     return process(qm, project, artifactParts);
                 });
->>>>>>> 99459362
             }
         }
     }
