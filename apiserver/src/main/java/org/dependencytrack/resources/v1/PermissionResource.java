--- conflicted
+++ resolved
@@ -36,7 +36,6 @@
 import io.swagger.v3.oas.annotations.security.SecurityRequirement;
 import io.swagger.v3.oas.annotations.security.SecurityRequirements;
 import io.swagger.v3.oas.annotations.tags.Tag;
-<<<<<<< HEAD
 
 import org.apache.commons.lang3.StringUtils;
 import org.dependencytrack.auth.Permissions;
@@ -48,8 +47,6 @@
 import org.dependencytrack.resources.v1.vo.UserPermissionsSetRequest;
 import org.owasp.security.logging.SecurityMarkers;
 
-=======
->>>>>>> 866e43d1
 import jakarta.validation.Valid;
 import jakarta.ws.rs.Consumes;
 import jakarta.ws.rs.DELETE;
@@ -62,18 +59,6 @@
 import jakarta.ws.rs.QueryParam;
 import jakarta.ws.rs.core.MediaType;
 import jakarta.ws.rs.core.Response;
-<<<<<<< HEAD
-=======
-import org.dependencytrack.auth.Permissions;
-import org.dependencytrack.model.Role;
-import org.dependencytrack.model.validation.ValidUuid;
-import org.dependencytrack.persistence.QueryManager;
-import org.dependencytrack.resources.v1.vo.TeamPermissionsSetRequest;
-import org.dependencytrack.resources.v1.vo.UserPermissionsSetRequest;
-import org.owasp.security.logging.SecurityMarkers;
-
-import javax.jdo.Query;
->>>>>>> 866e43d1
 import java.util.List;
 import java.util.Set;
 
@@ -140,45 +125,25 @@
             @Parameter(description = "A valid permission", required = true)
             @PathParam("permission") String permissionName) {
         try (QueryManager qm = new QueryManager()) {
-<<<<<<< HEAD
-            User user = qm.getUser(username);
-            if (user == null) {
-                return Response.status(Response.Status.NOT_FOUND).entity("The user could not be found.").build();
-            }
-            final Permission permission = qm.getPermission(permissionName);
-            if (permission == null) {
-                return Response.status(Response.Status.NOT_FOUND).entity("The permission could not be found.").build();
-            }
-            final List<Permission> permissions = user.getPermissions();
-            if (permissions != null && !permissions.contains(permission)) {
-                permissions.add(permission);
-                user.setPermissions(permissions);
-                user = qm.persist(user);
-                super.logSecurityEvent(LOGGER, SecurityMarkers.SECURITY_AUDIT, "Added permission for user: " + user.getName() + " / permission: " + permission.getName());
-                return Response.ok(user).build();
-            }
-            return Response.status(Response.Status.NOT_MODIFIED).build();
-=======
-            return qm.callInTransaction(() -> {
-                User principal = qm.getUser(username);
-                if (principal == null) {
+            return qm.callInTransaction(() -> {
+                User user = qm.getUser(username);
+                if (user == null) {
                     return Response.status(Response.Status.NOT_FOUND).entity("The user could not be found.").build();
                 }
                 final Permission permission = qm.getPermission(permissionName);
                 if (permission == null) {
                     return Response.status(Response.Status.NOT_FOUND).entity("The permission could not be found.").build();
                 }
-                final List<Permission> permissions = principal.getPermissions();
+                final List<Permission> permissions = user.getPermissions();
                 if (permissions != null && !permissions.contains(permission)) {
                     permissions.add(permission);
-                    principal.setPermissions(permissions);
-                    principal = qm.persist(principal);
-                    super.logSecurityEvent(LOGGER, SecurityMarkers.SECURITY_AUDIT, "Added permission for user: " + principal.getName() + " / permission: " + permission.getName());
-                    return Response.ok(principal).build();
+                    user.setPermissions(permissions);
+                    user = qm.persist(user);
+                    super.logSecurityEvent(LOGGER, SecurityMarkers.SECURITY_AUDIT, "Added permission for user: " + user.getName() + " / permission: " + permission.getName());
+                    return Response.ok(user).build();
                 }
                 return Response.status(Response.Status.NOT_MODIFIED).build();
             });
->>>>>>> 866e43d1
         }
     }
 
@@ -208,56 +173,36 @@
             @QueryParam("userType") String type,
             @PathParam("permission") String permissionName) {
         try (QueryManager qm = new QueryManager()) {
-<<<<<<< HEAD
-            User user = qm.getUser(username, (Class<? extends User>) switch (StringUtils.defaultString(type).toLowerCase()) {
-                case "managed" -> ManagedUser.class;
-                case "ldap" -> LdapUser.class;
-                case "oidc" -> OidcUser.class;
-                default -> User.class;
-            });
-
-            if (user == null) {
-                return Response.status(Response.Status.NOT_FOUND).entity("The user could not be found.").build();
-            }
-
-            final Permission permission = qm.getPermission(permissionName);
-            if (permission == null) {
-                return Response.status(Response.Status.NOT_FOUND).entity("The permission could not be found.").build();
-            }
-
-            final List<Permission> permissions = user.getPermissions();
-            if (permissions != null && permissions.contains(permission)) {
-                permissions.remove(permission);
-                user.setPermissions(permissions);
-                user = qm.persist(user);
-                super.logSecurityEvent(LOGGER, SecurityMarkers.SECURITY_AUDIT,
-                        "Removed permission for user: " + user.getUsername() + " / permission: "
-                                + permission.getName());
-                return Response.ok(user).build();
-            }
-
-            return Response.status(Response.Status.NOT_MODIFIED).build();
-=======
-            return qm.callInTransaction(() -> {
-                User principal = qm.getUser(username);
-                if (principal == null) {
+            return qm.callInTransaction(() -> {
+                User user = qm.getUser(username, (Class<? extends User>) switch (StringUtils.defaultString(type).toLowerCase()) {
+                    case "managed" -> ManagedUser.class;
+                    case "ldap" -> LdapUser.class;
+                    case "oidc" -> OidcUser.class;
+                    default -> User.class;
+                });
+
+                if (user == null) {
                     return Response.status(Response.Status.NOT_FOUND).entity("The user could not be found.").build();
                 }
+
                 final Permission permission = qm.getPermission(permissionName);
                 if (permission == null) {
                     return Response.status(Response.Status.NOT_FOUND).entity("The permission could not be found.").build();
                 }
-                final List<Permission> permissions = principal.getPermissions();
+
+                final List<Permission> permissions = user.getPermissions();
                 if (permissions != null && permissions.contains(permission)) {
                     permissions.remove(permission);
-                    principal.setPermissions(permissions);
-                    principal = qm.persist(principal);
-                    super.logSecurityEvent(LOGGER, SecurityMarkers.SECURITY_AUDIT, "Removed permission for user: " + principal.getName() + " / permission: " + permission.getName());
-                    return Response.ok(principal).build();
-                }
+                    user.setPermissions(permissions);
+                    user = qm.persist(user);
+                    super.logSecurityEvent(LOGGER, SecurityMarkers.SECURITY_AUDIT,
+                            "Removed permission for user: " + user.getUsername() + " / permission: "
+                                    + permission.getName());
+                    return Response.ok(user).build();
+                }
+
                 return Response.status(Response.Status.NOT_MODIFIED).build();
             });
->>>>>>> 866e43d1
         }
     }
 
@@ -285,37 +230,17 @@
             @Parameter(description = "A valid permission", required = true)
             @PathParam("permission") String permissionName) {
         try (QueryManager qm = new QueryManager()) {
-<<<<<<< HEAD
-            Team team = qm.getObjectByUuid(Team.class, uuid);
-            if (team == null) {
-                return Response.status(Response.Status.NOT_FOUND).entity("The team could not be found.").build();
-            }
-
-            final Permission permission = qm.getPermission(permissionName);
-            if (permission == null) {
-                return Response.status(Response.Status.NOT_FOUND).entity("The permission could not be found.").build();
-            }
-
-            final List<Permission> permissions = team.getPermissions();
-            if (permissions != null && !permissions.contains(permission)) {
-                permissions.add(permission);
-                team.setPermissions(permissions);
-                team = qm.persist(team);
-                super.logSecurityEvent(LOGGER, SecurityMarkers.SECURITY_AUDIT, "Added permission for team: " + team.getName() + " / permission: " + permission.getName());
-                return Response.ok(team).build();
-            }
-
-            return Response.status(Response.Status.NOT_MODIFIED).build();
-=======
             return qm.callInTransaction(() -> {
                 Team team = qm.getObjectByUuid(Team.class, uuid);
                 if (team == null) {
                     return Response.status(Response.Status.NOT_FOUND).entity("The team could not be found.").build();
                 }
+
                 final Permission permission = qm.getPermission(permissionName);
                 if (permission == null) {
                     return Response.status(Response.Status.NOT_FOUND).entity("The permission could not be found.").build();
                 }
+
                 final List<Permission> permissions = team.getPermissions();
                 if (permissions != null && !permissions.contains(permission)) {
                     permissions.add(permission);
@@ -324,9 +249,9 @@
                     super.logSecurityEvent(LOGGER, SecurityMarkers.SECURITY_AUDIT, "Added permission for team: " + team.getName() + " / permission: " + permission.getName());
                     return Response.ok(team).build();
                 }
+
                 return Response.status(Response.Status.NOT_MODIFIED).build();
             });
->>>>>>> 866e43d1
         }
     }
 
@@ -475,58 +400,23 @@
     public Response setUserPermissions(
             @Parameter(description = "A username and valid list permission") @Valid final UserPermissionsSetRequest request) {
         try (QueryManager qm = new QueryManager()) {
-<<<<<<< HEAD
-            User user = qm.getUser(request.username(), (Class<? extends User>) switch (StringUtils.defaultString(request.userType()).toLowerCase()) {
-                case "managed" -> ManagedUser.class;
-                case "ldap" -> LdapUser.class;
-                case "oidc" -> OidcUser.class;
-                default -> User.class;
-            });
-
-            if (user == null)
-                return Response.status(Response.Status.NOT_FOUND).entity("The user could not be found.").build();
-
-            final List<String> permissionNames = request.permissions()
-                    .stream()
-                    .map(Permissions::name)
-                    .toList();
-
-            final List<Permission> requestedPermissions = qm.getPermissionsByName(permissionNames);
-
-            if (user.getPermissions().equals(requestedPermissions))
-                return Response.notModified()
-                        .entity("User already has selected permission(s).")
-                        .build();
-
-            user.setPermissions(requestedPermissions);
-            user = qm.persist(user);
-            super.logSecurityEvent(LOGGER, SecurityMarkers.SECURITY_AUDIT,
-                    "Set permissions for user: %s / permissions: %s"
-                            .formatted(user.getUsername(), permissionNames));
-
-            return Response.ok(user).build();
-=======
-            return qm.callInTransaction(() -> {
-                User user = qm.getUser(request.username());
+            return qm.callInTransaction(() -> {
+                User user = qm.getUser(request.username(), (Class<? extends User>) switch (StringUtils.defaultString(request.userType()).toLowerCase()) {
+                    case "managed" -> ManagedUser.class;
+                    case "ldap" -> LdapUser.class;
+                    case "oidc" -> OidcUser.class;
+                    default -> User.class;
+                });
+
                 if (user == null)
                     return Response.status(Response.Status.NOT_FOUND).entity("The user could not be found.").build();
 
-                List<String> permissionNames = request.permissions()
+                final List<String> permissionNames = request.permissions()
                         .stream()
                         .map(Permissions::name)
                         .toList();
 
-                final Query<Permission> query = qm.getPersistenceManager().newQuery(Permission.class)
-                        .filter(":permissions.contains(name)")
-                        .setNamedParameters(Map.of("permissions", permissionNames))
-                        .orderBy("name asc");
-
-                final List<Permission> requestedPermissions;
-                try {
-                    requestedPermissions = List.copyOf(query.executeList());
-                } finally {
-                    query.closeAll();
-                }
+                final List<Permission> requestedPermissions = qm.getPermissionsByName(permissionNames);
 
                 if (user.getPermissions().equals(requestedPermissions))
                     return Response.notModified()
@@ -541,7 +431,6 @@
 
                 return Response.ok(user).build();
             });
->>>>>>> 866e43d1
         }
     }
 
@@ -563,58 +452,59 @@
     @PermissionRequired({ Permissions.Constants.ACCESS_MANAGEMENT, Permissions.Constants.ACCESS_MANAGEMENT_UPDATE })
     public Response setTeamPermissions(@Parameter(description = "Team UUID and requested permissions") @Valid final TeamPermissionsSetRequest request) {
         try (QueryManager qm = new QueryManager()) {
-<<<<<<< HEAD
-            Team team = qm.getObjectByUuid(Team.class, request.team(), Team.FetchGroup.ALL.name());
-            if (team == null)
-                return Response.status(Response.Status.NOT_FOUND).entity("The team could not be found.").build();
+            return qm.callInTransaction(() -> {
+                Team team = qm.getObjectByUuid(Team.class, request.team(), Team.FetchGroup.ALL.name());
+                if (team == null)
+                    return Response.status(Response.Status.NOT_FOUND).entity("The team could not be found.").build();
+
+                final List<String> permissionNames = request.permissions()
+                        .stream()
+                        .map(Permissions::name)
+                        .toList();
+
+                final List<Permission> requestedPermissions = qm.getPermissionsByName(permissionNames);
+
+                if (team.getPermissions().equals(requestedPermissions))
+                    return Response.notModified().entity("Team already has selected permission(s).").build();
+
+                team.setPermissions(requestedPermissions);
+                team = qm.persist(team);
+
+                super.logSecurityEvent(LOGGER, SecurityMarkers.SECURITY_AUDIT,
+                        "Set permissions for team: %s / permissions: %s"
+                                .formatted(team.getName(), permissionNames));
+                return Response.ok(team).build();
+            });
+        }
+    }
+
+    @PUT
+    @Path("/role")
+    @Consumes(MediaType.APPLICATION_JSON)
+    @Produces(MediaType.APPLICATION_JSON)
+    @Operation(
+        summary = "Replaces a role's permissions with the specified list",
+        description = "<p>Requires permission <strong>ACCESS_MANAGEMENT</strong> or <strong>ACCESS_MANAGEMENT_UPDATE</strong></p>"
+    )
+    @ApiResponses(value = {
+            @ApiResponse(responseCode = "200", description = "The updated role", content = @Content(schema = @Schema(implementation = Role.class))),
+            @ApiResponse(responseCode = "304", description = "The role already has the specified permission(s)"),
+            @ApiResponse(responseCode = "400", description = "Bad request"),
+            @ApiResponse(responseCode = "401", description = "Unauthorized"),
+            @ApiResponse(responseCode = "404", description = "The role could not be found")
+    })
+    @PermissionRequired({ Permissions.Constants.ACCESS_MANAGEMENT, Permissions.Constants.ACCESS_MANAGEMENT_UPDATE })
+    public Response setRolePermissions(@Parameter(description = "Role UUID and requested permissions") @Valid final RolePermissionsSetRequest request) {
+        try (QueryManager qm = new QueryManager()) {
+            Role role = qm.getObjectByUuid(Role.class, request.role(), Role.FetchGroup.ALL.name());
+            if (role == null)
+                return Response.status(Response.Status.NOT_FOUND).entity("The role could not be found.").build();
 
             final List<String> permissionNames = request.permissions()
                     .stream()
                     .map(Permissions::name)
                     .toList();
 
-            final List<Permission> requestedPermissions = qm.getPermissionsByName(permissionNames);
-
-            if (team.getPermissions().equals(requestedPermissions))
-                return Response.notModified().entity("Team already has selected permission(s).").build();
-
-            team.setPermissions(requestedPermissions);
-            team = qm.persist(team);
-
-            super.logSecurityEvent(LOGGER, SecurityMarkers.SECURITY_AUDIT,
-                    "Set permissions for team: %s / permissions: %s"
-                            .formatted(team.getName(), permissionNames));
-            return Response.ok(team).build();
-        }
-    }
-
-    @PUT
-    @Path("/role")
-    @Consumes(MediaType.APPLICATION_JSON)
-    @Produces(MediaType.APPLICATION_JSON)
-    @Operation(
-        summary = "Replaces a role's permissions with the specified list",
-        description = "<p>Requires permission <strong>ACCESS_MANAGEMENT</strong> or <strong>ACCESS_MANAGEMENT_UPDATE</strong></p>"
-    )
-    @ApiResponses(value = {
-            @ApiResponse(responseCode = "200", description = "The updated role", content = @Content(schema = @Schema(implementation = Role.class))),
-            @ApiResponse(responseCode = "304", description = "The role already has the specified permission(s)"),
-            @ApiResponse(responseCode = "400", description = "Bad request"),
-            @ApiResponse(responseCode = "401", description = "Unauthorized"),
-            @ApiResponse(responseCode = "404", description = "The role could not be found")
-    })
-    @PermissionRequired({ Permissions.Constants.ACCESS_MANAGEMENT, Permissions.Constants.ACCESS_MANAGEMENT_UPDATE })
-    public Response setRolePermissions(@Parameter(description = "Role UUID and requested permissions") @Valid final RolePermissionsSetRequest request) {
-        try (QueryManager qm = new QueryManager()) {
-            Role role = qm.getObjectByUuid(Role.class, request.role(), Role.FetchGroup.ALL.name());
-            if (role == null)
-                return Response.status(Response.Status.NOT_FOUND).entity("The role could not be found.").build();
-
-            final List<String> permissionNames = request.permissions()
-                    .stream()
-                    .map(Permissions::name)
-                    .toList();
-
             final Set<Permission> requestedPermissions = Set.copyOf(qm.getPermissionsByName(permissionNames));
 
             if (role.getPermissions().equals(requestedPermissions))
@@ -630,41 +520,4 @@
         }
     }
 
-=======
-            return qm.callInTransaction(() -> {
-                Team team = qm.getObjectByUuid(Team.class, request.team(), Team.FetchGroup.ALL.name());
-                if (team == null)
-                    return Response.status(Response.Status.NOT_FOUND).entity("The team could not be found.").build();
-
-                List<String> permissionNames = request.permissions()
-                        .stream()
-                        .map(Permissions::name)
-                        .toList();
-
-                final Query<Permission> query = qm.getPersistenceManager().newQuery(Permission.class)
-                        .filter(":permissions.contains(name)")
-                        .setNamedParameters(Map.of("permissions", permissionNames))
-                        .orderBy("name asc");
-
-                final List<Permission> requestedPermissions;
-                try {
-                    requestedPermissions = List.copyOf(query.executeList());
-                } finally {
-                    query.closeAll();
-                }
-
-                if (team.getPermissions().equals(requestedPermissions))
-                    return Response.notModified().entity("Team already has selected permission(s).").build();
-
-                team.setPermissions(requestedPermissions);
-                team = qm.persist(team);
-
-                super.logSecurityEvent(LOGGER, SecurityMarkers.SECURITY_AUDIT,
-                        "Set permissions for team: %s / permissions: %s"
-                                .formatted(team.getName(), permissionNames));
-                return Response.ok(team).build();
-            });
-        }
-    }
->>>>>>> 866e43d1
 }