/*
 * This file is part of Dependency-Track.
 *
 * Licensed under the Apache License, Version 2.0 (the "License");
 * you may not use this file except in compliance with the License.
 * You may obtain a copy of the License at
 *
 *   http://www.apache.org/licenses/LICENSE-2.0
 *
 * Unless required by applicable law or agreed to in writing, software
 * distributed under the License is distributed on an "AS IS" BASIS,
 * WITHOUT WARRANTIES OR CONDITIONS OF ANY KIND, either express or implied.
 * See the License for the specific language governing permissions and
 * limitations under the License.
 *
 * SPDX-License-Identifier: Apache-2.0
 * Copyright (c) OWASP Foundation. All Rights Reserved.
 */
package org.dependencytrack.resources.v1;

import alpine.common.logging.Logger;
import alpine.model.Permission;
import alpine.model.Team;
import alpine.model.UserPrincipal;
import alpine.server.auth.PermissionRequired;
import alpine.server.resources.AlpineResource;
import io.swagger.v3.oas.annotations.Operation;
import io.swagger.v3.oas.annotations.Parameter;
import io.swagger.v3.oas.annotations.media.Content;
import io.swagger.v3.oas.annotations.media.Schema;
import io.swagger.v3.oas.annotations.responses.ApiResponse;
import io.swagger.v3.oas.annotations.responses.ApiResponses;
import io.swagger.v3.oas.annotations.security.SecurityRequirement;
import io.swagger.v3.oas.annotations.security.SecurityRequirements;
import io.swagger.v3.oas.annotations.tags.Tag;
import jakarta.ws.rs.Consumes;
import jakarta.ws.rs.DELETE;
import jakarta.ws.rs.GET;
import jakarta.ws.rs.POST;
import jakarta.ws.rs.PUT;
import jakarta.ws.rs.Path;
import jakarta.ws.rs.PathParam;
import jakarta.ws.rs.Produces;
import jakarta.ws.rs.core.MediaType;
import jakarta.ws.rs.core.Response;
import org.dependencytrack.auth.Permissions;
import org.dependencytrack.model.Role;
import org.dependencytrack.model.validation.ValidUuid;
import org.dependencytrack.persistence.QueryManager;
import org.dependencytrack.resources.v1.vo.PermissionsSetRequest;
import org.owasp.security.logging.SecurityMarkers;

import java.util.ArrayList;
import java.util.HashMap;
import java.util.List;
import java.util.Set;
<<<<<<< HEAD
=======
import java.util.Map;
>>>>>>> b69f7a87

/**
 * JAX-RS resources for processing permissions.
 *
 * @author Steve Springett
 * @since 3.0.0
 */
@Path("/v1/permission")
@Tag(name = "permission")
@SecurityRequirements({
        @SecurityRequirement(name = "ApiKeyAuth"),
        @SecurityRequirement(name = "BearerAuth")
})
public class PermissionResource extends AlpineResource {

    private static final Logger LOGGER = Logger.getLogger(PermissionResource.class);

    @GET
    @Produces(MediaType.APPLICATION_JSON)
    @Operation(
            summary = "Returns a list of all permissions",
            description = "<p>Requires permission <strong>ACCESS_MANAGEMENT</strong> or <strong>ACCESS_MANAGEMENT_READ</strong></p>"
    )
    @ApiResponses(value = {
            @ApiResponse(
                    responseCode = "200",
                    description = "A list of all permissions",
                    content = @Content(schema = @Schema(implementation = Permissions.class))
            ),
            @ApiResponse(responseCode = "401", description = "Unauthorized")
    })
    @PermissionRequired({Permissions.Constants.ACCESS_MANAGEMENT, Permissions.Constants.ACCESS_MANAGEMENT_READ})
    public Response getAllPermissions() {
        try (QueryManager qm = new QueryManager()) {
            final List<Permission> permissions = qm.getPermissions();
            return Response.ok(permissions).build();
        }
    }

    @POST
    @Path("/{permission}/user/{username}")
    @Consumes(MediaType.APPLICATION_JSON)
    @Produces(MediaType.APPLICATION_JSON)
    @Operation(
            summary = "Adds the permission to the specified username.",
            description = "<p>Requires permission <strong>ACCESS_MANAGEMENT</strong> or <strong>ACCESS_MANAGEMENT_UPDATE</strong></p>"
    )
    @ApiResponses(value = {
            @ApiResponse(
                    responseCode = "200",
                    description = "The updated user",
                    content = @Content(schema = @Schema(implementation = UserPrincipal.class))
            ),
            @ApiResponse(responseCode = "304", description = "The user already has the specified permission assigned"),
            @ApiResponse(responseCode = "401", description = "Unauthorized"),
            @ApiResponse(responseCode = "404", description = "The user could not be found")
    })
    @PermissionRequired({Permissions.Constants.ACCESS_MANAGEMENT, Permissions.Constants.ACCESS_MANAGEMENT_UPDATE})
    public Response addPermissionToUser(
            @Parameter(description = "A valid username", required = true)
            @PathParam("username") String username,
            @Parameter(description = "A valid permission", required = true)
            @PathParam("permission") String permissionName) {
        try (QueryManager qm = new QueryManager()) {
            UserPrincipal principal = qm.getUserPrincipal(username);
            if (principal == null) {
                return Response.status(Response.Status.NOT_FOUND).entity("The user could not be found.").build();
            }
            final Permission permission = qm.getPermission(permissionName);
            if (permission == null) {
                return Response.status(Response.Status.NOT_FOUND).entity("The permission could not be found.").build();
            }
            final List<Permission> permissions = principal.getPermissions();
            if (permissions != null && !permissions.contains(permission)) {
                permissions.add(permission);
                principal.setPermissions(permissions);
                principal = qm.persist(principal);
                super.logSecurityEvent(LOGGER, SecurityMarkers.SECURITY_AUDIT, "Added permission for user: " + principal.getName() + " / permission: " + permission.getName());
                return Response.ok(principal).build();
            }
            return Response.status(Response.Status.NOT_MODIFIED).build();
        }
    }

    @DELETE
    @Path("/{permission}/user/{username}")
    @Consumes(MediaType.APPLICATION_JSON)
    @Produces(MediaType.APPLICATION_JSON)
    @Operation(
            summary = "Removes the permission from the user.",
            description = "<p>Requires permission <strong>ACCESS_MANAGEMENT</strong> or <strong>ACCESS_MANAGEMENT_DELETE</strong></p>"
    )
    @ApiResponses(value = {
            @ApiResponse(
                    responseCode = "200",
                    description = "The updated user",
                    content = @Content(schema = @Schema(implementation = UserPrincipal.class))
            ),
            @ApiResponse(responseCode = "304", description = "The user already has the specified permission assigned"),
            @ApiResponse(responseCode = "401", description = "Unauthorized"),
            @ApiResponse(responseCode = "404", description = "The user could not be found")
    })
    @PermissionRequired({Permissions.Constants.ACCESS_MANAGEMENT, Permissions.Constants.ACCESS_MANAGEMENT_DELETE})
    public Response removePermissionFromUser(
            @Parameter(description = "A valid username", required = true)
            @PathParam("username") String username,
            @Parameter(description = "A valid permission", required = true)
            @PathParam("permission") String permissionName) {
        try (QueryManager qm = new QueryManager()) {
            UserPrincipal principal = qm.getUserPrincipal(username);
            if (principal == null) {
                return Response.status(Response.Status.NOT_FOUND).entity("The user could not be found.").build();
            }
            final Permission permission = qm.getPermission(permissionName);
            if (permission == null) {
                return Response.status(Response.Status.NOT_FOUND).entity("The permission could not be found.").build();
            }
            final List<Permission> permissions = principal.getPermissions();
            if (permissions != null && permissions.contains(permission)) {
                permissions.remove(permission);
                principal.setPermissions(permissions);
                principal = qm.persist(principal);
                super.logSecurityEvent(LOGGER, SecurityMarkers.SECURITY_AUDIT, "Removed permission for user: " + principal.getName() + " / permission: " + permission.getName());
                return Response.ok(principal).build();
            }
            return Response.status(Response.Status.NOT_MODIFIED).build();
        }
    }

    @POST
    @Path("/{permission}/team/{uuid}")
    @Consumes(MediaType.APPLICATION_JSON)
    @Produces(MediaType.APPLICATION_JSON)
    @Operation(
            description = "<p>Requires permission <strong>ACCESS_MANAGEMENT</strong> or <strong>ACCESS_MANAGEMENT_UPDATE</strong></p>"
    )
    @ApiResponses(value = {
            @ApiResponse(
                    responseCode = "200",
                    description = "The updated team",
                    content = @Content(schema = @Schema(implementation = Team.class))
            ),
            @ApiResponse(responseCode = "304", description = "The team already has the specified permission assigned"),
            @ApiResponse(responseCode = "401", description = "Unauthorized"),
            @ApiResponse(responseCode = "404", description = "The team could not be found")
    })
    @PermissionRequired({Permissions.Constants.ACCESS_MANAGEMENT, Permissions.Constants.ACCESS_MANAGEMENT_UPDATE})
    public Response addPermissionToTeam(
            @Parameter(description = "A valid team uuid", schema = @Schema(type = "string", format = "uuid"), required = true)
            @PathParam("uuid") @ValidUuid String uuid,
            @Parameter(description = "A valid permission", required = true)
            @PathParam("permission") String permissionName) {
        try (QueryManager qm = new QueryManager()) {
            Team team = qm.getObjectByUuid(Team.class, uuid);
            if (team == null) {
                return Response.status(Response.Status.NOT_FOUND).entity("The team could not be found.").build();
            }
            final Permission permission = qm.getPermission(permissionName);
            if (permission == null) {
                return Response.status(Response.Status.NOT_FOUND).entity("The permission could not be found.").build();
            }
            final List<Permission> permissions = team.getPermissions();
            if (permissions != null && !permissions.contains(permission)) {
                permissions.add(permission);
                team.setPermissions(permissions);
                team = qm.persist(team);
                super.logSecurityEvent(LOGGER, SecurityMarkers.SECURITY_AUDIT, "Added permission for team: " + team.getName() + " / permission: " + permission.getName());
                return Response.ok(team).build();
            }
            return Response.status(Response.Status.NOT_MODIFIED).build();
        }
    }

    @DELETE
    @Path("/{permission}/role/{uuid}")
    @Consumes(MediaType.APPLICATION_JSON)
    @Produces(MediaType.APPLICATION_JSON)
    @Operation(
            description = "<p>Requires permission <strong>ACCESS_MANAGEMENT</strong> or <strong>ACCESS_MANAGEMENT_DELETE</strong></p>"
    )
    @ApiResponses(value = {
            @ApiResponse(
                    responseCode = "200",
                    description = "The updated role",
                    content = @Content(schema = @Schema(implementation = Role.class))
            ),
            @ApiResponse(responseCode = "304", description = "The role already has the specified permission assigned"),
            @ApiResponse(responseCode = "401", description = "Unauthorized"),
            @ApiResponse(responseCode = "404", description = "The role could not be found")
    })
    @PermissionRequired({Permissions.Constants.ACCESS_MANAGEMENT, Permissions.Constants.ACCESS_MANAGEMENT_DELETE})
    public Response removePermissionFromRole(
            @Parameter(description = "A valid role uuid", schema = @Schema(type = "string", format = "uuid"), required = true)
            @PathParam("uuid") @ValidUuid String uuid,
            @Parameter(description = "A valid permission", required = true)
            @PathParam("permission") String permissionName) {
        try (QueryManager qm = new QueryManager()) {
            Role role = qm.getObjectByUuid(Role.class, uuid);
            if (role == null) {
                return Response.status(Response.Status.NOT_FOUND).entity("The role could not be found.").build();
            }
            final Permission permission = qm.getPermission(permissionName);
            if (permission == null) {
                return Response.status(Response.Status.NOT_FOUND).entity("The permission could not be found.").build();
            }
            final Set<Permission> permissions = role.getPermissions();
            if (permissions != null && permissions.contains(permission)) {
                permissions.remove(permission);
                role.setPermissions(permissions);
                role = qm.persist(role);
                super.logSecurityEvent(LOGGER, SecurityMarkers.SECURITY_AUDIT, "Removed permission for role: " + role.getName() + " / permission: " + permission.getName());
                return Response.ok(role).build();
            }
            return Response.status(Response.Status.NOT_MODIFIED).build();
        }
    }

    @POST
    @Path("/{permission}/role/{uuid}")
    @Consumes(MediaType.APPLICATION_JSON)
    @Produces(MediaType.APPLICATION_JSON)
    @Operation(
            description = "<p>Requires permission <strong>ACCESS_MANAGEMENT</strong> or <strong>ACCESS_MANAGEMENT_UPDATE</strong></p>"
    )
    @ApiResponses(value = {
            @ApiResponse(
                    responseCode = "200",
                    description = "The updated role",
                    content = @Content(schema = @Schema(implementation = Role.class))
            ),
            @ApiResponse(responseCode = "304", description = "The role already has the specified permission assigned"),
            @ApiResponse(responseCode = "401", description = "Unauthorized"),
            @ApiResponse(responseCode = "404", description = "The role could not be found")
    })
    @PermissionRequired({Permissions.Constants.ACCESS_MANAGEMENT, Permissions.Constants.ACCESS_MANAGEMENT_UPDATE})
    public Response addPermissionToRole(
            @Parameter(description = "A valid role uuid", schema = @Schema(type = "string", format = "uuid"), required = true)
            @PathParam("uuid") @ValidUuid String uuid,
            @Parameter(description = "A valid permission", required = true)
            @PathParam("permission") String permissionName) {
        try (QueryManager qm = new QueryManager()) {
            Role role = qm.getObjectByUuid(Role.class, uuid);
            if (role == null) {
                return Response.status(Response.Status.NOT_FOUND).entity("The role could not be found.").build();
            }
            final Permission permission = qm.getPermission(permissionName);
            if (permission == null) {
                return Response.status(Response.Status.NOT_FOUND).entity("The permission could not be found.").build();
            }
            final Set<Permission> permissions = role.getPermissions();
            if (permissions != null && !permissions.contains(permission)) {
                permissions.add(permission);
                role.setPermissions(permissions);
                role = qm.persist(role);
                super.logSecurityEvent(LOGGER, SecurityMarkers.SECURITY_AUDIT, "Added permission for role: " + role.getName() + " / permission: " + permission.getName());
                return Response.ok(role).build();
            }
            return Response.status(Response.Status.NOT_MODIFIED).build();
        }
    }

    @DELETE
    @Path("/{permission}/team/{uuid}")
    @Consumes(MediaType.APPLICATION_JSON)
    @Produces(MediaType.APPLICATION_JSON)
    @Operation(
            description = "<p>Requires permission <strong>ACCESS_MANAGEMENT</strong> or <strong>ACCESS_MANAGEMENT_DELETE</strong></p>"
    )
    @ApiResponses(value = {
            @ApiResponse(
                    responseCode = "200",
                    description = "The updated team",
                    content = @Content(schema = @Schema(implementation = Team.class))
            ),
            @ApiResponse(responseCode = "304", description = "The team already has the specified permission assigned"),
            @ApiResponse(responseCode = "401", description = "Unauthorized"),
            @ApiResponse(responseCode = "404", description = "The team could not be found")
    })
    @PermissionRequired({Permissions.Constants.ACCESS_MANAGEMENT, Permissions.Constants.ACCESS_MANAGEMENT_DELETE})
    public Response removePermissionFromTeam(
            @Parameter(description = "A valid team uuid", schema = @Schema(type = "string", format = "uuid"), required = true)
            @PathParam("uuid") @ValidUuid String uuid,
            @Parameter(description = "A valid permission", required = true)
            @PathParam("permission") String permissionName) {
        try (QueryManager qm = new QueryManager()) {
            Team team = qm.getObjectByUuid(Team.class, uuid);
            if (team == null) {
                return Response.status(Response.Status.NOT_FOUND).entity("The team could not be found.").build();
            }
            final Permission permission = qm.getPermission(permissionName);
            if (permission == null) {
                return Response.status(Response.Status.NOT_FOUND).entity("The permission could not be found.").build();
            }
            final List<Permission> permissions = team.getPermissions();
            if (permissions != null && permissions.contains(permission)) {
                permissions.remove(permission);
                team.setPermissions(permissions);
                team = qm.persist(team);
                super.logSecurityEvent(LOGGER, SecurityMarkers.SECURITY_AUDIT, "Removed permission for team: " + team.getName() + " / permission: " + permission.getName());
                return Response.ok(team).build();
            }
            return Response.status(Response.Status.NOT_MODIFIED).build();
        }
    }

    @PUT
    @Path("/user/{username}")
    @Consumes(MediaType.APPLICATION_JSON)
    @Produces(MediaType.APPLICATION_JSON)
    @Operation(description = "<p>Requires permission <strong>ACCESS_MANAGEMENT</strong> or <strong>ACCESS_MANAGEMENT_DELETE</strong></p>")
    @ApiResponses(value = {
            @ApiResponse(responseCode = "200", description = "The updated user", content = @Content(schema = @Schema(implementation = Team.class))),
            @ApiResponse(responseCode = "401", description = "Unauthorized"),
            @ApiResponse(responseCode = "404", description = "The user could not be found")
    })
    @PermissionRequired({ Permissions.Constants.ACCESS_MANAGEMENT, Permissions.Constants.ACCESS_MANAGEMENT_DELETE })
    public Response setUserPermissions(
            @Parameter(description = "A valid user uuid", schema = @Schema(type = "string", format = "uuid"), required = true) @PathParam("username") String username,
            @Parameter(description = "A valid permission", required = true) PermissionsSetRequest request) {
        try (QueryManager qm = new QueryManager()) {
            UserPrincipal user = qm.getUserPrincipal(username);
            if (user == null) {
                return Response.status(Response.Status.NOT_FOUND).entity("The user could not be found.").build();
            }

            final List<Permission> requestedPermissions = request.permissions()
                    .stream()
                    .map(qm::getPermission)
                    .toList();

            // check that all requested teams exist
            List<String> notFound = new ArrayList<>();
            for (int i = 0; i < requestedPermissions.size(); i++) {
                if (requestedPermissions.get(i) == null) {
                    notFound.add(request.permissions().stream().toList().get(i));
                }
            }

            if (notFound.size() > 0) {
                Map<String, Object> response = new HashMap<>();
                response.put("error", "One or more permissions could not be found");
                response.put("permissions", notFound);
                return Response.status(Response.Status.BAD_REQUEST).entity(response).build();
            }

            final List<Permission> currentPermissions = user.getPermissions();

            if (currentPermissions.equals(requestedPermissions)) {
                return Response.notModified().entity("User already has selected permission(s).").build();
            }

            user.setPermissions(requestedPermissions);
            user = qm.persist(user);
            super.logSecurityEvent(LOGGER, SecurityMarkers.SECURITY_AUDIT,
                    "Set permissions for user: %s / permissions: %s"
                            .formatted(user.getName(), request.permissions()));

            return Response.ok(user).build();
        }
    }

}<|MERGE_RESOLUTION|>--- conflicted
+++ resolved
@@ -53,11 +53,8 @@
 import java.util.ArrayList;
 import java.util.HashMap;
 import java.util.List;
+import java.util.Map;
 import java.util.Set;
-<<<<<<< HEAD
-=======
-import java.util.Map;
->>>>>>> b69f7a87
 
 /**
  * JAX-RS resources for processing permissions.
