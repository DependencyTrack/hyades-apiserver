/*
 * This file is part of Dependency-Track.
 *
 * Licensed under the Apache License, Version 2.0 (the "License");
 * you may not use this file except in compliance with the License.
 * You may obtain a copy of the License at
 *
 *   http://www.apache.org/licenses/LICENSE-2.0
 *
 * Unless required by applicable law or agreed to in writing, software
 * distributed under the License is distributed on an "AS IS" BASIS,
 * WITHOUT WARRANTIES OR CONDITIONS OF ANY KIND, either express or implied.
 * See the License for the specific language governing permissions and
 * limitations under the License.
 *
 * SPDX-License-Identifier: Apache-2.0
 * Copyright (c) OWASP Foundation. All Rights Reserved.
 */
package org.dependencytrack.resources.v1;

import alpine.common.logging.Logger;
import alpine.model.Permission;
import alpine.model.Team;
import alpine.model.UserPrincipal;
import alpine.server.auth.PermissionRequired;
import alpine.server.resources.AlpineResource;
import io.swagger.v3.oas.annotations.Operation;
import io.swagger.v3.oas.annotations.Parameter;
import io.swagger.v3.oas.annotations.media.Content;
import io.swagger.v3.oas.annotations.media.Schema;
import io.swagger.v3.oas.annotations.responses.ApiResponse;
import io.swagger.v3.oas.annotations.responses.ApiResponses;
import io.swagger.v3.oas.annotations.security.SecurityRequirement;
import io.swagger.v3.oas.annotations.security.SecurityRequirements;
import io.swagger.v3.oas.annotations.tags.Tag;
import jakarta.validation.Valid;
import jakarta.ws.rs.Consumes;
import jakarta.ws.rs.DELETE;
import jakarta.ws.rs.GET;
import jakarta.ws.rs.POST;
import jakarta.ws.rs.PUT;
import jakarta.ws.rs.Path;
import jakarta.ws.rs.PathParam;
import jakarta.ws.rs.Produces;
import jakarta.ws.rs.core.MediaType;
import jakarta.ws.rs.core.Response;
import org.dependencytrack.auth.Permissions;
import org.dependencytrack.model.Role;
import org.dependencytrack.model.validation.ValidUuid;
import org.dependencytrack.persistence.QueryManager;
<<<<<<< HEAD
import org.dependencytrack.resources.v1.vo.PermissionsSetRequest;
=======
import org.dependencytrack.resources.v1.vo.TeamPermissionsSetRequest;
import org.dependencytrack.resources.v1.vo.UserPermissionsSetRequest;
>>>>>>> 342e3b8a
import org.owasp.security.logging.SecurityMarkers;

import java.util.ArrayList;
import java.util.HashMap;
import java.util.List;
<<<<<<< HEAD
import java.util.Set;
=======
import javax.jdo.Query;
>>>>>>> 342e3b8a
import java.util.Map;

/**
 * JAX-RS resources for processing permissions.
 *
 * @author Steve Springett
 * @since 3.0.0
 */
@Path("/v1/permission")
@Tag(name = "permission")
@SecurityRequirements({
        @SecurityRequirement(name = "ApiKeyAuth"),
        @SecurityRequirement(name = "BearerAuth")
})
public class PermissionResource extends AlpineResource {

    private static final Logger LOGGER = Logger.getLogger(PermissionResource.class);

    @GET
    @Produces(MediaType.APPLICATION_JSON)
    @Operation(
            summary = "Returns a list of all permissions",
            description = "<p>Requires permission <strong>ACCESS_MANAGEMENT</strong> or <strong>ACCESS_MANAGEMENT_READ</strong></p>"
    )
    @ApiResponses(value = {
            @ApiResponse(
                    responseCode = "200",
                    description = "A list of all permissions",
                    content = @Content(schema = @Schema(implementation = Permissions.class))
            ),
            @ApiResponse(responseCode = "401", description = "Unauthorized")
    })
    @PermissionRequired({Permissions.Constants.ACCESS_MANAGEMENT, Permissions.Constants.ACCESS_MANAGEMENT_READ})
    public Response getAllPermissions() {
        try (QueryManager qm = new QueryManager()) {
            final List<Permission> permissions = qm.getPermissions();
            return Response.ok(permissions).build();
        }
    }

    @POST
    @Path("/{permission}/user/{username}")
    @Consumes(MediaType.APPLICATION_JSON)
    @Produces(MediaType.APPLICATION_JSON)
    @Operation(
            summary = "Adds the permission to the specified username.",
            description = "<p>Requires permission <strong>ACCESS_MANAGEMENT</strong> or <strong>ACCESS_MANAGEMENT_UPDATE</strong></p>"
    )
    @ApiResponses(value = {
            @ApiResponse(
                    responseCode = "200",
                    description = "The updated user",
                    content = @Content(schema = @Schema(implementation = UserPrincipal.class))
            ),
            @ApiResponse(responseCode = "304", description = "The user already has the specified permission assigned"),
            @ApiResponse(responseCode = "401", description = "Unauthorized"),
            @ApiResponse(responseCode = "404", description = "The user could not be found")
    })
    @PermissionRequired({Permissions.Constants.ACCESS_MANAGEMENT, Permissions.Constants.ACCESS_MANAGEMENT_UPDATE})
    public Response addPermissionToUser(
            @Parameter(description = "A valid username", required = true)
            @PathParam("username") String username,
            @Parameter(description = "A valid permission", required = true)
            @PathParam("permission") String permissionName) {
        try (QueryManager qm = new QueryManager()) {
            UserPrincipal principal = qm.getUserPrincipal(username);
            if (principal == null) {
                return Response.status(Response.Status.NOT_FOUND).entity("The user could not be found.").build();
            }
            final Permission permission = qm.getPermission(permissionName);
            if (permission == null) {
                return Response.status(Response.Status.NOT_FOUND).entity("The permission could not be found.").build();
            }
            final List<Permission> permissions = principal.getPermissions();
            if (permissions != null && !permissions.contains(permission)) {
                permissions.add(permission);
                principal.setPermissions(permissions);
                principal = qm.persist(principal);
                super.logSecurityEvent(LOGGER, SecurityMarkers.SECURITY_AUDIT, "Added permission for user: " + principal.getName() + " / permission: " + permission.getName());
                return Response.ok(principal).build();
            }
            return Response.status(Response.Status.NOT_MODIFIED).build();
        }
    }

    @DELETE
    @Path("/{permission}/user/{username}")
    @Consumes(MediaType.APPLICATION_JSON)
    @Produces(MediaType.APPLICATION_JSON)
    @Operation(
            summary = "Removes the permission from the user.",
            description = "<p>Requires permission <strong>ACCESS_MANAGEMENT</strong> or <strong>ACCESS_MANAGEMENT_DELETE</strong></p>"
    )
    @ApiResponses(value = {
            @ApiResponse(
                    responseCode = "200",
                    description = "The updated user",
                    content = @Content(schema = @Schema(implementation = UserPrincipal.class))
            ),
            @ApiResponse(responseCode = "304", description = "The user already has the specified permission assigned"),
            @ApiResponse(responseCode = "401", description = "Unauthorized"),
            @ApiResponse(responseCode = "404", description = "The user could not be found")
    })
    @PermissionRequired({Permissions.Constants.ACCESS_MANAGEMENT, Permissions.Constants.ACCESS_MANAGEMENT_DELETE})
    public Response removePermissionFromUser(
            @Parameter(description = "A valid username", required = true)
            @PathParam("username") String username,
            @Parameter(description = "A valid permission", required = true)
            @PathParam("permission") String permissionName) {
        try (QueryManager qm = new QueryManager()) {
            UserPrincipal principal = qm.getUserPrincipal(username);
            if (principal == null) {
                return Response.status(Response.Status.NOT_FOUND).entity("The user could not be found.").build();
            }
            final Permission permission = qm.getPermission(permissionName);
            if (permission == null) {
                return Response.status(Response.Status.NOT_FOUND).entity("The permission could not be found.").build();
            }
            final List<Permission> permissions = principal.getPermissions();
            if (permissions != null && permissions.contains(permission)) {
                permissions.remove(permission);
                principal.setPermissions(permissions);
                principal = qm.persist(principal);
                super.logSecurityEvent(LOGGER, SecurityMarkers.SECURITY_AUDIT, "Removed permission for user: " + principal.getName() + " / permission: " + permission.getName());
                return Response.ok(principal).build();
            }
            return Response.status(Response.Status.NOT_MODIFIED).build();
        }
    }

    @POST
    @Path("/{permission}/team/{uuid}")
    @Consumes(MediaType.APPLICATION_JSON)
    @Produces(MediaType.APPLICATION_JSON)
    @Operation(
            description = "<p>Requires permission <strong>ACCESS_MANAGEMENT</strong> or <strong>ACCESS_MANAGEMENT_UPDATE</strong></p>"
    )
    @ApiResponses(value = {
            @ApiResponse(
                    responseCode = "200",
                    description = "The updated team",
                    content = @Content(schema = @Schema(implementation = Team.class))
            ),
            @ApiResponse(responseCode = "304", description = "The team already has the specified permission assigned"),
            @ApiResponse(responseCode = "401", description = "Unauthorized"),
            @ApiResponse(responseCode = "404", description = "The team could not be found")
    })
    @PermissionRequired({Permissions.Constants.ACCESS_MANAGEMENT, Permissions.Constants.ACCESS_MANAGEMENT_UPDATE})
    public Response addPermissionToTeam(
            @Parameter(description = "A valid team uuid", schema = @Schema(type = "string", format = "uuid"), required = true)
            @PathParam("uuid") @ValidUuid String uuid,
            @Parameter(description = "A valid permission", required = true)
            @PathParam("permission") String permissionName) {
        try (QueryManager qm = new QueryManager()) {
            Team team = qm.getObjectByUuid(Team.class, uuid);
            if (team == null) {
                return Response.status(Response.Status.NOT_FOUND).entity("The team could not be found.").build();
            }
            final Permission permission = qm.getPermission(permissionName);
            if (permission == null) {
                return Response.status(Response.Status.NOT_FOUND).entity("The permission could not be found.").build();
            }
            final List<Permission> permissions = team.getPermissions();
            if (permissions != null && !permissions.contains(permission)) {
                permissions.add(permission);
                team.setPermissions(permissions);
                team = qm.persist(team);
                super.logSecurityEvent(LOGGER, SecurityMarkers.SECURITY_AUDIT, "Added permission for team: " + team.getName() + " / permission: " + permission.getName());
                return Response.ok(team).build();
            }
            return Response.status(Response.Status.NOT_MODIFIED).build();
        }
    }

    @DELETE
    @Path("/{permission}/role/{uuid}")
    @Consumes(MediaType.APPLICATION_JSON)
    @Produces(MediaType.APPLICATION_JSON)
    @Operation(
            description = "<p>Requires permission <strong>ACCESS_MANAGEMENT</strong> or <strong>ACCESS_MANAGEMENT_DELETE</strong></p>"
    )
    @ApiResponses(value = {
            @ApiResponse(
                    responseCode = "200",
                    description = "The updated role",
                    content = @Content(schema = @Schema(implementation = Role.class))
            ),
            @ApiResponse(responseCode = "304", description = "The role already has the specified permission assigned"),
            @ApiResponse(responseCode = "401", description = "Unauthorized"),
            @ApiResponse(responseCode = "404", description = "The role could not be found")
    })
    @PermissionRequired({Permissions.Constants.ACCESS_MANAGEMENT, Permissions.Constants.ACCESS_MANAGEMENT_DELETE})
    public Response removePermissionFromRole(
            @Parameter(description = "A valid role uuid", schema = @Schema(type = "string", format = "uuid"), required = true)
            @PathParam("uuid") @ValidUuid String uuid,
            @Parameter(description = "A valid permission", required = true)
            @PathParam("permission") String permissionName) {
        try (QueryManager qm = new QueryManager()) {
            Role role = qm.getObjectByUuid(Role.class, uuid);
            if (role == null) {
                return Response.status(Response.Status.NOT_FOUND).entity("The role could not be found.").build();
            }
            final Permission permission = qm.getPermission(permissionName);
            if (permission == null) {
                return Response.status(Response.Status.NOT_FOUND).entity("The permission could not be found.").build();
            }
            final Set<Permission> permissions = role.getPermissions();
            if (permissions != null && permissions.contains(permission)) {
                permissions.remove(permission);
                role.setPermissions(permissions);
                role = qm.persist(role);
                super.logSecurityEvent(LOGGER, SecurityMarkers.SECURITY_AUDIT, "Removed permission for role: " + role.getName() + " / permission: " + permission.getName());
                return Response.ok(role).build();
            }
            return Response.status(Response.Status.NOT_MODIFIED).build();
        }
    }

    @POST
    @Path("/{permission}/role/{uuid}")
    @Consumes(MediaType.APPLICATION_JSON)
    @Produces(MediaType.APPLICATION_JSON)
    @Operation(
            description = "<p>Requires permission <strong>ACCESS_MANAGEMENT</strong> or <strong>ACCESS_MANAGEMENT_UPDATE</strong></p>"
    )
    @ApiResponses(value = {
            @ApiResponse(
                    responseCode = "200",
                    description = "The updated role",
                    content = @Content(schema = @Schema(implementation = Role.class))
            ),
            @ApiResponse(responseCode = "304", description = "The role already has the specified permission assigned"),
            @ApiResponse(responseCode = "401", description = "Unauthorized"),
            @ApiResponse(responseCode = "404", description = "The role could not be found")
    })
    @PermissionRequired({Permissions.Constants.ACCESS_MANAGEMENT, Permissions.Constants.ACCESS_MANAGEMENT_UPDATE})
    public Response addPermissionToRole(
            @Parameter(description = "A valid role uuid", schema = @Schema(type = "string", format = "uuid"), required = true)
            @PathParam("uuid") @ValidUuid String uuid,
            @Parameter(description = "A valid permission", required = true)
            @PathParam("permission") String permissionName) {
        try (QueryManager qm = new QueryManager()) {
            Role role = qm.getObjectByUuid(Role.class, uuid);
            if (role == null) {
                return Response.status(Response.Status.NOT_FOUND).entity("The role could not be found.").build();
            }
            final Permission permission = qm.getPermission(permissionName);
            if (permission == null) {
                return Response.status(Response.Status.NOT_FOUND).entity("The permission could not be found.").build();
            }
            final Set<Permission> permissions = role.getPermissions();
            if (permissions != null && !permissions.contains(permission)) {
                permissions.add(permission);
                role.setPermissions(permissions);
                role = qm.persist(role);
                super.logSecurityEvent(LOGGER, SecurityMarkers.SECURITY_AUDIT, "Added permission for role: " + role.getName() + " / permission: " + permission.getName());
                return Response.ok(role).build();
            }
            return Response.status(Response.Status.NOT_MODIFIED).build();
        }
    }

    @DELETE
    @Path("/{permission}/team/{uuid}")
    @Consumes(MediaType.APPLICATION_JSON)
    @Produces(MediaType.APPLICATION_JSON)
    @Operation(
            description = "<p>Requires permission <strong>ACCESS_MANAGEMENT</strong> or <strong>ACCESS_MANAGEMENT_DELETE</strong></p>"
    )
    @ApiResponses(value = {
            @ApiResponse(
                    responseCode = "200",
                    description = "The updated team",
                    content = @Content(schema = @Schema(implementation = Team.class))
            ),
            @ApiResponse(responseCode = "304", description = "The team already has the specified permission assigned"),
            @ApiResponse(responseCode = "401", description = "Unauthorized"),
            @ApiResponse(responseCode = "404", description = "The team could not be found")
    })
    @PermissionRequired({Permissions.Constants.ACCESS_MANAGEMENT, Permissions.Constants.ACCESS_MANAGEMENT_DELETE})
    public Response removePermissionFromTeam(
            @Parameter(description = "A valid team uuid", schema = @Schema(type = "string", format = "uuid"), required = true)
            @PathParam("uuid") @ValidUuid String uuid,
            @Parameter(description = "A valid permission", required = true)
            @PathParam("permission") String permissionName) {
        try (QueryManager qm = new QueryManager()) {
            Team team = qm.getObjectByUuid(Team.class, uuid);
            if (team == null) {
                return Response.status(Response.Status.NOT_FOUND).entity("The team could not be found.").build();
            }
            final Permission permission = qm.getPermission(permissionName);
            if (permission == null) {
                return Response.status(Response.Status.NOT_FOUND).entity("The permission could not be found.").build();
            }
            final List<Permission> permissions = team.getPermissions();
            if (permissions != null && permissions.contains(permission)) {
                permissions.remove(permission);
                team.setPermissions(permissions);
                team = qm.persist(team);
                super.logSecurityEvent(LOGGER, SecurityMarkers.SECURITY_AUDIT, "Removed permission for team: " + team.getName() + " / permission: " + permission.getName());
                return Response.ok(team).build();
            }
            return Response.status(Response.Status.NOT_MODIFIED).build();
        }
    }

    @PUT
<<<<<<< HEAD
    @Path("/user/{username}")
    @Consumes(MediaType.APPLICATION_JSON)
    @Produces(MediaType.APPLICATION_JSON)
    @Operation(description = "<p>Requires permission <strong>ACCESS_MANAGEMENT</strong> or <strong>ACCESS_MANAGEMENT_DELETE</strong></p>")
    @ApiResponses(value = {
            @ApiResponse(responseCode = "200", description = "The updated user", content = @Content(schema = @Schema(implementation = Team.class))),
            @ApiResponse(responseCode = "401", description = "Unauthorized"),
            @ApiResponse(responseCode = "404", description = "The user could not be found")
    })
    @PermissionRequired({ Permissions.Constants.ACCESS_MANAGEMENT, Permissions.Constants.ACCESS_MANAGEMENT_DELETE })
    public Response setUserPermissions(
            @Parameter(description = "A valid user uuid", schema = @Schema(type = "string", format = "uuid"), required = true) @PathParam("username") String username,
            @Parameter(description = "A valid permission", required = true) PermissionsSetRequest request) {
        try (QueryManager qm = new QueryManager()) {
            UserPrincipal user = qm.getUserPrincipal(username);
            if (user == null) {
                return Response.status(Response.Status.NOT_FOUND).entity("The user could not be found.").build();
            }

            final List<Permission> requestedPermissions = request.permissions()
                    .stream()
                    .map(qm::getPermission)
                    .toList();

            // check that all requested teams exist
            List<String> notFound = new ArrayList<>();
            for (int i = 0; i < requestedPermissions.size(); i++) {
                if (requestedPermissions.get(i) == null) {
                    notFound.add(request.permissions().stream().toList().get(i));
                }
            }

            if (notFound.size() > 0) {
                Map<String, Object> response = new HashMap<>();
                response.put("error", "One or more permissions could not be found");
                response.put("permissions", notFound);
                return Response.status(Response.Status.BAD_REQUEST).entity(response).build();
            }

            final List<Permission> currentPermissions = user.getPermissions();

            if (currentPermissions.equals(requestedPermissions)) {
                return Response.notModified().entity("User already has selected permission(s).").build();
            }
=======
    @Path("/user")
    @Consumes(MediaType.APPLICATION_JSON)
    @Produces(MediaType.APPLICATION_JSON)
    @Operation(description = "<p>Requires permission <strong>ACCESS_MANAGEMENT</strong> or <strong>ACCESS_MANAGEMENT_UPDATE</strong></p>")
    @ApiResponses(value = {
            @ApiResponse(responseCode = "200", description = "The updated user", content = @Content(schema = @Schema(implementation = UserPrincipal.class))),
            @ApiResponse(responseCode = "304", description = "The user is already has the specified permission(s)"),
            @ApiResponse(responseCode = "400", description = "Bad request"),
            @ApiResponse(responseCode = "401", description = "Unauthorized"),
            @ApiResponse(responseCode = "404", description = "The user could not be found")
    })
    @PermissionRequired({ Permissions.Constants.ACCESS_MANAGEMENT, Permissions.Constants.ACCESS_MANAGEMENT_UPDATE })
    public Response setUserPermissions(@Parameter(description = "A username and valid list permission") @Valid UserPermissionsSetRequest request) {
        try (QueryManager qm = new QueryManager()) {
            UserPrincipal user = qm.getUserPrincipal(request.username());
            if (user == null)
                return Response.status(Response.Status.NOT_FOUND).entity("The user could not be found.").build();

            List<String> permissionNames = request.permissions()
                    .stream()
                    .map(Permissions::name)
                    .toList();

            final Query<Permission> query = qm.getPersistenceManager().newQuery(Permission.class)
                    .filter(":permissions.contains(name)")
                    .setNamedParameters(Map.of("permissions", permissionNames))
                    .orderBy("name asc");

            final List<Permission> requestedPermissions;
            try {
                requestedPermissions = List.copyOf(query.executeList());
            } finally {
                query.closeAll();
            }

            if (user.getPermissions().equals(requestedPermissions))
                return Response.notModified()
                        .entity("User already has selected permission(s).")
                        .build();
>>>>>>> 342e3b8a

            user.setPermissions(requestedPermissions);
            user = qm.persist(user);
            super.logSecurityEvent(LOGGER, SecurityMarkers.SECURITY_AUDIT,
                    "Set permissions for user: %s / permissions: %s"
<<<<<<< HEAD
                            .formatted(user.getName(), request.permissions()));
=======
                            .formatted(user.getName(), permissionNames));
>>>>>>> 342e3b8a

            return Response.ok(user).build();
        }
    }

<<<<<<< HEAD
=======
    @PUT
    @Path("/team")
    @Consumes(MediaType.APPLICATION_JSON)
    @Produces(MediaType.APPLICATION_JSON)
    @Operation(description = "<p>Requires permission <strong>ACCESS_MANAGEMENT</strong> or <strong>ACCESS_MANAGEMENT_UPDATE</strong></p>")
    @ApiResponses(value = {
            @ApiResponse(responseCode = "200", description = "The updated team", content = @Content(schema = @Schema(implementation = Team.class))),
            @ApiResponse(responseCode = "304", description = "The team already has the specified permission(s)"),
            @ApiResponse(responseCode = "400", description = "Bad request"),
            @ApiResponse(responseCode = "401", description = "Unauthorized"),
            @ApiResponse(responseCode = "404", description = "The team could not be found")
    })
    @PermissionRequired({ Permissions.Constants.ACCESS_MANAGEMENT, Permissions.Constants.ACCESS_MANAGEMENT_UPDATE })
    public Response setTeamPermissions(@Parameter(description = "Team UUID and requested permissions") @Valid TeamPermissionsSetRequest request) {
        try (QueryManager qm = new QueryManager()) {
            Team team = qm.getObjectByUuid(Team.class, request.team());
            if (team == null)
                return Response.status(Response.Status.NOT_FOUND).entity("The team could not be found.").build();

            List<String> permissionNames = request.permissions()
                    .stream()
                    .map(Permissions::name)
                    .toList();

            final Query<Permission> query = qm.getPersistenceManager().newQuery(Permission.class)
                    .filter(":permissions.contains(name)")
                    .setNamedParameters(Map.of("permissions", permissionNames))
                    .orderBy("name asc");

            final List<Permission> requestedPermissions;
            try {
                requestedPermissions = List.copyOf(query.executeList());
            } finally {
                query.closeAll();
            }

            if (team.getPermissions().equals(requestedPermissions))
                return Response.notModified().entity("Team already has selected permission(s).").build();

            team.setPermissions(requestedPermissions);
            qm.persist(team);

            super.logSecurityEvent(LOGGER, SecurityMarkers.SECURITY_AUDIT,
                    "Set permissions for team: %s / permissions: %s"
                            .formatted(team.getName(), permissionNames));
            return Response.ok(team).build();
        }
    }

>>>>>>> 342e3b8a
}<|MERGE_RESOLUTION|>--- conflicted
+++ resolved
@@ -48,23 +48,14 @@
 import org.dependencytrack.model.Role;
 import org.dependencytrack.model.validation.ValidUuid;
 import org.dependencytrack.persistence.QueryManager;
-<<<<<<< HEAD
-import org.dependencytrack.resources.v1.vo.PermissionsSetRequest;
-=======
 import org.dependencytrack.resources.v1.vo.TeamPermissionsSetRequest;
 import org.dependencytrack.resources.v1.vo.UserPermissionsSetRequest;
->>>>>>> 342e3b8a
 import org.owasp.security.logging.SecurityMarkers;
 
-import java.util.ArrayList;
-import java.util.HashMap;
 import java.util.List;
-<<<<<<< HEAD
+import javax.jdo.Query;
+import java.util.Map;
 import java.util.Set;
-=======
-import javax.jdo.Query;
->>>>>>> 342e3b8a
-import java.util.Map;
 
 /**
  * JAX-RS resources for processing permissions.
@@ -371,52 +362,6 @@
     }
 
     @PUT
-<<<<<<< HEAD
-    @Path("/user/{username}")
-    @Consumes(MediaType.APPLICATION_JSON)
-    @Produces(MediaType.APPLICATION_JSON)
-    @Operation(description = "<p>Requires permission <strong>ACCESS_MANAGEMENT</strong> or <strong>ACCESS_MANAGEMENT_DELETE</strong></p>")
-    @ApiResponses(value = {
-            @ApiResponse(responseCode = "200", description = "The updated user", content = @Content(schema = @Schema(implementation = Team.class))),
-            @ApiResponse(responseCode = "401", description = "Unauthorized"),
-            @ApiResponse(responseCode = "404", description = "The user could not be found")
-    })
-    @PermissionRequired({ Permissions.Constants.ACCESS_MANAGEMENT, Permissions.Constants.ACCESS_MANAGEMENT_DELETE })
-    public Response setUserPermissions(
-            @Parameter(description = "A valid user uuid", schema = @Schema(type = "string", format = "uuid"), required = true) @PathParam("username") String username,
-            @Parameter(description = "A valid permission", required = true) PermissionsSetRequest request) {
-        try (QueryManager qm = new QueryManager()) {
-            UserPrincipal user = qm.getUserPrincipal(username);
-            if (user == null) {
-                return Response.status(Response.Status.NOT_FOUND).entity("The user could not be found.").build();
-            }
-
-            final List<Permission> requestedPermissions = request.permissions()
-                    .stream()
-                    .map(qm::getPermission)
-                    .toList();
-
-            // check that all requested teams exist
-            List<String> notFound = new ArrayList<>();
-            for (int i = 0; i < requestedPermissions.size(); i++) {
-                if (requestedPermissions.get(i) == null) {
-                    notFound.add(request.permissions().stream().toList().get(i));
-                }
-            }
-
-            if (notFound.size() > 0) {
-                Map<String, Object> response = new HashMap<>();
-                response.put("error", "One or more permissions could not be found");
-                response.put("permissions", notFound);
-                return Response.status(Response.Status.BAD_REQUEST).entity(response).build();
-            }
-
-            final List<Permission> currentPermissions = user.getPermissions();
-
-            if (currentPermissions.equals(requestedPermissions)) {
-                return Response.notModified().entity("User already has selected permission(s).").build();
-            }
-=======
     @Path("/user")
     @Consumes(MediaType.APPLICATION_JSON)
     @Produces(MediaType.APPLICATION_JSON)
@@ -456,24 +401,17 @@
                 return Response.notModified()
                         .entity("User already has selected permission(s).")
                         .build();
->>>>>>> 342e3b8a
 
             user.setPermissions(requestedPermissions);
             user = qm.persist(user);
             super.logSecurityEvent(LOGGER, SecurityMarkers.SECURITY_AUDIT,
                     "Set permissions for user: %s / permissions: %s"
-<<<<<<< HEAD
-                            .formatted(user.getName(), request.permissions()));
-=======
                             .formatted(user.getName(), permissionNames));
->>>>>>> 342e3b8a
 
             return Response.ok(user).build();
         }
     }
 
-<<<<<<< HEAD
-=======
     @PUT
     @Path("/team")
     @Consumes(MediaType.APPLICATION_JSON)
@@ -523,5 +461,4 @@
         }
     }
 
->>>>>>> 342e3b8a
 }