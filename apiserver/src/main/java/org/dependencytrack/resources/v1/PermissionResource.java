/*
 * This file is part of Dependency-Track.
 *
 * Licensed under the Apache License, Version 2.0 (the "License");
 * you may not use this file except in compliance with the License.
 * You may obtain a copy of the License at
 *
 *   http://www.apache.org/licenses/LICENSE-2.0
 *
 * Unless required by applicable law or agreed to in writing, software
 * distributed under the License is distributed on an "AS IS" BASIS,
 * WITHOUT WARRANTIES OR CONDITIONS OF ANY KIND, either express or implied.
 * See the License for the specific language governing permissions and
 * limitations under the License.
 *
 * SPDX-License-Identifier: Apache-2.0
 * Copyright (c) OWASP Foundation. All Rights Reserved.
 */
package org.dependencytrack.resources.v1;

import alpine.common.logging.Logger;
import alpine.model.Permission;
import alpine.model.Team;
import alpine.model.User;
import alpine.server.auth.PermissionRequired;
import alpine.server.resources.AlpineResource;
import io.swagger.v3.oas.annotations.Operation;
import io.swagger.v3.oas.annotations.Parameter;
import io.swagger.v3.oas.annotations.media.Content;
import io.swagger.v3.oas.annotations.media.Schema;
import io.swagger.v3.oas.annotations.responses.ApiResponse;
import io.swagger.v3.oas.annotations.responses.ApiResponses;
import io.swagger.v3.oas.annotations.security.SecurityRequirement;
import io.swagger.v3.oas.annotations.security.SecurityRequirements;
import io.swagger.v3.oas.annotations.tags.Tag;
import org.dependencytrack.auth.Permissions;
import org.dependencytrack.model.Role;
import org.dependencytrack.model.validation.ValidUuid;
import org.dependencytrack.persistence.QueryManager;
import org.dependencytrack.resources.v1.vo.TeamPermissionsSetRequest;
import org.dependencytrack.resources.v1.vo.UserPermissionsSetRequest;
import org.owasp.security.logging.SecurityMarkers;

import jakarta.validation.Valid;
import jakarta.ws.rs.Consumes;
import jakarta.ws.rs.DELETE;
import jakarta.ws.rs.GET;
import jakarta.ws.rs.POST;
import jakarta.ws.rs.PUT;
import jakarta.ws.rs.Path;
import jakarta.ws.rs.PathParam;
import jakarta.ws.rs.Produces;
import jakarta.ws.rs.core.MediaType;
import jakarta.ws.rs.core.Response;
import javax.jdo.Query;
import java.util.List;
import java.util.Map;
import java.util.Set;

/**
 * JAX-RS resources for processing permissions.
 *
 * @author Steve Springett
 * @since 3.0.0
 */
@Path("/v1/permission")
@Tag(name = "permission")
@SecurityRequirements({
        @SecurityRequirement(name = "ApiKeyAuth"),
        @SecurityRequirement(name = "BearerAuth")
})
public class PermissionResource extends AlpineResource {

    private static final Logger LOGGER = Logger.getLogger(PermissionResource.class);

    @GET
    @Produces(MediaType.APPLICATION_JSON)
    @Operation(
            summary = "Returns a list of all permissions",
            description = "<p>Requires permission <strong>ACCESS_MANAGEMENT</strong> or <strong>ACCESS_MANAGEMENT_READ</strong></p>"
    )
    @ApiResponses(value = {
            @ApiResponse(
                    responseCode = "200",
                    description = "A list of all permissions",
                    content = @Content(schema = @Schema(implementation = Permissions.class))
            ),
            @ApiResponse(responseCode = "401", description = "Unauthorized")
    })
    @PermissionRequired({Permissions.Constants.ACCESS_MANAGEMENT, Permissions.Constants.ACCESS_MANAGEMENT_READ})
    public Response getAllPermissions() {
        try (QueryManager qm = new QueryManager()) {
            final List<Permission> permissions = qm.getPermissions();
            return Response.ok(permissions).build();
        }
    }

    @POST
    @Path("/{permission}/user/{username}")
    @Consumes(MediaType.APPLICATION_JSON)
    @Produces(MediaType.APPLICATION_JSON)
    @Operation(
            summary = "Adds the permission to the specified username.",
            description = "<p>Requires permission <strong>ACCESS_MANAGEMENT</strong> or <strong>ACCESS_MANAGEMENT_UPDATE</strong></p>"
    )
    @ApiResponses(value = {
            @ApiResponse(
                    responseCode = "200",
                    description = "The updated user",
                    content = @Content(schema = @Schema(implementation = User.class))
            ),
            @ApiResponse(responseCode = "304", description = "The user already has the specified permission assigned"),
            @ApiResponse(responseCode = "401", description = "Unauthorized"),
            @ApiResponse(responseCode = "404", description = "The user could not be found")
    })
    @PermissionRequired({Permissions.Constants.ACCESS_MANAGEMENT, Permissions.Constants.ACCESS_MANAGEMENT_UPDATE})
    public Response addPermissionToUser(
            @Parameter(description = "A valid username", required = true)
            @PathParam("username") String username,
            @Parameter(description = "A valid permission", required = true)
            @PathParam("permission") String permissionName) {
        try (QueryManager qm = new QueryManager()) {
            User principal = qm.getUser(username);
            if (principal == null) {
                return Response.status(Response.Status.NOT_FOUND).entity("The user could not be found.").build();
            }
            final Permission permission = qm.getPermission(permissionName);
            if (permission == null) {
                return Response.status(Response.Status.NOT_FOUND).entity("The permission could not be found.").build();
            }
            final List<Permission> permissions = principal.getPermissions();
            if (permissions != null && !permissions.contains(permission)) {
                permissions.add(permission);
                principal.setPermissions(permissions);
                principal = qm.persist(principal);
                super.logSecurityEvent(LOGGER, SecurityMarkers.SECURITY_AUDIT, "Added permission for user: " + principal.getName() + " / permission: " + permission.getName());
                return Response.ok(principal).build();
            }
            return Response.status(Response.Status.NOT_MODIFIED).build();
        }
    }

    @DELETE
    @Path("/{permission}/user/{username}")
    @Consumes(MediaType.APPLICATION_JSON)
    @Produces(MediaType.APPLICATION_JSON)
    @Operation(
            summary = "Removes the permission from the user.",
            description = "<p>Requires permission <strong>ACCESS_MANAGEMENT</strong> or <strong>ACCESS_MANAGEMENT_DELETE</strong></p>"
    )
    @ApiResponses(value = {
            @ApiResponse(
                    responseCode = "200",
                    description = "The updated user",
                    content = @Content(schema = @Schema(implementation = User.class))
            ),
            @ApiResponse(responseCode = "304", description = "The user already has the specified permission assigned"),
            @ApiResponse(responseCode = "401", description = "Unauthorized"),
            @ApiResponse(responseCode = "404", description = "The user could not be found")
    })
    @PermissionRequired({Permissions.Constants.ACCESS_MANAGEMENT, Permissions.Constants.ACCESS_MANAGEMENT_DELETE})
    public Response removePermissionFromUser(
            @Parameter(description = "A valid username", required = true)
            @PathParam("username") String username,
            @Parameter(description = "A valid permission", required = true)
            @PathParam("permission") String permissionName) {
        try (QueryManager qm = new QueryManager()) {
            User principal = qm.getUser(username);
            if (principal == null) {
                return Response.status(Response.Status.NOT_FOUND).entity("The user could not be found.").build();
            }
            final Permission permission = qm.getPermission(permissionName);
            if (permission == null) {
                return Response.status(Response.Status.NOT_FOUND).entity("The permission could not be found.").build();
            }
            final List<Permission> permissions = principal.getPermissions();
            if (permissions != null && permissions.contains(permission)) {
                permissions.remove(permission);
                principal.setPermissions(permissions);
                principal = qm.persist(principal);
                super.logSecurityEvent(LOGGER, SecurityMarkers.SECURITY_AUDIT, "Removed permission for user: " + principal.getName() + " / permission: " + permission.getName());
                return Response.ok(principal).build();
            }
            return Response.status(Response.Status.NOT_MODIFIED).build();
        }
    }

    @POST
    @Path("/{permission}/team/{uuid}")
    @Consumes(MediaType.APPLICATION_JSON)
    @Produces(MediaType.APPLICATION_JSON)
    @Operation(
            description = "<p>Requires permission <strong>ACCESS_MANAGEMENT</strong> or <strong>ACCESS_MANAGEMENT_UPDATE</strong></p>"
    )
    @ApiResponses(value = {
            @ApiResponse(
                    responseCode = "200",
                    description = "The updated team",
                    content = @Content(schema = @Schema(implementation = Team.class))
            ),
            @ApiResponse(responseCode = "304", description = "The team already has the specified permission assigned"),
            @ApiResponse(responseCode = "401", description = "Unauthorized"),
            @ApiResponse(responseCode = "404", description = "The team could not be found")
    })
    @PermissionRequired({Permissions.Constants.ACCESS_MANAGEMENT, Permissions.Constants.ACCESS_MANAGEMENT_UPDATE})
    public Response addPermissionToTeam(
            @Parameter(description = "A valid team uuid", schema = @Schema(type = "string", format = "uuid"), required = true)
            @PathParam("uuid") @ValidUuid String uuid,
            @Parameter(description = "A valid permission", required = true)
            @PathParam("permission") String permissionName) {
        try (QueryManager qm = new QueryManager()) {
            Team team = qm.getObjectByUuid(Team.class, uuid);
            if (team == null) {
                return Response.status(Response.Status.NOT_FOUND).entity("The team could not be found.").build();
            }
            final Permission permission = qm.getPermission(permissionName);
            if (permission == null) {
                return Response.status(Response.Status.NOT_FOUND).entity("The permission could not be found.").build();
            }
            final List<Permission> permissions = team.getPermissions();
            if (permissions != null && !permissions.contains(permission)) {
                permissions.add(permission);
                team.setPermissions(permissions);
                team = qm.persist(team);
                super.logSecurityEvent(LOGGER, SecurityMarkers.SECURITY_AUDIT, "Added permission for team: " + team.getName() + " / permission: " + permission.getName());
                return Response.ok(team).build();
            }
            return Response.status(Response.Status.NOT_MODIFIED).build();
        }
    }

    @DELETE
    @Path("/{permission}/role/{uuid}")
    @Consumes(MediaType.APPLICATION_JSON)
    @Produces(MediaType.APPLICATION_JSON)
<<<<<<< HEAD
    @Operation(
            description = "<p>Requires permission <strong>ACCESS_MANAGEMENT</strong> or <strong>ACCESS_MANAGEMENT_DELETE</strong></p>"
    )
    @ApiResponses(value = {
            @ApiResponse(
                    responseCode = "200",
                    description = "The updated role",
                    content = @Content(schema = @Schema(implementation = Role.class))
            ),
=======
    @Operation(description = "<p>Requires permission <strong>ACCESS_MANAGEMENT</strong> or <strong>ACCESS_MANAGEMENT_DELETE</strong></p>")
    @ApiResponses(value = {
            @ApiResponse(responseCode = "200", description = "The updated role", content = @Content(schema = @Schema(implementation = Role.class))),
>>>>>>> a4e26997
            @ApiResponse(responseCode = "304", description = "The role already has the specified permission assigned"),
            @ApiResponse(responseCode = "401", description = "Unauthorized"),
            @ApiResponse(responseCode = "404", description = "The role could not be found")
    })
<<<<<<< HEAD
    @PermissionRequired({Permissions.Constants.ACCESS_MANAGEMENT, Permissions.Constants.ACCESS_MANAGEMENT_DELETE})
=======
    @PermissionRequired({ Permissions.Constants.ACCESS_MANAGEMENT, Permissions.Constants.ACCESS_MANAGEMENT_DELETE })
>>>>>>> a4e26997
    public Response removePermissionFromRole(
            @Parameter(description = "A valid role uuid", schema = @Schema(type = "string", format = "uuid"), required = true)
            @PathParam("uuid") @ValidUuid String uuid,
            @Parameter(description = "A valid permission", required = true)
            @PathParam("permission") String permissionName) {
        try (QueryManager qm = new QueryManager()) {
            Role role = qm.getObjectByUuid(Role.class, uuid);
<<<<<<< HEAD
            if (role == null) {
                return Response.status(Response.Status.NOT_FOUND).entity("The role could not be found.").build();
            }
            final Permission permission = qm.getPermission(permissionName);
            if (permission == null) {
                return Response.status(Response.Status.NOT_FOUND).entity("The permission could not be found.").build();
            }
=======
            if (role == null)
                return Response.status(Response.Status.NOT_FOUND).entity("The role could not be found.").build();

            final Permission permission = qm.getPermission(permissionName);
            if (permission == null)
                return Response.status(Response.Status.NOT_FOUND).entity("The permission could not be found.").build();

>>>>>>> a4e26997
            final Set<Permission> permissions = role.getPermissions();
            if (permissions != null && permissions.contains(permission)) {
                permissions.remove(permission);
                role.setPermissions(permissions);
                role = qm.persist(role);
                super.logSecurityEvent(LOGGER, SecurityMarkers.SECURITY_AUDIT, "Removed permission for role: " + role.getName() + " / permission: " + permission.getName());
                return Response.ok(role).build();
            }
<<<<<<< HEAD
            return Response.status(Response.Status.NOT_MODIFIED).build();
=======

            return Response.notModified().build();
>>>>>>> a4e26997
        }
    }

    @POST
    @Path("/{permission}/role/{uuid}")
    @Consumes(MediaType.APPLICATION_JSON)
    @Produces(MediaType.APPLICATION_JSON)
<<<<<<< HEAD
    @Operation(
            description = "<p>Requires permission <strong>ACCESS_MANAGEMENT</strong> or <strong>ACCESS_MANAGEMENT_UPDATE</strong></p>"
    )
    @ApiResponses(value = {
            @ApiResponse(
                    responseCode = "200",
                    description = "The updated role",
                    content = @Content(schema = @Schema(implementation = Role.class))
=======
    @Operation(description = "<p>Requires permission <strong>ACCESS_MANAGEMENT</strong> or <strong>ACCESS_MANAGEMENT_UPDATE</strong></p>")
    @ApiResponses(value = {
            @ApiResponse(responseCode = "200", description = "The updated role", content = @Content(schema = @Schema(implementation = Role.class))
>>>>>>> a4e26997
            ),
            @ApiResponse(responseCode = "304", description = "The role already has the specified permission assigned"),
            @ApiResponse(responseCode = "401", description = "Unauthorized"),
            @ApiResponse(responseCode = "404", description = "The role could not be found")
    })
<<<<<<< HEAD
    @PermissionRequired({Permissions.Constants.ACCESS_MANAGEMENT, Permissions.Constants.ACCESS_MANAGEMENT_UPDATE})
=======
    @PermissionRequired({ Permissions.Constants.ACCESS_MANAGEMENT, Permissions.Constants.ACCESS_MANAGEMENT_UPDATE })
>>>>>>> a4e26997
    public Response addPermissionToRole(
            @Parameter(description = "A valid role uuid", schema = @Schema(type = "string", format = "uuid"), required = true)
            @PathParam("uuid") @ValidUuid String uuid,
            @Parameter(description = "A valid permission", required = true)
            @PathParam("permission") String permissionName) {
        try (QueryManager qm = new QueryManager()) {
            Role role = qm.getObjectByUuid(Role.class, uuid);
<<<<<<< HEAD
            if (role == null) {
                return Response.status(Response.Status.NOT_FOUND).entity("The role could not be found.").build();
            }
            final Permission permission = qm.getPermission(permissionName);
            if (permission == null) {
                return Response.status(Response.Status.NOT_FOUND).entity("The permission could not be found.").build();
            }
            final Set<Permission> permissions = role.getPermissions();
            if (permissions != null && !permissions.contains(permission)) {
                permissions.add(permission);
                role.setPermissions(permissions);
                role = qm.persist(role);
                super.logSecurityEvent(LOGGER, SecurityMarkers.SECURITY_AUDIT, "Added permission for role: " + role.getName() + " / permission: " + permission.getName());
                return Response.ok(role).build();
            }
            return Response.status(Response.Status.NOT_MODIFIED).build();
=======
            if (role == null)
                return Response.status(Response.Status.NOT_FOUND).entity("The role could not be found.").build();

            final Permission permission = qm.getPermission(permissionName);
            if (permission == null)
                return Response.status(Response.Status.NOT_FOUND).entity("The permission could not be found.").build();

            if (!qm.addPermissionToRole(role, permission))
                return Response.notModified().build();

            super.logSecurityEvent(LOGGER, SecurityMarkers.SECURITY_AUDIT,
                    "Added permission for role: " + role.getName() + " / permission: " + permission.getName());

            return Response.ok(role).build();
>>>>>>> a4e26997
        }
    }

    @DELETE
    @Path("/{permission}/team/{uuid}")
    @Consumes(MediaType.APPLICATION_JSON)
    @Produces(MediaType.APPLICATION_JSON)
    @Operation(
            description = "<p>Requires permission <strong>ACCESS_MANAGEMENT</strong> or <strong>ACCESS_MANAGEMENT_DELETE</strong></p>"
    )
    @ApiResponses(value = {
            @ApiResponse(
                    responseCode = "200",
                    description = "The updated team",
                    content = @Content(schema = @Schema(implementation = Team.class))
            ),
            @ApiResponse(responseCode = "304", description = "The team already has the specified permission assigned"),
            @ApiResponse(responseCode = "401", description = "Unauthorized"),
            @ApiResponse(responseCode = "404", description = "The team could not be found")
    })
    @PermissionRequired({Permissions.Constants.ACCESS_MANAGEMENT, Permissions.Constants.ACCESS_MANAGEMENT_DELETE})
    public Response removePermissionFromTeam(
            @Parameter(description = "A valid team uuid", schema = @Schema(type = "string", format = "uuid"), required = true)
            @PathParam("uuid") @ValidUuid String uuid,
            @Parameter(description = "A valid permission", required = true)
            @PathParam("permission") String permissionName) {
        try (QueryManager qm = new QueryManager()) {
            Team team = qm.getObjectByUuid(Team.class, uuid, Team.FetchGroup.ALL.name());
            if (team == null) {
                return Response.status(Response.Status.NOT_FOUND).entity("The team could not be found.").build();
            }
            final Permission permission = qm.getPermission(permissionName);
            if (permission == null) {
                return Response.status(Response.Status.NOT_FOUND).entity("The permission could not be found.").build();
            }
            final List<Permission> permissions = team.getPermissions();
            if (permissions != null && permissions.contains(permission)) {
                permissions.remove(permission);
                team.setPermissions(permissions);
                team = qm.persist(team);
                super.logSecurityEvent(LOGGER, SecurityMarkers.SECURITY_AUDIT, "Removed permission for team: " + team.getName() + " / permission: " + permission.getName());
                return Response.ok(team).build();
            }
            return Response.status(Response.Status.NOT_MODIFIED).build();
        }
    }

    @PUT
    @Path("/user")
    @Consumes(MediaType.APPLICATION_JSON)
    @Produces(MediaType.APPLICATION_JSON)
    @Operation(
        summary = "Replaces a users's permissions with the specified list",
        description = "<p>Requires permission <strong>ACCESS_MANAGEMENT</strong> or <strong>ACCESS_MANAGEMENT_UPDATE</strong></p>"
    )
    @ApiResponses(value = {
            @ApiResponse(responseCode = "200", description = "The updated user", content = @Content(schema = @Schema(implementation = User.class))),
            @ApiResponse(responseCode = "304", description = "The user is already has the specified permission(s)"),
            @ApiResponse(responseCode = "400", description = "Bad request"),
            @ApiResponse(responseCode = "401", description = "Unauthorized"),
            @ApiResponse(responseCode = "404", description = "The user could not be found")
    })
    @PermissionRequired({ Permissions.Constants.ACCESS_MANAGEMENT, Permissions.Constants.ACCESS_MANAGEMENT_UPDATE })
    public Response setUserPermissions(
            @Parameter(description = "A username and valid list permission") @Valid UserPermissionsSetRequest request) {
        try (QueryManager qm = new QueryManager()) {
            User user = qm.getUser(request.username());
            if (user == null)
                return Response.status(Response.Status.NOT_FOUND).entity("The user could not be found.").build();

            List<String> permissionNames = request.permissions()
                    .stream()
                    .map(Permissions::name)
                    .toList();

            final Query<Permission> query = qm.getPersistenceManager().newQuery(Permission.class)
                    .filter(":permissions.contains(name)")
                    .setNamedParameters(Map.of("permissions", permissionNames))
                    .orderBy("name asc");

            final List<Permission> requestedPermissions;
            try {
                requestedPermissions = List.copyOf(query.executeList());
            } finally {
                query.closeAll();
            }

            if (user.getPermissions().equals(requestedPermissions))
                return Response.notModified()
                        .entity("User already has selected permission(s).")
                        .build();

            user.setPermissions(requestedPermissions);
            user = qm.persist(user);
            super.logSecurityEvent(LOGGER, SecurityMarkers.SECURITY_AUDIT,
                    "Set permissions for user: %s / permissions: %s"
                            .formatted(user.getUsername(), permissionNames));

            return Response.ok(user).build();
        }
    }

    @PUT
    @Path("/team")
    @Consumes(MediaType.APPLICATION_JSON)
    @Produces(MediaType.APPLICATION_JSON)
    @Operation(
        summary = "Replaces a team's permissions with the specified list",
        description = "<p>Requires permission <strong>ACCESS_MANAGEMENT</strong> or <strong>ACCESS_MANAGEMENT_UPDATE</strong></p>"
    )
    @ApiResponses(value = {
            @ApiResponse(responseCode = "200", description = "The updated team", content = @Content(schema = @Schema(implementation = Team.class))),
            @ApiResponse(responseCode = "304", description = "The team already has the specified permission(s)"),
            @ApiResponse(responseCode = "400", description = "Bad request"),
            @ApiResponse(responseCode = "401", description = "Unauthorized"),
            @ApiResponse(responseCode = "404", description = "The team could not be found")
    })
    @PermissionRequired({ Permissions.Constants.ACCESS_MANAGEMENT, Permissions.Constants.ACCESS_MANAGEMENT_UPDATE })
    public Response setTeamPermissions(@Parameter(description = "Team UUID and requested permissions") @Valid TeamPermissionsSetRequest request) {
        try (QueryManager qm = new QueryManager()) {
            Team team = qm.getObjectByUuid(Team.class, request.team(), Team.FetchGroup.ALL.name());
            if (team == null)
                return Response.status(Response.Status.NOT_FOUND).entity("The team could not be found.").build();

            List<String> permissionNames = request.permissions()
                    .stream()
                    .map(Permissions::name)
                    .toList();

            final Query<Permission> query = qm.getPersistenceManager().newQuery(Permission.class)
                    .filter(":permissions.contains(name)")
                    .setNamedParameters(Map.of("permissions", permissionNames))
                    .orderBy("name asc");

            final List<Permission> requestedPermissions;
            try {
                requestedPermissions = List.copyOf(query.executeList());
            } finally {
                query.closeAll();
            }

            if (team.getPermissions().equals(requestedPermissions))
                return Response.notModified().entity("Team already has selected permission(s).").build();

            team.setPermissions(requestedPermissions);
            team = qm.persist(team);

            super.logSecurityEvent(LOGGER, SecurityMarkers.SECURITY_AUDIT,
                    "Set permissions for team: %s / permissions: %s"
                            .formatted(team.getName(), permissionNames));
            return Response.ok(team).build();
        }
    }

}<|MERGE_RESOLUTION|>--- conflicted
+++ resolved
@@ -233,30 +233,14 @@
     @Path("/{permission}/role/{uuid}")
     @Consumes(MediaType.APPLICATION_JSON)
     @Produces(MediaType.APPLICATION_JSON)
-<<<<<<< HEAD
-    @Operation(
-            description = "<p>Requires permission <strong>ACCESS_MANAGEMENT</strong> or <strong>ACCESS_MANAGEMENT_DELETE</strong></p>"
-    )
-    @ApiResponses(value = {
-            @ApiResponse(
-                    responseCode = "200",
-                    description = "The updated role",
-                    content = @Content(schema = @Schema(implementation = Role.class))
-            ),
-=======
     @Operation(description = "<p>Requires permission <strong>ACCESS_MANAGEMENT</strong> or <strong>ACCESS_MANAGEMENT_DELETE</strong></p>")
     @ApiResponses(value = {
             @ApiResponse(responseCode = "200", description = "The updated role", content = @Content(schema = @Schema(implementation = Role.class))),
->>>>>>> a4e26997
             @ApiResponse(responseCode = "304", description = "The role already has the specified permission assigned"),
             @ApiResponse(responseCode = "401", description = "Unauthorized"),
             @ApiResponse(responseCode = "404", description = "The role could not be found")
     })
-<<<<<<< HEAD
-    @PermissionRequired({Permissions.Constants.ACCESS_MANAGEMENT, Permissions.Constants.ACCESS_MANAGEMENT_DELETE})
-=======
     @PermissionRequired({ Permissions.Constants.ACCESS_MANAGEMENT, Permissions.Constants.ACCESS_MANAGEMENT_DELETE })
->>>>>>> a4e26997
     public Response removePermissionFromRole(
             @Parameter(description = "A valid role uuid", schema = @Schema(type = "string", format = "uuid"), required = true)
             @PathParam("uuid") @ValidUuid String uuid,
@@ -264,15 +248,6 @@
             @PathParam("permission") String permissionName) {
         try (QueryManager qm = new QueryManager()) {
             Role role = qm.getObjectByUuid(Role.class, uuid);
-<<<<<<< HEAD
-            if (role == null) {
-                return Response.status(Response.Status.NOT_FOUND).entity("The role could not be found.").build();
-            }
-            final Permission permission = qm.getPermission(permissionName);
-            if (permission == null) {
-                return Response.status(Response.Status.NOT_FOUND).entity("The permission could not be found.").build();
-            }
-=======
             if (role == null)
                 return Response.status(Response.Status.NOT_FOUND).entity("The role could not be found.").build();
 
@@ -280,7 +255,6 @@
             if (permission == null)
                 return Response.status(Response.Status.NOT_FOUND).entity("The permission could not be found.").build();
 
->>>>>>> a4e26997
             final Set<Permission> permissions = role.getPermissions();
             if (permissions != null && permissions.contains(permission)) {
                 permissions.remove(permission);
@@ -289,12 +263,8 @@
                 super.logSecurityEvent(LOGGER, SecurityMarkers.SECURITY_AUDIT, "Removed permission for role: " + role.getName() + " / permission: " + permission.getName());
                 return Response.ok(role).build();
             }
-<<<<<<< HEAD
-            return Response.status(Response.Status.NOT_MODIFIED).build();
-=======
 
             return Response.notModified().build();
->>>>>>> a4e26997
         }
     }
 
@@ -302,30 +272,15 @@
     @Path("/{permission}/role/{uuid}")
     @Consumes(MediaType.APPLICATION_JSON)
     @Produces(MediaType.APPLICATION_JSON)
-<<<<<<< HEAD
-    @Operation(
-            description = "<p>Requires permission <strong>ACCESS_MANAGEMENT</strong> or <strong>ACCESS_MANAGEMENT_UPDATE</strong></p>"
-    )
-    @ApiResponses(value = {
-            @ApiResponse(
-                    responseCode = "200",
-                    description = "The updated role",
-                    content = @Content(schema = @Schema(implementation = Role.class))
-=======
     @Operation(description = "<p>Requires permission <strong>ACCESS_MANAGEMENT</strong> or <strong>ACCESS_MANAGEMENT_UPDATE</strong></p>")
     @ApiResponses(value = {
             @ApiResponse(responseCode = "200", description = "The updated role", content = @Content(schema = @Schema(implementation = Role.class))
->>>>>>> a4e26997
             ),
             @ApiResponse(responseCode = "304", description = "The role already has the specified permission assigned"),
             @ApiResponse(responseCode = "401", description = "Unauthorized"),
             @ApiResponse(responseCode = "404", description = "The role could not be found")
     })
-<<<<<<< HEAD
-    @PermissionRequired({Permissions.Constants.ACCESS_MANAGEMENT, Permissions.Constants.ACCESS_MANAGEMENT_UPDATE})
-=======
     @PermissionRequired({ Permissions.Constants.ACCESS_MANAGEMENT, Permissions.Constants.ACCESS_MANAGEMENT_UPDATE })
->>>>>>> a4e26997
     public Response addPermissionToRole(
             @Parameter(description = "A valid role uuid", schema = @Schema(type = "string", format = "uuid"), required = true)
             @PathParam("uuid") @ValidUuid String uuid,
@@ -333,24 +288,6 @@
             @PathParam("permission") String permissionName) {
         try (QueryManager qm = new QueryManager()) {
             Role role = qm.getObjectByUuid(Role.class, uuid);
-<<<<<<< HEAD
-            if (role == null) {
-                return Response.status(Response.Status.NOT_FOUND).entity("The role could not be found.").build();
-            }
-            final Permission permission = qm.getPermission(permissionName);
-            if (permission == null) {
-                return Response.status(Response.Status.NOT_FOUND).entity("The permission could not be found.").build();
-            }
-            final Set<Permission> permissions = role.getPermissions();
-            if (permissions != null && !permissions.contains(permission)) {
-                permissions.add(permission);
-                role.setPermissions(permissions);
-                role = qm.persist(role);
-                super.logSecurityEvent(LOGGER, SecurityMarkers.SECURITY_AUDIT, "Added permission for role: " + role.getName() + " / permission: " + permission.getName());
-                return Response.ok(role).build();
-            }
-            return Response.status(Response.Status.NOT_MODIFIED).build();
-=======
             if (role == null)
                 return Response.status(Response.Status.NOT_FOUND).entity("The role could not be found.").build();
 
@@ -365,7 +302,6 @@
                     "Added permission for role: " + role.getName() + " / permission: " + permission.getName());
 
             return Response.ok(role).build();
->>>>>>> a4e26997
         }
     }
 
