/*
 * This file is part of Dependency-Track.
 *
 * Licensed under the Apache License, Version 2.0 (the "License");
 * you may not use this file except in compliance with the License.
 * You may obtain a copy of the License at
 *
 *   http://www.apache.org/licenses/LICENSE-2.0
 *
 * Unless required by applicable law or agreed to in writing, software
 * distributed under the License is distributed on an "AS IS" BASIS,
 * WITHOUT WARRANTIES OR CONDITIONS OF ANY KIND, either express or implied.
 * See the License for the specific language governing permissions and
 * limitations under the License.
 *
 * SPDX-License-Identifier: Apache-2.0
 * Copyright (c) OWASP Foundation. All Rights Reserved.
 */
package org.dependencytrack.resources.v1;

import alpine.Config;
import alpine.common.logging.Logger;
import alpine.model.ApiKey;
import alpine.model.Team;
import alpine.model.User;
import alpine.persistence.PaginatedResult;
import alpine.security.ApiKeyDecoder;
import alpine.security.InvalidApiKeyFormatException;
import alpine.server.auth.PermissionRequired;
import alpine.server.resources.AlpineResource;
import io.swagger.v3.oas.annotations.Operation;
import io.swagger.v3.oas.annotations.Parameter;
import io.swagger.v3.oas.annotations.headers.Header;
import io.swagger.v3.oas.annotations.media.ArraySchema;
import io.swagger.v3.oas.annotations.media.Content;
import io.swagger.v3.oas.annotations.media.Schema;
import io.swagger.v3.oas.annotations.responses.ApiResponse;
import io.swagger.v3.oas.annotations.responses.ApiResponses;
import io.swagger.v3.oas.annotations.security.SecurityRequirement;
import io.swagger.v3.oas.annotations.security.SecurityRequirements;
import io.swagger.v3.oas.annotations.tags.Tag;
import jakarta.validation.Validator;
import jakarta.ws.rs.Consumes;
import jakarta.ws.rs.DELETE;
import jakarta.ws.rs.GET;
import jakarta.ws.rs.POST;
import jakarta.ws.rs.PUT;
import jakarta.ws.rs.Path;
import jakarta.ws.rs.PathParam;
import jakarta.ws.rs.Produces;
import jakarta.ws.rs.core.MediaType;
import jakarta.ws.rs.core.Response;
import org.dependencytrack.auth.Permissions;
import org.dependencytrack.model.validation.ValidUuid;
import org.dependencytrack.persistence.QueryManager;
import org.dependencytrack.persistence.jdbi.TeamDao;
import org.dependencytrack.resources.v1.openapi.PaginatedApi;
import org.dependencytrack.resources.v1.problems.ProblemDetails;
import org.dependencytrack.resources.v1.problems.TeamAlreadyExistsProblemDetails;
import org.dependencytrack.resources.v1.vo.TeamSelfResponse;
import org.dependencytrack.resources.v1.vo.VisibleTeams;
import org.jdbi.v3.core.Handle;
import org.owasp.security.logging.SecurityMarkers;

import java.util.ArrayList;
import java.util.List;

import static org.datanucleus.PropertyNames.PROPERTY_RETAIN_VALUES;
import static org.dependencytrack.persistence.jdbi.JdbiFactory.createLocalJdbi;
import static org.dependencytrack.util.PersistenceUtil.isUniqueConstraintViolation;

/**
 * JAX-RS resources for processing teams.
 *
 * @author Steve Springett
 * @since 3.0.0
 */
@Path("/v1/team")
@Tag(name = "team")
@SecurityRequirements({
        @SecurityRequirement(name = "ApiKeyAuth"),
        @SecurityRequirement(name = "BearerAuth")
})
public class TeamResource extends AlpineResource {

    private static final Logger LOGGER = Logger.getLogger(TeamResource.class);

    @GET
    @Produces(MediaType.APPLICATION_JSON)
    @Operation(
            summary = "Returns a list of all teams",
            description = "<p>Requires permission <strong>ACCESS_MANAGEMENT</strong></p>"
    )
    @PaginatedApi
    @ApiResponses(value = {
            @ApiResponse(
                    responseCode = "200",
                    description = "A list of all teams",
                    headers = @Header(name = TOTAL_COUNT_HEADER, description = "The total number of teams", schema = @Schema(format = "integer")),
                    content = @Content(array = @ArraySchema(schema = @Schema(implementation = Team.class)))
            ),
            @ApiResponse(responseCode = "401", description = "Unauthorized")
    })
    @PermissionRequired(Permissions.Constants.ACCESS_MANAGEMENT)
    public Response getTeams() {
        try (QueryManager qm = new QueryManager(getAlpineRequest())) {
            final PaginatedResult result = qm.getTeams();
            return Response.ok(result.getObjects()).header(TOTAL_COUNT_HEADER, result.getTotal()).build();
        }
    }

    @GET
    @Path("/{uuid}")
    @Produces(MediaType.APPLICATION_JSON)
    @Operation(
            summary = "Returns a specific team",
            description = "<p>Requires permission <strong>ACCESS_MANAGEMENT</strong></p>"
    )
    @ApiResponses(value = {
            @ApiResponse(
                    responseCode = "200",
                    description = "A specific team",
                    content = @Content(schema = @Schema(implementation = Team.class))
            ),
            @ApiResponse(responseCode = "401", description = "Unauthorized"),
            @ApiResponse(responseCode = "404", description = "The team could not be found")
    })
    @PermissionRequired(Permissions.Constants.ACCESS_MANAGEMENT)
    public Response getTeam(
            @Parameter(description = "The UUID of the team to retrieve", schema = @Schema(type = "string", format = "uuid"), required = true)
            @PathParam("uuid") @ValidUuid String uuid) {
        try (QueryManager qm = new QueryManager()) {
            final Team team = qm.getObjectByUuid(Team.class, uuid, Team.FetchGroup.ALL.name());
            if (team != null) {
                return Response.ok(team).build();
            } else {
                return Response.status(Response.Status.NOT_FOUND).entity("The team could not be found.").build();
            }
        }
    }

    @PUT
    @Consumes(MediaType.APPLICATION_JSON)
    @Produces({MediaType.APPLICATION_JSON, ProblemDetails.MEDIA_TYPE_JSON})
    @Operation(
            summary = "Creates a new team",
            description = "<p>Requires permission <strong>ACCESS_MANAGEMENT</strong></p>"
    )
    @ApiResponses(value = {
            @ApiResponse(
                    responseCode = "201",
                    description = "The created team",
                    content = @Content(schema = @Schema(implementation = Team.class))),
            @ApiResponse(responseCode = "401", description = "Unauthorized"),
            @ApiResponse(
                    responseCode = "409",
                    description = "Team already exists",
                    content = @Content(
                            schema = @Schema(implementation = TeamAlreadyExistsProblemDetails.class),
                            mediaType = ProblemDetails.MEDIA_TYPE_JSON))
    })
<<<<<<< HEAD
    @PermissionRequired(Permissions.Constants.ACCESS_MANAGEMENT)
    //public Response createTeam(String jsonRequest) {
=======
    @PermissionRequired({Permissions.Constants.ACCESS_MANAGEMENT, Permissions.Constants.ACCESS_MANAGEMENT_CREATE})
>>>>>>> af2a26f2
    public Response createTeam(Team jsonTeam) {
        final Validator validator = super.getValidator();
        failOnValidationError(validator.validateProperty(jsonTeam, "name"));

        try (final var qm = new QueryManager()) {
            final Team team;
            try {
                team = qm.createTeam(jsonTeam.getName());
            } catch (RuntimeException e) {
                if (isUniqueConstraintViolation(e)) {
                    final Team existingTeam = qm.getTeam(jsonTeam.getName());
                    return new TeamAlreadyExistsProblemDetails(existingTeam).toResponse();
                }

                LOGGER.error("Failed to create team with name: " + jsonTeam.getName(), e);
                return Response.status(Response.Status.INTERNAL_SERVER_ERROR).build();
            }

            super.logSecurityEvent(LOGGER, SecurityMarkers.SECURITY_AUDIT, "Team created: " + team.getName());
            return Response.status(Response.Status.CREATED).entity(team).build();
        }
    }

    @POST
    @Consumes(MediaType.APPLICATION_JSON)
    @Produces(MediaType.APPLICATION_JSON)
    @Operation(
            summary = "Updates a team's fields",
            description = "<p>Requires permission <strong>ACCESS_MANAGEMENT</strong></p>"
    )
    @ApiResponses(value = {
            @ApiResponse(
                    responseCode = "200",
                    description = "The updated team",
                    content = @Content(schema = @Schema(implementation = Team.class))
            ),
            @ApiResponse(responseCode = "401", description = "Unauthorized"),
            @ApiResponse(responseCode = "404", description = "The team could not be found")
    })
    @PermissionRequired(Permissions.Constants.ACCESS_MANAGEMENT)
    public Response updateTeam(Team jsonTeam) {
        final Validator validator = super.getValidator();
        failOnValidationError(
                validator.validateProperty(jsonTeam, "name")
        );
        try (QueryManager qm = new QueryManager()) {
            Team team = qm.getObjectByUuid(Team.class, jsonTeam.getUuid());
            if (team != null) {
                team.setName(jsonTeam.getName());
                //todo: set permissions
                team = qm.updateTeam(jsonTeam);
                super.logSecurityEvent(LOGGER, SecurityMarkers.SECURITY_AUDIT, "Team updated: " + team.getName());
                return Response.ok(team).build();
            } else {
                return Response.status(Response.Status.NOT_FOUND).entity("The team could not be found.").build();
            }
        }
    }

    @DELETE
    @Consumes(MediaType.APPLICATION_JSON)
    @Produces(MediaType.APPLICATION_JSON)
    @Operation(
            summary = "Deletes a team",
            description = "<p>Requires permission <strong>ACCESS_MANAGEMENT</strong></p>"
    )
    @ApiResponses(value = {
            @ApiResponse(responseCode = "204", description = "Team removed successfully"),
            @ApiResponse(responseCode = "401", description = "Unauthorized"),
            @ApiResponse(responseCode = "404", description = "The team could not be found")
    })
    @PermissionRequired(Permissions.Constants.ACCESS_MANAGEMENT)
    public Response deleteTeam(Team jsonTeam) {
        try (QueryManager qm = new QueryManager()) {
            return qm.callInTransaction(() -> {
                final Team team = qm.getObjectByUuid(Team.class, jsonTeam.getUuid(), Team.FetchGroup.ALL.name());
                if (team != null) {
                    String teamName = team.getName();
                    try (final Handle jdbiHandle = createLocalJdbi(qm).open()) {
                        final var teamDao = jdbiHandle.attach(TeamDao.class);
                        teamDao.deleteTeam(team.getId());
                    }
                    super.logSecurityEvent(LOGGER, SecurityMarkers.SECURITY_AUDIT, "Team deleted: " + teamName);
                    return Response.status(Response.Status.NO_CONTENT).build();
                } else {
                    return Response.status(Response.Status.NOT_FOUND).entity("The team could not be found.").build();
                }
            });
        }
    }

    @GET
    @Path("/visible")
    @Produces(MediaType.APPLICATION_JSON)
    @Operation(summary = "Returns a list of Teams that are visible", description = "<p></p>")
    @ApiResponses(value = {
            @ApiResponse(responseCode = "200", description = "The Visible Teams", content = @Content(array = @ArraySchema(schema = @Schema(implementation = VisibleTeams.class)))),
            @ApiResponse(responseCode = "401", description = "Unauthorized")
    })
    public Response availableTeams() {
        try (QueryManager qm = new QueryManager()) {
            boolean isAllTeams = qm.hasAccessManagementPermission(getPrincipal());
            List<Team> teams = new ArrayList<>();
            if (isAllTeams) {
                var paginatedResult = qm.getTeams();
                teams = paginatedResult.getList(Team.class);
            } else {
                if (getPrincipal() instanceof final User user) {
                    teams = user.getTeams();
                } else if (getPrincipal() instanceof final ApiKey apiKey) {
                    teams = apiKey.getTeams();
                }
            }

            List<VisibleTeams> response = new ArrayList<>();
            for (Team team : teams) {
                response.add(new VisibleTeams(team.getName(), team.getUuid()));
            }
            return Response.ok(response).build();
        }
    }

    @PUT
    @Path("/{uuid}/key")
    @Produces(MediaType.APPLICATION_JSON)
    @Operation(
            summary = "Generates an API key and returns its value",
            description = "<p>Requires permission <strong>ACCESS_MANAGEMENT</strong></p>"
    )
    @ApiResponses(value = {
            @ApiResponse(
                    responseCode = "201",
                    description = "The created API key",
                    content = @Content(schema = @Schema(implementation = ApiKey.class))
            ),
            @ApiResponse(responseCode = "401", description = "Unauthorized"),
            @ApiResponse(responseCode = "404", description = "The team could not be found")
    })
    @PermissionRequired(Permissions.Constants.ACCESS_MANAGEMENT)
    public Response generateApiKey(
            @Parameter(description = "The UUID of the team to generate a key for", schema = @Schema(type = "string", format = "uuid"), required = true)
            @PathParam("uuid") @ValidUuid String uuid) {
        try (QueryManager qm = new QueryManager()) {
            final Team team = qm.getObjectByUuid(Team.class, uuid);
            if (team != null) {
                final ApiKey apiKey = qm.createApiKey(team);
                return Response.status(Response.Status.CREATED).entity(apiKey).build();
            } else {
                return Response.status(Response.Status.NOT_FOUND).entity("The team could not be found.").build();
            }
        }
    }

    @POST
    @Path("/key/{publicIdOrKey}")
    @Produces(MediaType.APPLICATION_JSON)
    @Operation(
            summary = "Regenerates an API key by removing the specified key, generating a new one and returning its value",
            description = "<p>Requires permission <strong>ACCESS_MANAGEMENT</strong></p>"
    )
    @ApiResponses(value = {
            @ApiResponse(
                    responseCode = "200",
                    description = "The re-generated API key",
                    content = @Content(schema = @Schema(implementation = ApiKey.class))
            ),
            @ApiResponse(responseCode = "401", description = "Unauthorized"),
            @ApiResponse(responseCode = "404", description = "The API key could not be found")
    })
    @PermissionRequired(Permissions.Constants.ACCESS_MANAGEMENT)
    public Response regenerateApiKey(
            @Parameter(description = "The public ID for the API key or for Legacy the complete Key to regenerate", required = true)
            @PathParam("publicIdOrKey") String publicIdOrKey) {
        try (QueryManager qm = new QueryManager()) {
            ApiKey apiKey = qm.getApiKeyByPublicId(publicIdOrKey);
            if (apiKey == null) {
                try {
                    final ApiKey deocdedApiKey = ApiKeyDecoder.decode(publicIdOrKey);
                    apiKey = qm.getApiKeyByPublicId(deocdedApiKey.getPublicId());
                } catch (InvalidApiKeyFormatException e) {
                    LOGGER.debug("Failed to decode value as API key", e);
                }
            }
            if (apiKey != null) {
                apiKey = qm.regenerateApiKey(apiKey);
                return Response.ok(apiKey).build();
            } else {
                return Response.status(Response.Status.NOT_FOUND).entity("The API key could not be found.").build();
            }
        }
    }

    @POST
    @Path("/key/{publicIdOrKey}/comment")
    @Consumes(MediaType.TEXT_PLAIN)
    @Produces(MediaType.APPLICATION_JSON)
    @Operation(
            summary = "Updates an API key's comment",
            description = "<p>Requires permission <strong>ACCESS_MANAGEMENT</strong></p>"
    )
    @ApiResponses(value = {
            @ApiResponse(
                    responseCode = "200",
                    description = "The updated API key",
                    content = @Content(schema = @Schema(implementation = ApiKey.class))
            ),
            @ApiResponse(responseCode = "401", description = "Unauthorized"),
            @ApiResponse(responseCode = "404", description = "The API key could not be found")
    })
    @PermissionRequired(Permissions.Constants.ACCESS_MANAGEMENT)
    public Response updateApiKeyComment(
            @Parameter(description = "The public ID for the API key or for Legacy the complete Key to comment on", required = true)
            @PathParam("publicIdOrKey") final String publicIdOrKey,
            final String comment) {
        try (final var qm = new QueryManager()) {
            qm.getPersistenceManager().setProperty(PROPERTY_RETAIN_VALUES, "true");

            return qm.callInTransaction(() -> {
                ApiKey apiKey = qm.getApiKeyByPublicId(publicIdOrKey);
                if (apiKey == null) {
                    try {
                        final ApiKey deocdedApiKey = ApiKeyDecoder.decode(publicIdOrKey);
                        apiKey = qm.getApiKeyByPublicId(deocdedApiKey.getPublicId());
                    } catch (InvalidApiKeyFormatException e) {
                        LOGGER.debug("Failed to decode value as API key", e);
                    }
                }
                if (apiKey == null) {
                    return Response
                            .status(Response.Status.NOT_FOUND)
                            .entity("The API key could not be found.")
                            .build();
                }
                apiKey.setComment(comment);
                return Response.ok(apiKey).build();
            });
        }
    }

    @DELETE
    @Path("/key/{publicIdOrKey}")
    @Operation(
            summary = "Deletes the specified API key",
            description = "<p>Requires permission <strong>ACCESS_MANAGEMENT</strong></p>"
    )
    @ApiResponses(value = {
            @ApiResponse(responseCode = "204", description = "API key removed successfully"),
            @ApiResponse(responseCode = "401", description = "Unauthorized"),
            @ApiResponse(responseCode = "404", description = "The API key could not be found")
    })
    @PermissionRequired(Permissions.Constants.ACCESS_MANAGEMENT)
    public Response deleteApiKey(
            @Parameter(description = "The public ID for the API key or for Legacy the full Key to delete", required = true)
            @PathParam("publicIdOrKey") String publicIdOrKey) {
        try (QueryManager qm = new QueryManager()) {
            return qm.callInTransaction(() -> {
                ApiKey apiKey = qm.getApiKeyByPublicId(publicIdOrKey);
                if (apiKey == null) {
                    try {
                        final ApiKey deocdedApiKey = ApiKeyDecoder.decode(publicIdOrKey);
                        apiKey = qm.getApiKeyByPublicId(deocdedApiKey.getPublicId());
                    } catch (InvalidApiKeyFormatException e) {
                        LOGGER.debug("Failed to decode value as API key", e);
                    }
                }
                if (apiKey != null) {
                    qm.delete(apiKey);
                    return Response.status(Response.Status.NO_CONTENT).build();
                } else {
                    return Response.status(Response.Status.NOT_FOUND).entity("The API key could not be found.").build();
                }
            });
        }
    }

    @GET
    @Path("self")
    @Produces(MediaType.APPLICATION_JSON)
    @Operation(
            summary = "Returns information about the current team."
    )
    @ApiResponses(value = {
            @ApiResponse(
                    responseCode = "200",
                    description = "Information about the current team",
                    content = @Content(schema = @Schema(implementation = TeamSelfResponse.class))
            ),
            @ApiResponse(responseCode = "401", description = "Unauthorized"),
            @ApiResponse(responseCode = "400", description = "Invalid API key supplied"),
            @ApiResponse(responseCode = "404", description = "No Team for the given API key found")
    })
    public Response getSelf() {
        if (Config.getInstance().getPropertyAsBoolean(Config.AlpineKey.ENFORCE_AUTHENTICATION)) {
            try (var qm = new QueryManager()) {
                if (isApiKey()) {
                    final var apiKey = qm.getApiKeyByPublicId(((ApiKey) getPrincipal()).getPublicId());
                    final var team = apiKey.getTeams().stream().findFirst();
                    if (team.isPresent()) {
                        return Response.ok(new TeamSelfResponse(team.get())).build();
                    } else {
                        return Response.status(Response.Status.NOT_FOUND).entity("No Team for the given API key found.").build();
                    }
                } else {
                    return Response.status(Response.Status.BAD_REQUEST).entity("Invalid API key supplied.").build();
                }
            }
        }
        // Authentication is not enabled, but we need to return a positive response without any principal data.
        return Response.ok().build();
    }
}<|MERGE_RESOLUTION|>--- conflicted
+++ resolved
@@ -159,12 +159,7 @@
                             schema = @Schema(implementation = TeamAlreadyExistsProblemDetails.class),
                             mediaType = ProblemDetails.MEDIA_TYPE_JSON))
     })
-<<<<<<< HEAD
-    @PermissionRequired(Permissions.Constants.ACCESS_MANAGEMENT)
-    //public Response createTeam(String jsonRequest) {
-=======
-    @PermissionRequired({Permissions.Constants.ACCESS_MANAGEMENT, Permissions.Constants.ACCESS_MANAGEMENT_CREATE})
->>>>>>> af2a26f2
+    @PermissionRequired(Permissions.Constants.ACCESS_MANAGEMENT)
     public Response createTeam(Team jsonTeam) {
         final Validator validator = super.getValidator();
         failOnValidationError(validator.validateProperty(jsonTeam, "name"));
