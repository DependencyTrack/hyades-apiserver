--- conflicted
+++ resolved
@@ -312,34 +312,11 @@
                     validator.validateProperty(request, "projectVersion"),
                     validator.validateProperty(request, "bom")
             );
-<<<<<<< HEAD
-            try (QueryManager qm = new QueryManager()) {
-                Project project = qm.getProject(request.getProjectName(), request.getProjectVersion());
-                if (project == null && request.isAutoCreate()) {
-                    if (hasPermission(Permissions.Constants.PORTFOLIO)) {
-                        Project parent = null;
-                        if (request.getParentUUID() != null || request.getParentName() != null) {
-                            if (request.getParentUUID() != null) {
-                                failOnValidationError(validator.validateProperty(request, "parentUUID"));
-                                parent = qm.getObjectByUuid(Project.class, request.getParentUUID());
-                            } else {
-                                failOnValidationError(
-                                        validator.validateProperty(request, "parentName"),
-                                        validator.validateProperty(request, "parentVersion")
-                                );
-                                final String trimmedParentName = StringUtils.trimToNull(request.getParentName());
-                                final String trimmedParentVersion = StringUtils.trimToNull(request.getParentVersion());
-                                parent = qm.getProject(trimmedParentName, trimmedParentVersion);
-                            }
-
-                            if (parent == null) { // if parent project is specified but not found
-                                return Response.status(Response.Status.NOT_FOUND).entity("The parent project could not be found.").build();
-=======
             try (final var qm = new QueryManager()) {
                 return qm.callInTransaction(() -> {
                     Project project = qm.getProject(request.getProjectName(), request.getProjectVersion());
                     if (project == null && request.isAutoCreate()) {
-                        if (hasPermission(Permissions.Constants.PORTFOLIO_MANAGEMENT) || hasPermission(Permissions.Constants.PORTFOLIO_MANAGEMENT_CREATE) || hasPermission(Permissions.Constants.PROJECT_CREATION_UPLOAD)) {
+                        if (hasPermission(Permissions.Constants.PORTFOLIO)) {
                             Project parent = null;
                             if (request.getParentUUID() != null || request.getParentName() != null) {
                                 if (request.getParentUUID() != null) {
@@ -359,7 +336,6 @@
                                     return Response.status(Response.Status.NOT_FOUND).entity("The parent project could not be found.").build();
                                 }
                                 requireAccess(qm, parent, "Access to the specified parent project is forbidden");
->>>>>>> af2a26f2
                             }
                             final String trimmedProjectName = StringUtils.trimToNull(request.getProjectName());
                             if (request.isLatestProjectVersion()) {
@@ -450,28 +426,12 @@
             }
         } else { // additional behavior added in v3.1.0
             try (QueryManager qm = new QueryManager()) {
-<<<<<<< HEAD
-                final String trimmedProjectName = StringUtils.trimToNull(projectName);
-                final String trimmedProjectVersion = StringUtils.trimToNull(projectVersion);
-                Project project = qm.getProject(trimmedProjectName, trimmedProjectVersion);
-                if (project == null && autoCreate) {
-                    if (hasPermission(Permissions.Constants.PORTFOLIO)) {
-                        Project parent = null;
-                        if (parentUUID != null || parentName != null) {
-                            if (parentUUID != null) {
-
-                                parent = qm.getObjectByUuid(Project.class, parentUUID);
-                            } else {
-                                final String trimmedParentName = StringUtils.trimToNull(parentName);
-                                final String trimmedParentVersion = StringUtils.trimToNull(parentVersion);
-                                parent = qm.getProject(trimmedParentName, trimmedParentVersion);
-=======
                 return qm.callInTransaction(() -> {
                     final String trimmedProjectName = StringUtils.trimToNull(projectName);
                     final String trimmedProjectVersion = StringUtils.trimToNull(projectVersion);
                     Project project = qm.getProject(trimmedProjectName, trimmedProjectVersion);
                     if (project == null && autoCreate) {
-                        if (hasPermission(Permissions.Constants.PORTFOLIO_MANAGEMENT) || hasPermission(Permissions.Constants.PORTFOLIO_MANAGEMENT_CREATE) || hasPermission(Permissions.Constants.PROJECT_CREATION_UPLOAD)) {
+                        if (hasPermission(Permissions.Constants.PORTFOLIO)) {
                             Project parent = null;
                             if (parentUUID != null || parentName != null) {
                                 if (parentUUID != null) {
@@ -487,7 +447,6 @@
                                     return Response.status(Response.Status.NOT_FOUND).entity("The parent project could not be found.").build();
                                 }
                                 requireAccess(qm, parent, "Access to the specified parent project is forbidden");
->>>>>>> af2a26f2
                             }
                             if (isLatest) {
                                 final Project oldLatest = qm.getLatestProjectVersion(trimmedProjectName);
