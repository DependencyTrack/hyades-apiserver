--- conflicted
+++ resolved
@@ -24,13 +24,14 @@
 import alpine.notification.Notification;
 import alpine.notification.NotificationLevel;
 import alpine.server.auth.PermissionRequired;
+import alpine.server.filters.ResourceAccessRequired;
+import com.fasterxml.jackson.databind.ObjectMapper;
 import io.jsonwebtoken.Claims;
 import io.jsonwebtoken.ExpiredJwtException;
 import io.jsonwebtoken.Jwts;
 import io.jsonwebtoken.MalformedJwtException;
 import io.jsonwebtoken.UnsupportedJwtException;
 import io.jsonwebtoken.security.SignatureException;
-import alpine.server.filters.ResourceAccessRequired;
 import io.swagger.v3.oas.annotations.Operation;
 import io.swagger.v3.oas.annotations.Parameter;
 import io.swagger.v3.oas.annotations.media.Content;
@@ -76,8 +77,6 @@
 import org.glassfish.jersey.media.multipart.FormDataParam;
 import org.owasp.security.logging.SecurityMarkers;
 
-import com.fasterxml.jackson.databind.ObjectMapper;
-
 import jakarta.json.Json;
 import jakarta.json.JsonArray;
 import jakarta.json.JsonReader;
@@ -106,12 +105,9 @@
 import java.util.List;
 import java.util.Map;
 import java.util.Set;
-<<<<<<< HEAD
 import java.util.function.Function;
-=======
 
 import static java.util.Objects.requireNonNull;
->>>>>>> db00ad60
 import static java.util.function.Predicate.not;
 import static org.dependencytrack.model.ConfigPropertyConstants.BOM_VALIDATION_MODE;
 import static org.dependencytrack.model.ConfigPropertyConstants.BOM_VALIDATION_TAGS_EXCLUSIVE;
@@ -365,13 +361,8 @@
                             }
                             createNewProject(request.getProjectName(), request.getProjectVersion(), request.getProjectTags(), parent, request.isLatestProjectVersion(), null);
                         } else {
-<<<<<<< HEAD
-                            return Response.status(Response.Status.UNAUTHORIZED)
-                                    .entity("The principal does not have permission to create project.").build();
-=======
                             final var response = Response.status(Response.Status.UNAUTHORIZED).entity("The principal does not have permission to create project.").build();
                             return new ProcessingResult(response, null);
->>>>>>> db00ad60
                         }
                     }
                     return process(qm, project, request.getBom());
@@ -596,13 +587,8 @@
                                     : null;
                             createNewProject(projectName, projectVersion, tags, parent, isLatest, null);
                         } else {
-<<<<<<< HEAD
-                            return Response.status(Response.Status.UNAUTHORIZED)
-                                    .entity("The principal does not have permission to create project.").build();
-=======
                             final var response = Response.status(Response.Status.UNAUTHORIZED).entity("The principal does not have permission to create project.").build();
                             return new ProcessingResult(response, null);
->>>>>>> db00ad60
                         }
                     }
                     return process(qm, project, artifactParts);
