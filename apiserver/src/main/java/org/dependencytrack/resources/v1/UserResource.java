/*
 * This file is part of Dependency-Track.
 *
 * Licensed under the Apache License, Version 2.0 (the "License");
 * you may not use this file except in compliance with the License.
 * You may obtain a copy of the License at
 *
 *   http://www.apache.org/licenses/LICENSE-2.0
 *
 * Unless required by applicable law or agreed to in writing, software
 * distributed under the License is distributed on an "AS IS" BASIS,
 * WITHOUT WARRANTIES OR CONDITIONS OF ANY KIND, either express or implied.
 * See the License for the specific language governing permissions and
 * limitations under the License.
 *
 * SPDX-License-Identifier: Apache-2.0
 * Copyright (c) OWASP Foundation. All Rights Reserved.
 */
package org.dependencytrack.resources.v1;

import java.security.Principal;
import java.util.List;
import java.util.Optional;

import org.apache.commons.lang3.StringUtils;
import org.dependencytrack.auth.Permissions;
import org.dependencytrack.event.kafka.KafkaEventDispatcher;
import org.dependencytrack.model.IdentifiableObject;
import org.dependencytrack.model.Project;
import org.dependencytrack.model.Role;
import org.dependencytrack.notification.NotificationConstants;
import org.dependencytrack.notification.NotificationGroup;
import org.dependencytrack.notification.NotificationScope;
import org.dependencytrack.persistence.QueryManager;
import org.dependencytrack.proto.notification.v1.UserSubject;
import org.dependencytrack.resources.v1.vo.RoleProjectRequest;
import org.owasp.security.logging.SecurityMarkers;

import alpine.Config;
import alpine.common.logging.Logger;
import alpine.model.LdapUser;
import alpine.model.ManagedUser;
import alpine.model.OidcUser;
import alpine.model.Permission;
import alpine.model.Team;
import alpine.model.UserPrincipal;
import alpine.notification.Notification;
import alpine.notification.NotificationLevel;
import alpine.security.crypto.KeyManager;
import alpine.server.auth.AlpineAuthenticationException;
import alpine.server.auth.AuthenticationNotRequired;
import alpine.server.auth.Authenticator;
import alpine.server.auth.JsonWebToken;
import alpine.server.auth.OidcAuthenticationService;
import alpine.server.auth.PasswordService;
import alpine.server.auth.PermissionRequired;
import alpine.server.resources.AlpineResource;
import io.swagger.v3.oas.annotations.Operation;
import io.swagger.v3.oas.annotations.Parameter;
import io.swagger.v3.oas.annotations.headers.Header;
import io.swagger.v3.oas.annotations.media.ArraySchema;
import io.swagger.v3.oas.annotations.media.Content;
import io.swagger.v3.oas.annotations.media.Schema;
import io.swagger.v3.oas.annotations.responses.ApiResponse;
import io.swagger.v3.oas.annotations.responses.ApiResponses;
import io.swagger.v3.oas.annotations.security.SecurityRequirement;
import io.swagger.v3.oas.annotations.security.SecurityRequirements;
import io.swagger.v3.oas.annotations.tags.Tag;
import jakarta.validation.Valid;
import jakarta.ws.rs.Consumes;
import jakarta.ws.rs.DELETE;
import jakarta.ws.rs.FormParam;
import jakarta.ws.rs.GET;
import jakarta.ws.rs.POST;
import jakarta.ws.rs.PUT;
import jakarta.ws.rs.Path;
import jakarta.ws.rs.PathParam;
import jakarta.ws.rs.Produces;
import jakarta.ws.rs.core.MediaType;
import jakarta.ws.rs.core.Response;
<<<<<<< HEAD
=======
import org.apache.commons.lang3.StringUtils;
import org.dependencytrack.auth.Permissions;
import org.dependencytrack.event.kafka.KafkaEventDispatcher;
import org.dependencytrack.model.IdentifiableObject;
import org.dependencytrack.notification.NotificationConstants;
import org.dependencytrack.notification.NotificationGroup;
import org.dependencytrack.notification.NotificationScope;
import org.dependencytrack.persistence.QueryManager;
import org.dependencytrack.proto.notification.v1.UserSubject;
import org.dependencytrack.resources.v1.vo.TeamsSetRequest;
import org.owasp.security.logging.SecurityMarkers;

import java.security.Principal;
import java.util.ArrayList;
import java.util.Collections;
import java.util.HashMap;
import java.util.List;
import java.util.Map;
import java.util.Optional;
import java.util.Set;
import java.util.UUID;
import java.util.stream.Collectors;
>>>>>>> c207fa00

/**
 * JAX-RS resources for processing users.
 *
 * @author Steve Springett
 * @since 3.0.0
 */
@Path("/v1/user")
@Tag(name = "user")
@SecurityRequirements({
        @SecurityRequirement(name = "ApiKeyAuth"),
        @SecurityRequirement(name = "BearerAuth")
})
public class UserResource extends AlpineResource {

    private static final Logger LOGGER = Logger.getLogger(UserResource.class);

    private final KafkaEventDispatcher eventDispatcher = new KafkaEventDispatcher();

    @POST
    @Path("login")
    @Consumes(MediaType.APPLICATION_FORM_URLENCODED)
    @Produces(MediaType.TEXT_PLAIN)
    @Operation(
            summary = "Assert login credentials",
            description = "Upon a successful login, a JSON Web Token will be returned in the response body. This functionality requires authentication to be enabled.")
    @ApiResponses(value = {
            @ApiResponse(
                    responseCode = "200",
                    description = "A bearer token to be used for authenticating with the REST API",
                    content = @Content(schema = @Schema(type = "string"))
            ),
            @ApiResponse(responseCode = "401", description = "Unauthorized"),
            @ApiResponse(responseCode = "403", description = "Forbidden")
    })
    @AuthenticationNotRequired
    public Response validateCredentials(@FormParam("username") String username, @FormParam("password") String password) {
        final Authenticator auth = new Authenticator(username, password);
        try (QueryManager qm = new QueryManager()) {
            final Principal principal = auth.authenticate();
            super.logSecurityEvent(LOGGER, SecurityMarkers.SECURITY_SUCCESS, "Successful user login / username: " + username);
            final List<Permission> permissions = qm.getEffectivePermissions((UserPrincipal) principal);
            final KeyManager km = KeyManager.getInstance();
            final JsonWebToken jwt = new JsonWebToken(km.getSecretKey());
            final String token = jwt.createToken(principal, permissions);
            return Response.ok(token).build();
        } catch (AlpineAuthenticationException e) {
            if (AlpineAuthenticationException.CauseType.SUSPENDED == e.getCauseType() || AlpineAuthenticationException.CauseType.UNMAPPED_ACCOUNT == e.getCauseType()) {
                super.logSecurityEvent(LOGGER, SecurityMarkers.SECURITY_FAILURE, "Unauthorized login attempt / account is suspended / username: " + username);
                return Response.status(Response.Status.FORBIDDEN).entity(e.getCauseType().name()).build();
            } else {
                super.logSecurityEvent(LOGGER, SecurityMarkers.SECURITY_FAILURE, "Unauthorized login attempt / invalid credentials / username: " + username);
                return Response.status(Response.Status.UNAUTHORIZED).entity(e.getCauseType().name()).build();
            }
        }
    }

    /**
     * @since 4.0.0
     */
    @POST
    @Path("oidc/login")
    @Consumes(MediaType.APPLICATION_FORM_URLENCODED)
    @Produces(MediaType.TEXT_PLAIN)
    @Operation(
            summary = "Login with OpenID Connect",
            description = "Upon a successful login, a JSON Web Token will be returned in the response body. This functionality requires authentication to be enabled.")
    @ApiResponses(value = {
            @ApiResponse(
                    responseCode = "200",
                    description = "A bearer token to be used for authenticating with the REST API",
                    content = @Content(schema = @Schema(type = "string"))
            ),
            @ApiResponse(responseCode = "204", description = "No Content"),
            @ApiResponse(responseCode = "401", description = "Unauthorized"),
            @ApiResponse(responseCode = "403", description = "Forbidden")
    })
    @AuthenticationNotRequired
    public Response validateOidcAccessToken(@Parameter(description = "An OAuth2 access token", required = true)
                                            @FormParam("idToken") final String idToken,
            @FormParam("accessToken") final String accessToken) {
        final OidcAuthenticationService authService = new OidcAuthenticationService(idToken, accessToken);

        if (!authService.isSpecified()) {
            super.logSecurityEvent(LOGGER, SecurityMarkers.SECURITY_AUDIT, "An OpenID Connect login attempt was made, but OIDC is disabled or not properly configured");
            return Response.status(Response.Status.NO_CONTENT).build();
        }

        try (final QueryManager qm = new QueryManager()) {
            final Principal principal = authService.authenticate();
            super.logSecurityEvent(LOGGER, SecurityMarkers.SECURITY_SUCCESS, "Successful OpenID Connect login / username: " + principal.getName());
            final List<Permission> permissions = qm.getEffectivePermissions((UserPrincipal) principal);
            final KeyManager km = KeyManager.getInstance();
            final JsonWebToken jwt = new JsonWebToken(km.getSecretKey());
            final String token = jwt.createToken(principal, permissions);
            return Response.ok(token).build();
        } catch (AlpineAuthenticationException e) {
            super.logSecurityEvent(LOGGER, SecurityMarkers.SECURITY_FAILURE, "Unauthorized OpenID Connect login attempt");
            if (AlpineAuthenticationException.CauseType.SUSPENDED == e.getCauseType() || AlpineAuthenticationException.CauseType.UNMAPPED_ACCOUNT == e.getCauseType()) {
                return Response.status(Response.Status.FORBIDDEN).entity(e.getCauseType().name()).build();
            } else {
                return Response.status(Response.Status.UNAUTHORIZED).entity(e.getCauseType().name()).build();
            }
        }
    }

    @POST
    @Path("forceChangePassword")
    @Consumes(MediaType.APPLICATION_FORM_URLENCODED)
    @Produces(MediaType.TEXT_PLAIN)
    @Operation(
            summary = "Asserts login credentials and upon successful authentication, verifies passwords match and changes users password",
            description = "Upon a successful login, a JSON Web Token will be returned in the response body. This functionality requires authentication to be enabled."
    )
    @ApiResponses(value = {
            @ApiResponse(responseCode = "200", description = "Password changed successfully"),
            @ApiResponse(responseCode = "401", description = "Unauthorized"),
            @ApiResponse(responseCode = "403", description = "Forbidden")
    })
    @AuthenticationNotRequired
    public Response forceChangePassword(@FormParam("username") String username, @FormParam("password") String password,
            @FormParam("newPassword") String newPassword, @FormParam("confirmPassword") String confirmPassword) {
        final Authenticator auth = new Authenticator(username, password);
        Principal principal;
        try (QueryManager qm = new QueryManager()) {
            try {
                principal = auth.authenticate();
            } catch (AlpineAuthenticationException e) {
                if (AlpineAuthenticationException.CauseType.FORCE_PASSWORD_CHANGE == e.getCauseType()) {
                    principal = e.getPrincipal();
                } else {
                    throw new AlpineAuthenticationException(e.getCauseType());
                }
            }
            if (principal instanceof ManagedUser) {
                final ManagedUser user = qm.getManagedUser(((ManagedUser) principal).getUsername());
                if (StringUtils.isNotBlank(newPassword) && StringUtils.isNotBlank(confirmPassword) && newPassword.equals(confirmPassword)) {
                    if (PasswordService.matches(newPassword.toCharArray(), user)) {
                        super.logSecurityEvent(LOGGER, SecurityMarkers.SECURITY_FAILURE, "Existing password is the same as new password. Password not changed. / username: " + username);
                        return Response.status(Response.Status.NOT_ACCEPTABLE).entity("Existing password is the same as new password. Password not changed.").build();
                    } else {
                        user.setPassword(String.valueOf(PasswordService.createHash(newPassword.toCharArray())));
                        user.setForcePasswordChange(false);
                        qm.updateManagedUser(user);
                        super.logSecurityEvent(LOGGER, SecurityMarkers.SECURITY_AUDIT, "Password successfully changed / username: " + username);
                        return Response.ok().build();
                    }
                } else {
                    super.logSecurityEvent(LOGGER, SecurityMarkers.SECURITY_FAILURE, "The passwords do not match. Password not changed. / username: " + username);
                    return Response.status(Response.Status.NOT_ACCEPTABLE).entity("The passwords do not match. Password not changed.").build();
                }
            } else {
                super.logSecurityEvent(LOGGER, SecurityMarkers.SECURITY_FAILURE, "Changing passwords for non-managed users is not forbidden. Password not changed. / username: " + username);
                return Response.status(Response.Status.NOT_ACCEPTABLE).entity("Changing passwords for non-managed users is not forbidden. Password not changed.").build();
            }
        } catch (AlpineAuthenticationException e) {
            if (AlpineAuthenticationException.CauseType.SUSPENDED == e.getCauseType() || AlpineAuthenticationException.CauseType.UNMAPPED_ACCOUNT == e.getCauseType()) {
                super.logSecurityEvent(LOGGER, SecurityMarkers.SECURITY_FAILURE, "Unauthorized login attempt / account is suspended / username: " + username);
                return Response.status(Response.Status.FORBIDDEN).entity(e.getCauseType().name()).build();
            } else {
                super.logSecurityEvent(LOGGER, SecurityMarkers.SECURITY_FAILURE, "Unauthorized login attempt / invalid credentials / username: " + username);
                return Response.status(Response.Status.UNAUTHORIZED).entity(e.getCauseType().name()).build();
            }
        }
    }

    @GET
    @Path("managed")
    @Produces(MediaType.APPLICATION_JSON)
    @Operation(
            summary = "Returns a list of all managed users",
            description = "<p>Requires permission <strong>ACCESS_MANAGEMENT</strong> or <strong>ACCESS_MANAGEMENT_READ</strong></p>"
    )
    @ApiResponses(value = {
            @ApiResponse(
                    responseCode = "200",
                    description = "A list of all managed users",
                    headers = @Header(name = TOTAL_COUNT_HEADER, description = "The total number of managed users", schema = @Schema(format = "integer")),
                    content = @Content(array = @ArraySchema(schema = @Schema(implementation = ManagedUser.class)))
            ),
            @ApiResponse(responseCode = "401", description = "Unauthorized")
    })
    @PermissionRequired({Permissions.Constants.ACCESS_MANAGEMENT, Permissions.Constants.ACCESS_MANAGEMENT_READ})
    public Response getManagedUsers() {
        try (QueryManager qm = new QueryManager(getAlpineRequest())) {
            final long totalCount = qm.getCount(ManagedUser.class);
            final List<ManagedUser> users = qm.getManagedUsers();
            return Response.ok(users).header(TOTAL_COUNT_HEADER, totalCount).build();
        }
    }

    @GET
    @Path("ldap")
    @Produces(MediaType.APPLICATION_JSON)
    @Operation(
            summary = "Returns a list of all LDAP users",
            description = "<p>Requires permission <strong>ACCESS_MANAGEMENT</strong> or <strong>ACCESS_MANAGEMENT_READ</strong></p>"
    )
    @ApiResponses(value = {
            @ApiResponse(
                    responseCode = "200",
                    description = "A list of all LDAP users",
                    headers = @Header(name = TOTAL_COUNT_HEADER, description = "The total number of LDAP users", schema = @Schema(format = "integer")),
                    content = @Content(array = @ArraySchema(schema = @Schema(implementation = LdapUser.class)))
            ),
            @ApiResponse(responseCode = "401", description = "Unauthorized")
    })
    @PermissionRequired({Permissions.Constants.ACCESS_MANAGEMENT, Permissions.Constants.ACCESS_MANAGEMENT_READ})
    public Response getLdapUsers() {
        try (QueryManager qm = new QueryManager(getAlpineRequest())) {
            final long totalCount = qm.getCount(LdapUser.class);
            final List<LdapUser> users = qm.getLdapUsers();
            return Response.ok(users).header(TOTAL_COUNT_HEADER, totalCount).build();
        }
    }

    /**
     * @since 4.0.0
     */
    @GET
    @Path("oidc")
    @Produces(MediaType.APPLICATION_JSON)
    @Operation(
            summary = "Returns a list of all OIDC users",
            description = "<p>Requires permission <strong>ACCESS_MANAGEMENT</strong> or <strong>ACCESS_MANAGEMENT_READ</strong></p>"
    )
    @ApiResponses(value = {
            @ApiResponse(
                    responseCode = "200",
                    description = "A list of all OIDC users",
                    headers = @Header(name = TOTAL_COUNT_HEADER, description = "The total number of OIDC users", schema = @Schema(format = "integer"))
            ),
            @ApiResponse(responseCode = "401", description = "Unauthorized")
    })
    @PermissionRequired({Permissions.Constants.ACCESS_MANAGEMENT, Permissions.Constants.ACCESS_MANAGEMENT_READ})
    public Response getOidcUsers() {
        try (QueryManager qm = new QueryManager(getAlpineRequest())) {
            final long totalCount = qm.getCount(OidcUser.class);
            final List<OidcUser> users = qm.getOidcUsers();
            return Response.ok(users).header(TOTAL_COUNT_HEADER, totalCount).build();
        }
    }

    @GET
    @Path("self")
    @Produces(MediaType.APPLICATION_JSON)
    @Operation(
            summary = "Returns information about the current logged in user."
    )
    @ApiResponses(value = {
            @ApiResponse(
                    responseCode = "200",
                    description = "Information about the current logged in user",
                    content = @Content(schema = @Schema(implementation = UserPrincipal.class))
            ),
            @ApiResponse(responseCode = "401", description = "Unauthorized")
    })
    public Response getSelf() {
        if (Config.getInstance().getPropertyAsBoolean(Config.AlpineKey.ENFORCE_AUTHENTICATION)) {
            try (QueryManager qm = new QueryManager()) {
                if (super.isLdapUser()) {
                    final LdapUser user = qm.getLdapUser(getPrincipal().getName());
                    return Response.ok(user).build();
                } else if (super.isManagedUser()) {
                    final ManagedUser user = qm.getManagedUser(getPrincipal().getName());
                    return Response.ok(user).build();
                } else if (super.isOidcUser()) {
                    final OidcUser user = qm.getOidcUser(getPrincipal().getName());
                    return Response.ok(user).build();
                }
                return Response.status(401).build();
            }
        }
        // Authentication is not enabled, but we need to return a positive response without any principal data.
        return Response.ok().build();
    }

    @POST
    @Path("self")
    @Produces(MediaType.APPLICATION_JSON)
    @Operation(
            summary = "Updates information about the current logged in user."
    )
    @ApiResponses(value = {
            @ApiResponse(
                    responseCode = "200",
                    description = "The updated user",
                    content = @Content(schema = @Schema(implementation = ManagedUser.class))
            ),
            @ApiResponse(responseCode = "400", description = "An invalid payload was submitted or the user is not a managed user."),
            @ApiResponse(responseCode = "401", description = "Unauthorized")
    })
    public Response updateSelf(ManagedUser jsonUser) {
        if (Config.getInstance().getPropertyAsBoolean(Config.AlpineKey.ENFORCE_AUTHENTICATION)) {
            try (QueryManager qm = new QueryManager()) {
                if (super.isLdapUser()) {
                    final LdapUser user = qm.getLdapUser(getPrincipal().getName());
                    return Response.status(Response.Status.BAD_REQUEST).entity(user).build();
                } else if (super.isOidcUser()) {
                    final OidcUser user = qm.getOidcUser(getPrincipal().getName());
                    return Response.status(Response.Status.BAD_REQUEST).entity(user).build();
                } else if (super.isManagedUser()) {
                    final ManagedUser user = (ManagedUser) super.getPrincipal();
                    if (StringUtils.isBlank(jsonUser.getFullname())) {
                        return Response.status(Response.Status.BAD_REQUEST).entity("Full name is required.").build();
                    }
                    if (StringUtils.isBlank(jsonUser.getEmail())) {
                        return Response.status(Response.Status.BAD_REQUEST).entity("Email address is required.").build();
                    }
                    user.setFullname(StringUtils.trimToNull(jsonUser.getFullname()));
                    user.setEmail(StringUtils.trimToNull(jsonUser.getEmail()));
                    if (StringUtils.isNotBlank(jsonUser.getNewPassword()) && StringUtils.isNotBlank(jsonUser.getConfirmPassword())) {
                        if (jsonUser.getNewPassword().equals(jsonUser.getConfirmPassword())) {
                            user.setPassword(String.valueOf(PasswordService.createHash(jsonUser.getNewPassword().toCharArray())));
                        } else {
                            return Response.status(Response.Status.BAD_REQUEST).entity("Passwords do not match.").build();
                        }
                    }
                    qm.updateManagedUser(user);
                    super.logSecurityEvent(LOGGER, SecurityMarkers.SECURITY_AUDIT, "User profile updated: " + user.getUsername());
                    return Response.ok(user).build();
                }
                return Response.status(Response.Status.UNAUTHORIZED).build();
            }
        }
        // Authentication is not enabled, but we need to return a positive response without any principal data.
        return Response.ok().build();
    }

    @PUT
    @Path("ldap")
    @Consumes(MediaType.APPLICATION_JSON)
    @Produces(MediaType.APPLICATION_JSON)
    @Operation(
            summary = "Creates a new user that references an existing LDAP object.",
            description = "<p>Requires permission <strong>ACCESS_MANAGEMENT</strong> or <strong>ACCESS_MANAGEMENT_CREATE</strong></p>"
    )
    @ApiResponses(value = {
            @ApiResponse(
                    responseCode = "201",
                    description = "The created LDAP user",
                    content = @Content(schema = @Schema(implementation = LdapUser.class))
            ),
            @ApiResponse(responseCode = "400", description = "Username cannot be null or blank."),
            @ApiResponse(responseCode = "401", description = "Unauthorized"),
            @ApiResponse(responseCode = "409", description = "A user with the same username already exists. Cannot create new user")
    })
    @PermissionRequired({Permissions.Constants.ACCESS_MANAGEMENT, Permissions.Constants.ACCESS_MANAGEMENT_CREATE})
    public Response createLdapUser(LdapUser jsonUser) {
        try (QueryManager qm = new QueryManager()) {
            if (StringUtils.isBlank(jsonUser.getUsername())) {
                return Response.status(Response.Status.BAD_REQUEST).entity("Username cannot be null or blank.").build();
            }
            LdapUser user = qm.getLdapUser(jsonUser.getUsername());
            if (user == null) {
                user = qm.createLdapUser(jsonUser.getUsername());
                super.logSecurityEvent(LOGGER, SecurityMarkers.SECURITY_AUDIT, "LDAP user created: " + jsonUser.getUsername());
                dispatchUserCreatedNotification("LDAP user created", buildUserSubject(jsonUser.getUsername(), jsonUser.getEmail()));
                return Response.status(Response.Status.CREATED).entity(user).build();
            } else {
                return Response.status(Response.Status.CONFLICT).entity("A user with the same username already exists. Cannot create new user.").build();
            }
        }
    }

    @DELETE
    @Path("ldap")
    @Consumes(MediaType.APPLICATION_JSON)
    @Produces(MediaType.APPLICATION_JSON)
    @Operation(
            summary = "Deletes a user.",
            description = "<p>Requires permission <strong>ACCESS_MANAGEMENT</strong> or <strong>ACCESS_MANAGEMENT_DELETE</strong></p>"
    )
    @ApiResponses(value = {
            @ApiResponse(responseCode = "204", description = "LDAP user removed successfully"),
            @ApiResponse(responseCode = "401", description = "Unauthorized"),
            @ApiResponse(responseCode = "404", description = "The user could not be found")
    })
    @PermissionRequired({Permissions.Constants.ACCESS_MANAGEMENT, Permissions.Constants.ACCESS_MANAGEMENT_DELETE})
    public Response deleteLdapUser(LdapUser jsonUser) {
        try (QueryManager qm = new QueryManager()) {
            final LdapUser user = qm.getLdapUser(jsonUser.getUsername());
            if (user != null) {
                final LdapUser detachedUser = qm.getPersistenceManager().detachCopy(user);
                qm.delete(user);
                super.logSecurityEvent(LOGGER, SecurityMarkers.SECURITY_AUDIT, "LDAP user deleted: " + detachedUser.getUsername());
                dispatchUserDeletedNotification("LDAP user deleted", buildUserSubject(detachedUser.getUsername(), detachedUser.getEmail()));
                return Response.status(Response.Status.NO_CONTENT).build();
            } else {
                return Response.status(Response.Status.NOT_FOUND).entity("The user could not be found.").build();
            }
        }
    }

    @PUT
    @Path("managed")
    @Consumes(MediaType.APPLICATION_JSON)
    @Produces(MediaType.APPLICATION_JSON)
    @Operation(
            summary = "Creates a new user.",
            description = "<p>Requires permission <strong>ACCESS_MANAGEMENT</strong> or <strong>ACCESS_MANAGEMENT_CREATE</strong></p>"
    )
    @ApiResponses(value = {
            @ApiResponse(
                    responseCode = "201",
                    description = "The created user",
                    content = @Content(schema = @Schema(implementation = ManagedUser.class))
            ),
            @ApiResponse(responseCode = "400", description = "Missing required field"),
            @ApiResponse(responseCode = "401", description = "Unauthorized"),
            @ApiResponse(responseCode = "409", description = "A user with the same username already exists. Cannot create new user")
    })
    @PermissionRequired({Permissions.Constants.ACCESS_MANAGEMENT, Permissions.Constants.ACCESS_MANAGEMENT_CREATE})
    public Response createManagedUser(ManagedUser jsonUser) {
        try (QueryManager qm = new QueryManager()) {

            if (StringUtils.isBlank(jsonUser.getUsername())) {
                return Response.status(Response.Status.BAD_REQUEST).entity("Username cannot be null or blank.").build();
            }
            if (StringUtils.isBlank(jsonUser.getFullname())) {
                return Response.status(Response.Status.BAD_REQUEST).entity("The users full name is missing.").build();
            }
            if (StringUtils.isBlank(jsonUser.getEmail())) {
                return Response.status(Response.Status.BAD_REQUEST).entity("The users email address is missing.").build();
            }
            if (StringUtils.isBlank(jsonUser.getNewPassword()) || StringUtils.isBlank(jsonUser.getConfirmPassword())) {
                return Response.status(Response.Status.BAD_REQUEST).entity("A password must be set.").build();
            }
            if (!jsonUser.getNewPassword().equals(jsonUser.getConfirmPassword())) {
                return Response.status(Response.Status.BAD_REQUEST).entity("The passwords do not match.").build();
            }

            ManagedUser user = qm.getManagedUser(jsonUser.getUsername());
            if (user == null) {
                user = qm.createManagedUser(jsonUser.getUsername(), jsonUser.getFullname(), jsonUser.getEmail(),
                        String.valueOf(PasswordService.createHash(jsonUser.getNewPassword().toCharArray())),
                        jsonUser.isForcePasswordChange(), jsonUser.isNonExpiryPassword(), jsonUser.isSuspended());
                super.logSecurityEvent(LOGGER, SecurityMarkers.SECURITY_AUDIT, "Managed user created: " + jsonUser.getUsername());
                dispatchUserCreatedNotification("Managed user created", buildUserSubject(jsonUser.getUsername(), jsonUser.getEmail()));
                return Response.status(Response.Status.CREATED).entity(user).build();
            } else {
                return Response.status(Response.Status.CONFLICT).entity("A user with the same username already exists. Cannot create new user.").build();
            }
        }
    }

    @POST
    @Path("managed")
    @Consumes(MediaType.APPLICATION_JSON)
    @Produces(MediaType.APPLICATION_JSON)
    @Operation(
            summary = "Updates a managed user.",
            description = "<p>Requires permission <strong>ACCESS_MANAGEMENT</strong> or <strong>ACCESS_MANAGEMENT_UPDATE</strong></p>"
    )
    @ApiResponses(value = {
            @ApiResponse(
                    responseCode = "200",
                    description = "The updated user",
                    content = @Content(schema = @Schema(implementation = ManagedUser.class))
            ),
            @ApiResponse(responseCode = "400", description = "Missing required field"),
            @ApiResponse(responseCode = "401", description = "Unauthorized"),
            @ApiResponse(responseCode = "404", description = "The user could not be found")
    })
    @PermissionRequired({Permissions.Constants.ACCESS_MANAGEMENT, Permissions.Constants.ACCESS_MANAGEMENT_UPDATE})
    public Response updateManagedUser(ManagedUser jsonUser) {
        try (QueryManager qm = new QueryManager()) {
            ManagedUser user = qm.getManagedUser(jsonUser.getUsername());
            if (user != null) {
                if (StringUtils.isBlank(jsonUser.getFullname())) {
                    return Response.status(Response.Status.BAD_REQUEST).entity("The users full name is missing.").build();
                }
                if (StringUtils.isBlank(jsonUser.getEmail())) {
                    return Response.status(Response.Status.BAD_REQUEST).entity("The users email address is missing.").build();
                }
                if (StringUtils.isNotBlank(jsonUser.getNewPassword()) && StringUtils.isNotBlank(jsonUser.getConfirmPassword()) &&
                        jsonUser.getNewPassword().equals(jsonUser.getConfirmPassword())) {
                    user.setPassword(String.valueOf(PasswordService.createHash(jsonUser.getNewPassword().toCharArray())));
                }
                user.setFullname(jsonUser.getFullname());
                user.setEmail(jsonUser.getEmail());
                user.setForcePasswordChange(jsonUser.isForcePasswordChange());
                user.setNonExpiryPassword(jsonUser.isNonExpiryPassword());
                user.setSuspended(jsonUser.isSuspended());
                user = qm.updateManagedUser(user);
                super.logSecurityEvent(LOGGER, SecurityMarkers.SECURITY_AUDIT, "Managed user updated: " + jsonUser.getUsername());
                return Response.ok(user).build();
            } else {
                return Response.status(Response.Status.NOT_FOUND).entity("The user could not be found.").build();
            }
        }
    }

    @DELETE
    @Path("managed")
    @Consumes(MediaType.APPLICATION_JSON)
    @Produces(MediaType.APPLICATION_JSON)
    @Operation(
            summary = "Deletes a user.",
            description = "<p>Requires permission <strong>ACCESS_MANAGEMENT</strong> or <strong>ACCESS_MANAGEMENT_DELETE</strong></p>"
    )
    @ApiResponses(value = {
            @ApiResponse(responseCode = "204", description = "User removed successfully"),
            @ApiResponse(responseCode = "401", description = "Unauthorized"),
            @ApiResponse(responseCode = "404", description = "The user could not be found")
    })
    @PermissionRequired({Permissions.Constants.ACCESS_MANAGEMENT, Permissions.Constants.ACCESS_MANAGEMENT_DELETE})
    public Response deleteManagedUser(ManagedUser jsonUser) {
        try (QueryManager qm = new QueryManager()) {
            final ManagedUser user = qm.getManagedUser(jsonUser.getUsername());
            if (user != null) {
                final ManagedUser detachedUser = qm.getPersistenceManager().detachCopy(user);
                qm.delete(user);
                super.logSecurityEvent(LOGGER, SecurityMarkers.SECURITY_AUDIT, "Managed user deleted: " + detachedUser.getUsername());
                dispatchUserDeletedNotification("Managed user deleted", buildUserSubject(detachedUser.getUsername(), detachedUser.getEmail()));
                return Response.status(Response.Status.NO_CONTENT).build();
            } else {
                return Response.status(Response.Status.NOT_FOUND).entity("The user could not be found.").build();
            }
        }
    }

    @PUT
    @Path("oidc")
    @Consumes(MediaType.APPLICATION_JSON)
    @Produces(MediaType.APPLICATION_JSON)
    @Operation(
            summary = "Creates a new user that references an existing OpenID Connect user.",
            description = "<p>Requires permission <strong>ACCESS_MANAGEMENT</strong> or <strong>ACCESS_MANAGEMENT_CREATE</strong></p>"
    )
    @ApiResponses(value = {
            @ApiResponse(
                    responseCode = "201",
                    description = "The created OIDC user",
                    content = @Content(schema = @Schema(implementation = OidcUser.class))
            ),
            @ApiResponse(responseCode = "400", description = "Username cannot be null or blank."),
            @ApiResponse(responseCode = "401", description = "Unauthorized"),
            @ApiResponse(responseCode = "409", description = "A user with the same username already exists. Cannot create new user")
    })
    @PermissionRequired({Permissions.Constants.ACCESS_MANAGEMENT, Permissions.Constants.ACCESS_MANAGEMENT_CREATE})
    public Response createOidcUser(final OidcUser jsonUser) {
        try (QueryManager qm = new QueryManager()) {
            if (StringUtils.isBlank(jsonUser.getUsername())) {
                return Response.status(Response.Status.BAD_REQUEST).entity("Username cannot be null or blank.").build();
            }
            OidcUser user = qm.getOidcUser(jsonUser.getUsername());
            if (user == null) {
                user = qm.createOidcUser(jsonUser.getUsername());
                super.logSecurityEvent(LOGGER, SecurityMarkers.SECURITY_AUDIT, "OpenID Connect user created: " + jsonUser.getUsername());
                dispatchUserCreatedNotification("OpenID Connect user created", buildUserSubject(jsonUser.getUsername(), jsonUser.getEmail()));
                return Response.status(Response.Status.CREATED).entity(user).build();
            } else {
                return Response.status(Response.Status.CONFLICT).entity("A user with the same username already exists. Cannot create new user.").build();
            }
        }
    }

    @DELETE
    @Path("oidc")
    @Consumes(MediaType.APPLICATION_JSON)
    @Produces(MediaType.APPLICATION_JSON)
    @Operation(
            summary = "Deletes an OpenID Connect user.",
            description = "<p>Requires permission <strong>ACCESS_MANAGEMENT</strong> or <strong>ACCESS_MANAGEMENT_DELETE</strong></p>"
    )
    @ApiResponses(value = {
            @ApiResponse(responseCode = "204", description = "OIDC user removed successfully"),
            @ApiResponse(responseCode = "401", description = "Unauthorized"),
            @ApiResponse(responseCode = "404", description = "The user could not be found")
    })
    @PermissionRequired({Permissions.Constants.ACCESS_MANAGEMENT, Permissions.Constants.ACCESS_MANAGEMENT_DELETE})
    public Response deleteOidcUser(final OidcUser jsonUser) {
        try (QueryManager qm = new QueryManager()) {
            final OidcUser user = qm.getOidcUser(jsonUser.getUsername());
            if (user != null) {
                final OidcUser detachedUser = qm.getPersistenceManager().detachCopy(user);
                qm.delete(user);
                super.logSecurityEvent(LOGGER, SecurityMarkers.SECURITY_AUDIT, "OpenID Connect user deleted: " + detachedUser.getUsername());
                dispatchUserDeletedNotification("OpenID Connect user deleted", buildUserSubject(detachedUser.getUsername(), detachedUser.getEmail()));
                return Response.status(Response.Status.NO_CONTENT).build();
            } else {
                return Response.status(Response.Status.NOT_FOUND).entity("The user could not be found.").build();
            }
        }
    }

    @POST
    @Path("/{username}/membership")
    @Consumes(MediaType.APPLICATION_JSON)
    @Produces(MediaType.APPLICATION_JSON)
    @Operation(
            summary = "Adds the username to the specified team.",
            description = "<p>Requires permission <strong>ACCESS_MANAGEMENT</strong> or <strong>ACCESS_MANAGEMENT_UPDATE</strong></p>"
    )
    @ApiResponses(value = {
            @ApiResponse(
                    responseCode = "200",
                    description = "The updated user",
                    content = @Content(schema = @Schema(implementation = UserPrincipal.class))
            ),
            @ApiResponse(responseCode = "304", description = "The user is already a member of the specified team"),
            @ApiResponse(responseCode = "401", description = "Unauthorized"),
            @ApiResponse(responseCode = "404", description = "The user or team could not be found")
    })
    @PermissionRequired({Permissions.Constants.ACCESS_MANAGEMENT, Permissions.Constants.ACCESS_MANAGEMENT_UPDATE})
    public Response addTeamToUser(
            @Parameter(description = "A valid username", required = true)
            @PathParam("username") String username,
            @Parameter(description = "The UUID of the team to associate username with", required = true)
            IdentifiableObject identifiableObject) {
        try (QueryManager qm = new QueryManager()) {
            final Team team = qm.getObjectByUuid(Team.class, identifiableObject.getUuid());
            if (team == null) {
                return Response.status(Response.Status.NOT_FOUND).entity("The team could not be found.").build();
            }
            UserPrincipal principal = qm.getUserPrincipal(username);
            if (principal == null) {
                return Response.status(Response.Status.NOT_FOUND).entity("The user could not be found.").build();
            }
            final boolean modified = qm.addUserToTeam(principal, team);
            principal = qm.getObjectById(principal.getClass(), principal.getId());
            if (modified) {
                super.logSecurityEvent(LOGGER, SecurityMarkers.SECURITY_AUDIT, "Added team membership for: " + principal.getName() + " / team: " + team.getName());
                return Response.ok(principal).build();
            } else {
                return Response.status(Response.Status.NOT_MODIFIED).entity("The user is already a member of the specified team.").build();
            }
        }
    }

    @DELETE
    @Path("/{username}/membership")
    @Consumes(MediaType.APPLICATION_JSON)
    @Produces(MediaType.APPLICATION_JSON)
    @Operation(
            summary = "Removes the username from the specified team.",
            description = "<p>Requires permission <strong>ACCESS_MANAGEMENT</strong> or <strong>ACCESS_MANAGEMENT_DELETE</strong></p>"
    )
    @ApiResponses(value = {
            @ApiResponse(
                    responseCode = "200",
                    description = "The updated user",
                    content = @Content(schema = @Schema(implementation = UserPrincipal.class))
            ),
            @ApiResponse(responseCode = "304", description = "The user was not a member of the specified team"),
            @ApiResponse(responseCode = "401", description = "Unauthorized"),
            @ApiResponse(responseCode = "404", description = "The user or team could not be found")
    })
    @PermissionRequired({Permissions.Constants.ACCESS_MANAGEMENT, Permissions.Constants.ACCESS_MANAGEMENT_DELETE})
    public Response removeTeamFromUser(
            @Parameter(description = "A valid username", required = true)
            @PathParam("username") String username,
            @Parameter(description = "The UUID of the team to un-associate username from", required = true)
            IdentifiableObject identifiableObject) {
        try (QueryManager qm = new QueryManager()) {
            final Team team = qm.getObjectByUuid(Team.class, identifiableObject.getUuid());
            if (team == null) {
                return Response.status(Response.Status.NOT_FOUND).entity("The team could not be found.").build();
            }
            UserPrincipal principal = qm.getUserPrincipal(username);
            if (principal == null) {
                return Response.status(Response.Status.NOT_FOUND).entity("The user could not be found.").build();
            }
            final boolean modified = qm.removeUserFromTeam(principal, team);
            principal = qm.getObjectById(principal.getClass(), principal.getId());
            if (modified) {
                super.logSecurityEvent(LOGGER, SecurityMarkers.SECURITY_AUDIT, "Removed team membership for: " + principal.getName() + " / team: " + team.getName());
                return Response.ok(principal).build();
            } else {
                return Response.status(Response.Status.NOT_MODIFIED)
                        .entity("The user was not a member of the specified team.")
                        .build();
            }
        }
    }

    private void dispatchUserCreatedNotification(final String content, final UserSubject subject) {
        eventDispatcher.dispatchNotification(new Notification()
                .scope(NotificationScope.SYSTEM)
                .group(NotificationGroup.USER_CREATED)
                .level(NotificationLevel.INFORMATIONAL)
                .title(NotificationConstants.Title.USER_CREATED)
                .content(content)
                .subject(subject));
    }

    private void dispatchUserDeletedNotification(final String content, final UserSubject subject) {
        eventDispatcher.dispatchNotification(new Notification()
                .scope(NotificationScope.SYSTEM)
                .group(NotificationGroup.USER_DELETED)
                .level(NotificationLevel.INFORMATIONAL)
                .title(NotificationConstants.Title.USER_DELETED)
                .content(content)
                .subject(subject));
    }

    private UserSubject buildUserSubject(final String username, final String email) {
        var userBuilder = UserSubject.newBuilder().setUsername(username);
        Optional.ofNullable(email).ifPresent(userBuilder::setEmail);
        return userBuilder.build();
    }

<<<<<<< HEAD
    @POST
    @Path("/{username}/role")
    @Consumes(MediaType.APPLICATION_JSON)
    @Produces(MediaType.APPLICATION_JSON)
    @Operation(
            summary = "Adds role to specific user.",
            description = "<p>Requires permission <strong>ACCESS_MANAGEMENT</strong> or <strong>ACCESS_MANAGEMENT_UPDATE</strong></p>"
    )
    @ApiResponses(value = {
            @ApiResponse(
                    responseCode = "200",
                    description = "Updated user with a specific role",
                    content = @Content(schema = @Schema(implementation = UserPrincipal.class))
            ),
            @ApiResponse(responseCode = "304", description = "The user has already been assigned to this role."),
            @ApiResponse(responseCode = "401", description = "Unauthorized"),
            @ApiResponse(responseCode = "404", description = "The user or role could not be found")
    })
    @PermissionRequired({Permissions.Constants.ACCESS_MANAGEMENT, Permissions.Constants.ACCESS_MANAGEMENT_UPDATE})
    public Response addRoleToUser(
            @Parameter(description = "A valid username", required = true)
            @PathParam("username") String username,
            @Parameter(description = "Role and project information", required = true)
            RoleProjectRequest roleProjectRequest) {
        try (QueryManager qm = new QueryManager()) {
            final Role role = qm.getObjectByUuid(Role.class, roleProjectRequest.roleUUID());
            if (role == null)
                return Response.status(Response.Status.NOT_FOUND).entity("The role could not be found.").build();

            UserPrincipal principal = qm.getUserPrincipal(username);
            if (principal == null)
                return Response.status(Response.Status.NOT_FOUND).entity("The user could not be found.").build();

            Project project = qm.getProject(roleProjectRequest.projectUUID());
            if (project == null)
                return Response.status(Response.Status.NOT_FOUND).entity("The project could not be found.").build();

            final boolean modified = qm.addRoleToUser(principal, role, project);
            if (!modified)
                return Response.notModified().entity("The user is already a member of the specified role.").build();

            super.logSecurityEvent(LOGGER, SecurityMarkers.SECURITY_AUDIT,
                    "Added role membership for: %s / role: %s / project: %s"
                            .formatted(principal.getName(), role.getName(), project.getName()));

            return Response.ok(principal).build();
        }
    }

    @DELETE
    @Path("/{username}/role")
    @Consumes(MediaType.APPLICATION_JSON)
    @Produces(MediaType.APPLICATION_JSON)
    @Operation(
            summary = "Removes role from specific user.",
            description = "<p>Requires permission <strong>ACCESS_MANAGEMENT</strong> or <strong>ACCESS_MANAGEMENT_UPDATE</strong></p>"
)
    @ApiResponses(value = {
            @ApiResponse(
                    responseCode = "200",
                    description = "Updated user with a specific role removed",
                    content = @Content(schema = @Schema(implementation = UserPrincipal.class))),
            @ApiResponse(responseCode = "204", description = "The role has been successfully removed from the user"),
            @ApiResponse(responseCode = "304", description = "The user is not a member of the specified role"),
            @ApiResponse(responseCode = "401", description = "Unauthorized"),
            @ApiResponse(responseCode = "404", description = "The user or role could not be found")
    })
    @PermissionRequired({ Permissions.Constants.ACCESS_MANAGEMENT, Permissions.Constants.ACCESS_MANAGEMENT_UPDATE })
    public Response removeRoleFromUser(
            @Parameter(description = "A valid username", required = true) @PathParam("username") String username,
            @Parameter(description = "Role and project information", required = true) RoleProjectRequest roleProjectRequest) {
        try (QueryManager qm = new QueryManager()) {
            final Role role = qm.getObjectByUuid(Role.class, roleProjectRequest.roleUUID());
            if (role == null)
                return Response.status(Response.Status.NOT_FOUND).entity("The role could not be found.").build();

            UserPrincipal principal = qm.getUserPrincipal(username);
            if (principal == null)
                return Response.status(Response.Status.NOT_FOUND).entity("The user could not be found.").build();

            Project project = qm.getProject(roleProjectRequest.projectUUID());
            if (project == null)
                return Response.status(Response.Status.NOT_FOUND).entity("The project could not be found.").build();

            final boolean modified = qm.removeRoleFromUser(principal, role, project);
            if (!modified)
                return Response.notModified().entity("The user is not a member of the specified role.").build();

            principal = qm.getObjectById(principal.getClass(), principal.getId());
            super.logSecurityEvent(LOGGER, SecurityMarkers.SECURITY_AUDIT,
                    "Removed role membership for: %s / role: %s / project: %s"
                            .formatted(principal.getName(), role.getName(), project.getName()));

            return Response.noContent().build();
        }
    }

=======
    @PUT
    @Path("/{username}/membership")
    @Consumes(MediaType.APPLICATION_JSON)
    @Produces(MediaType.APPLICATION_JSON)
    @Operation(summary = "Adds the username to the specified team.", description = "<p>Requires permission <strong>ACCESS_MANAGEMENT</strong> or <strong>ACCESS_MANAGEMENT_UPDATE</strong></p>")
    @ApiResponses(value = {
            @ApiResponse(responseCode = "200", description = "The updated user", content = @Content(schema = @Schema(implementation = UserPrincipal.class))),
            @ApiResponse(responseCode = "304", description = "The user is already a member of the specified team(s)"),
            @ApiResponse(responseCode = "401", description = "Unauthorized"),
            @ApiResponse(responseCode = "404", description = "The user or team(s) could not be found")
    })
    @PermissionRequired({ Permissions.Constants.ACCESS_MANAGEMENT, Permissions.Constants.ACCESS_MANAGEMENT_UPDATE })
    public Response setUserTeams(
            @Parameter(description = "A valid username", required = true) @PathParam("username") String username,
            @Parameter(description = "The UUID(s) of the team(s) to associate username with", required = true) @Valid TeamsSetRequest request) {
        try (QueryManager qm = new QueryManager()) {
            UserPrincipal principal = qm.getUserPrincipal(username);
            if (principal == null) {
                return Response.status(Response.Status.NOT_FOUND).entity("The user could not be found.").build();
            }

            // Compare given team uuids against current user teams
            final Set<String> currentUserTeams = principal.getTeams() == null ? Collections.emptySet()
                    : principal.getTeams().stream()
                            .map(Team::getUuid)
                            .map(UUID::toString)
                            .collect(Collectors.toSet());

            if (currentUserTeams.equals(request.getTeams())) {
                return Response.notModified().entity("The user is already a member of the selected team(s)").build();
            }

            List<Team> requestedTeams = request.getTeams()
                    .stream()
                    .map(uuid -> qm.getObjectByUuid(Team.class, uuid))
                    .toList();

            // check that all requested teams exist
            List<String> notFound = new ArrayList<>();
            for (int i = 0; i < requestedTeams.size(); i++) {
                if (requestedTeams.get(i) == null)
                    notFound.add(request.getTeams().stream().toList().get(i));
            }

            if (notFound.size() > 0) {
                // String msg = String.format("One or more teams could not be found:\n%s", );
                Map<String, Object> response = new HashMap<>();
                response.put("error", "One or more teams could not be found");
                response.put("teams", notFound);
                return Response.status(Response.Status.BAD_REQUEST).entity(response).build();
            }

            principal.setTeams(requestedTeams);
            qm.persist(principal);
            super.logSecurityEvent(LOGGER, SecurityMarkers.SECURITY_AUDIT,
                    "Added team membership for: " + principal.getName() + " / team: " + requestedTeams.toString());
            return Response.ok(principal).build();
        }
    }
>>>>>>> c207fa00
}<|MERGE_RESOLUTION|>--- conflicted
+++ resolved
@@ -1,4 +1,3 @@
-/*
  * This file is part of Dependency-Track.
  *
  * Licensed under the Apache License, Version 2.0 (the "License");
@@ -78,8 +77,6 @@
 import jakarta.ws.rs.Produces;
 import jakarta.ws.rs.core.MediaType;
 import jakarta.ws.rs.core.Response;
-<<<<<<< HEAD
-=======
 import org.apache.commons.lang3.StringUtils;
 import org.dependencytrack.auth.Permissions;
 import org.dependencytrack.event.kafka.KafkaEventDispatcher;
@@ -102,7 +99,6 @@
 import java.util.Set;
 import java.util.UUID;
 import java.util.stream.Collectors;
->>>>>>> c207fa00
 
 /**
  * JAX-RS resources for processing users.
@@ -806,7 +802,6 @@
         return userBuilder.build();
     }
 
-<<<<<<< HEAD
     @POST
     @Path("/{username}/role")
     @Consumes(MediaType.APPLICATION_JSON)
@@ -904,7 +899,6 @@
         }
     }
 
-=======
     @PUT
     @Path("/{username}/membership")
     @Consumes(MediaType.APPLICATION_JSON)
@@ -964,5 +958,4 @@
             return Response.ok(principal).build();
         }
     }
->>>>>>> c207fa00
 }