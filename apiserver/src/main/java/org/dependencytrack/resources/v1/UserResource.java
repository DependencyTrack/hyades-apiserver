--- conflicted
+++ resolved
@@ -49,22 +49,6 @@
 import io.swagger.v3.oas.annotations.security.SecurityRequirement;
 import io.swagger.v3.oas.annotations.security.SecurityRequirements;
 import io.swagger.v3.oas.annotations.tags.Tag;
-<<<<<<< HEAD
-
-import jakarta.validation.Valid;
-import jakarta.ws.rs.Consumes;
-import jakarta.ws.rs.DELETE;
-import jakarta.ws.rs.FormParam;
-import jakarta.ws.rs.GET;
-import jakarta.ws.rs.POST;
-import jakarta.ws.rs.PUT;
-import jakarta.ws.rs.Path;
-import jakarta.ws.rs.PathParam;
-import jakarta.ws.rs.Produces;
-import jakarta.ws.rs.core.MediaType;
-import jakarta.ws.rs.core.Response;
-=======
->>>>>>> a51c98ae
 import org.apache.commons.lang3.StringUtils;
 import org.dependencytrack.auth.Permissions;
 import org.dependencytrack.event.kafka.KafkaEventDispatcher;
@@ -198,16 +182,10 @@
         try (final QueryManager qm = new QueryManager()) {
             final Principal principal = authService.authenticate();
             super.logSecurityEvent(LOGGER, SecurityMarkers.SECURITY_SUCCESS, "Successful OpenID Connect login / username: " + principal.getName());
-<<<<<<< HEAD
-
-            final List<Permission> permissions = qm.getEffectivePermissions((UserPrincipal) principal);
-            final JsonWebToken jwt = new JsonWebToken();
-=======
             final Set<String> permissionNames = qm.getEffectivePermissions(principal);
             final List<Permission> permissions = qm.getPermissionsByName(permissionNames);
             final KeyManager km = KeyManager.getInstance();
             final JsonWebToken jwt = new JsonWebToken(km.getSecretKey());
->>>>>>> a51c98ae
             final String token = jwt.createToken(principal, permissions);
 
             return Response.ok(token).build();
