--- conflicted
+++ resolved
@@ -19,8 +19,15 @@
 package org.dependencytrack.resources.v1;
 
 import java.security.Principal;
+import java.util.ArrayList;
+import java.util.Collections;
+import java.util.HashMap;
 import java.util.List;
+import java.util.Map;
 import java.util.Optional;
+import java.util.Set;
+import java.util.UUID;
+import java.util.stream.Collectors;
 
 import org.apache.commons.lang3.StringUtils;
 import org.dependencytrack.auth.Permissions;
@@ -34,6 +41,8 @@
 import org.dependencytrack.persistence.QueryManager;
 import org.dependencytrack.proto.notification.v1.UserSubject;
 import org.dependencytrack.resources.v1.vo.RoleProjectRequest;
+import org.dependencytrack.resources.v1.vo.TeamsSetRequest;
+
 import org.owasp.security.logging.SecurityMarkers;
 
 import alpine.Config;
@@ -55,6 +64,7 @@
 import alpine.server.auth.PasswordService;
 import alpine.server.auth.PermissionRequired;
 import alpine.server.resources.AlpineResource;
+
 import io.swagger.v3.oas.annotations.Operation;
 import io.swagger.v3.oas.annotations.Parameter;
 import io.swagger.v3.oas.annotations.headers.Header;
@@ -66,6 +76,7 @@
 import io.swagger.v3.oas.annotations.security.SecurityRequirement;
 import io.swagger.v3.oas.annotations.security.SecurityRequirements;
 import io.swagger.v3.oas.annotations.tags.Tag;
+
 import jakarta.validation.Valid;
 import jakarta.ws.rs.Consumes;
 import jakarta.ws.rs.DELETE;
@@ -78,18 +89,6 @@
 import jakarta.ws.rs.Produces;
 import jakarta.ws.rs.core.MediaType;
 import jakarta.ws.rs.core.Response;
-<<<<<<< HEAD
-=======
-import org.dependencytrack.resources.v1.vo.TeamsSetRequest;
-
-import java.util.ArrayList;
-import java.util.Collections;
-import java.util.HashMap;
-import java.util.Map;
-import java.util.Set;
-import java.util.UUID;
-import java.util.stream.Collectors;
->>>>>>> b69f7a87
 
 /**
  * JAX-RS resources for processing users.
@@ -170,7 +169,7 @@
     @AuthenticationNotRequired
     public Response validateOidcAccessToken(@Parameter(description = "An OAuth2 access token", required = true)
                                             @FormParam("idToken") final String idToken,
-            @FormParam("accessToken") final String accessToken) {
+                                            @FormParam("accessToken") final String accessToken) {
         final OidcAuthenticationService authService = new OidcAuthenticationService(idToken, accessToken);
 
         if (!authService.isSpecified()) {
@@ -212,7 +211,7 @@
     })
     @AuthenticationNotRequired
     public Response forceChangePassword(@FormParam("username") String username, @FormParam("password") String password,
-            @FormParam("newPassword") String newPassword, @FormParam("confirmPassword") String confirmPassword) {
+                                        @FormParam("newPassword") String newPassword, @FormParam("confirmPassword") String confirmPassword) {
         final Authenticator auth = new Authenticator(username, password);
         Principal principal;
         try (QueryManager qm = new QueryManager()) {
@@ -891,8 +890,6 @@
         }
     }
 
-<<<<<<< HEAD
-=======
     @PUT
     @Path("/{username}/membership")
     @Consumes(MediaType.APPLICATION_JSON)
@@ -952,5 +949,4 @@
             return Response.ok(principal).build();
         }
     }
->>>>>>> b69f7a87
 }