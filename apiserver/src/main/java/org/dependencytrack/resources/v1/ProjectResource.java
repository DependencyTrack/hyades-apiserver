--- conflicted
+++ resolved
@@ -125,12 +125,8 @@
             @ApiResponse(responseCode = "401", description = "Unauthorized")
     })
     @PermissionRequired(Permissions.Constants.VIEW_PORTFOLIO)
-<<<<<<< HEAD
     @ResourceAccessRequired
-    public Response getProjects(@Parameter(description = "The optional name of the project to query on", required = false)
-=======
     public Response getProjects(@Parameter(description = "The optional name of the project to query on")
->>>>>>> 191d671f
                                 @QueryParam("name") String name,
                                 @Parameter(description = "Optionally excludes inactive projects from being returned")
                                 @QueryParam("excludeInactive") boolean excludeInactive,
