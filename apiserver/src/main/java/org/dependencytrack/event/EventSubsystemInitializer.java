--- conflicted
+++ resolved
@@ -40,10 +40,7 @@
 import org.dependencytrack.tasks.EpssMirrorTask;
 import org.dependencytrack.tasks.FortifySscUploadTask;
 import org.dependencytrack.tasks.GitHubAdvisoryMirrorTask;
-<<<<<<< HEAD
-=======
 import org.dependencytrack.tasks.GitLabIntegrationStateTask;
->>>>>>> b059da6c
 import org.dependencytrack.tasks.GitLabSyncTask;
 import org.dependencytrack.tasks.IntegrityAnalysisTask;
 import org.dependencytrack.tasks.IntegrityMetaInitializerTask;
@@ -101,10 +98,7 @@
         EVENT_SERVICE.subscribe(VexUploadEvent.class, VexUploadProcessingTask.class);
         EVENT_SERVICE.subscribe(LdapSyncEvent.class, LdapSyncTaskWrapper.class);
         EVENT_SERVICE.subscribe(GitHubAdvisoryMirrorEvent.class, GitHubAdvisoryMirrorTask.class);
-<<<<<<< HEAD
-=======
         EVENT_SERVICE.subscribe(GitLabIntegrationStateEvent.class, GitLabIntegrationStateTask.class);
->>>>>>> b059da6c
         EVENT_SERVICE.subscribe(GitLabSyncEvent.class, GitLabSyncTask.class);
         EVENT_SERVICE.subscribe(OsvMirrorEvent.class, OsvMirrorTask.class);
         EVENT_SERVICE.subscribe(ProjectVulnerabilityAnalysisEvent.class, VulnerabilityAnalysisTask.class);
@@ -153,10 +147,7 @@
         EVENT_SERVICE.unsubscribe(VexUploadProcessingTask.class);
         EVENT_SERVICE.unsubscribe(LdapSyncTaskWrapper.class);
         EVENT_SERVICE.unsubscribe(GitHubAdvisoryMirrorTask.class);
-<<<<<<< HEAD
-=======
         EVENT_SERVICE.unsubscribe(GitLabIntegrationStateTask.class);
->>>>>>> b059da6c
         EVENT_SERVICE.unsubscribe(GitLabSyncTask.class);
         EVENT_SERVICE.unsubscribe(OsvMirrorTask.class);
         EVENT_SERVICE.unsubscribe(VulnerabilityAnalysisTask.class);
