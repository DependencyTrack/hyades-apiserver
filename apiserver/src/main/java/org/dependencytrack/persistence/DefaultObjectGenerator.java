--- conflicted
+++ resolved
@@ -45,7 +45,6 @@
 import java.time.Instant;
 import java.util.Collections;
 import java.time.LocalDate;
-import java.util.Collections;
 import java.util.HashMap;
 import java.util.List;
 import java.util.Map;
@@ -303,11 +302,7 @@
         ManagedUser admin = qm.createManagedUser("admin", "Administrator", "admin@localhost",
                 new String(PasswordService.createHash("admin".toCharArray())), true, true, false);
 
-<<<<<<< HEAD
-        for (var name : new String[] { "Administrators", "Portfolio Managers", "Automation", "Badge Viewers" }) {
-=======
         for (var name : DEFAULT_TEAM_PERMISSIONS.keySet()) {
->>>>>>> a4e26997
             LOGGER.debug("Creating team: " + name);
             var team = qm.createTeam(name);
 
@@ -350,11 +345,7 @@
 
         LOGGER.info("Adding default roles to datastore");
 
-<<<<<<< HEAD
-        for (var name : new String[] { "Project Admin", "Project Auditor", "Project Editor", "Project Viewer" }) {
-=======
         for (var name : DEFAULT_ROLE_PERMISSIONS.keySet()) {
->>>>>>> a4e26997
             LOGGER.debug("Creating role: " + name);
             qm.createRole(name, getPermissionsByName(DEFAULT_ROLE_PERMISSIONS.get(name)));
         }
