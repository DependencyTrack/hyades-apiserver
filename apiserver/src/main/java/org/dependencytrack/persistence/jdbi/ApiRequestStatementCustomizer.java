/*
 * This file is part of Dependency-Track.
 *
 * Licensed under the Apache License, Version 2.0 (the "License");
 * you may not use this file except in compliance with the License.
 * You may obtain a copy of the License at
 *
 *   http://www.apache.org/licenses/LICENSE-2.0
 *
 * Unless required by applicable law or agreed to in writing, software
 * distributed under the License is distributed on an "AS IS" BASIS,
 * WITHOUT WARRANTIES OR CONDITIONS OF ANY KIND, either express or implied.
 * See the License for the specific language governing permissions and
 * limitations under the License.
 *
 * SPDX-License-Identifier: Apache-2.0
 * Copyright (c) OWASP Foundation. All Rights Reserved.
 */
package org.dependencytrack.persistence.jdbi;

import alpine.model.ApiKey;
import alpine.model.User;
import alpine.persistence.OrderDirection;
import alpine.resources.AlpineRequest;
import org.dependencytrack.auth.Permissions;
import org.dependencytrack.persistence.Ordering;
import org.dependencytrack.persistence.jdbi.ApiRequestConfig.OrderingColumn;
import org.jdbi.v3.core.qualifier.QualifiedType;
import org.jdbi.v3.core.statement.StatementContext;
import org.jdbi.v3.core.statement.StatementCustomizer;

import javax.jdo.Query;
import java.security.Principal;
import java.sql.PreparedStatement;
import java.sql.SQLException;
import java.util.LinkedHashSet;
import java.util.Map;
import java.util.Set;

import static org.dependencytrack.model.ConfigPropertyConstants.ACCESS_MANAGEMENT_ACL_ENABLED;
import static org.dependencytrack.persistence.jdbi.JdbiAttributes.ATTRIBUTE_API_FILTER_PARAMETER;
import static org.dependencytrack.persistence.jdbi.JdbiAttributes.ATTRIBUTE_API_OFFSET_LIMIT_CLAUSE;
import static org.dependencytrack.persistence.jdbi.JdbiAttributes.ATTRIBUTE_API_ORDER_BY_CLAUSE;
import static org.dependencytrack.persistence.jdbi.JdbiAttributes.ATTRIBUTE_API_PROJECT_ACL_CONDITION;
import static org.dependencytrack.util.PrincipalUtil.getPrincipalTeamIds;
import static org.jdbi.v3.core.generic.GenericTypes.parameterizeClass;

/**
 * A {@link StatementCustomizer} that enriches the {@link StatementContext}
 * with attributes and parameter bindings for:
 * <ul>
 *     <li>filtering: {@value JdbiAttributes#ATTRIBUTE_API_FILTER_PARAMETER}</li>
 *     <li>pagination: {@value JdbiAttributes#ATTRIBUTE_API_OFFSET_LIMIT_CLAUSE}</li>
 *     <li>ordering: {@value JdbiAttributes#ATTRIBUTE_API_ORDER_BY_CLAUSE}</li>
 *     <li>portfolio access control: {@value JdbiAttributes#ATTRIBUTE_API_PROJECT_ACL_CONDITION}</li>
 * </ul>
 * based on a provided {@link AlpineRequest}.
 * <p>
 * The functionality provided by this customizer is equivalent to these JDO counterparts:
 * <ul>
 *     <li>{@link org.dependencytrack.persistence.QueryManager#decorate(Query)}</li>
 *     <li>{@link org.dependencytrack.persistence.ProjectQueryManager#preprocessACLs(Query, String, Map)}</li>
 * </ul>
 *
 * @since 5.5.0
 */
class ApiRequestStatementCustomizer implements StatementCustomizer {

    static final String PARAMETER_PROJECT_ACL_TEAM_IDS = "projectAclTeamIds";
    static final String PARAMETER_USER_ID = "projectAclUserId";
<<<<<<< HEAD
    static final String PARAMETER_PERMISSIONS = "projectAclPermissions";
    static final String TEMPLATE_PROJECT_ACL_CONDITION = "HAS_PROJECT_ACCESS(%s, :projectAclTeamIds)";
    static final String TEMPLATE_USER_PROJECT_ACL_CONDITION = "HAS_USER_PROJECT_ACCESS(%s, :projectAclUserId, :projectAclPermissions)";
=======
    static final String TEMPLATE_PROJECT_ACL_CONDITION = /* language=SQL */ """
            EXISTS(
              SELECT 1
                FROM "PROJECT_ACCESS_TEAMS" AS pat
               INNER JOIN "PROJECT_HIERARCHY" AS ph
                  ON ph."PARENT_PROJECT_ID" = pat."PROJECT_ID"
               WHERE pat."TEAM_ID" = ANY(:projectAclTeamIds)
                 AND ph."CHILD_PROJECT_ID" = %s
            )
            """;
    static final String TEMPLATE_USER_PROJECT_ACL_CONDITION = /* language=SQL */ """
            EXISTS(
              SELECT 1
                FROM "USER_PROJECT_EFFECTIVE_PERMISSIONS" AS upep
               INNER JOIN "PROJECT_HIERARCHY" AS ph
                  ON ph."PARENT_PROJECT_ID" = upep."PROJECT_ID"
               WHERE ph."CHILD_PROJECT_ID" = %s
                 AND upep."USER_ID" = :projectAclUserId
                 AND upep."PERMISSION_NAME" = 'VIEW_PORTFOLIO'
            )
            """;
>>>>>>> af2a26f2

    private final AlpineRequest apiRequest;

    ApiRequestStatementCustomizer(final AlpineRequest apiRequest) {
        this.apiRequest = apiRequest;
    }

    @Override
    public void beforeTemplating(final PreparedStatement stmt, final StatementContext ctx) throws SQLException {
        defineFilter(ctx);
        defineOrdering(ctx);
        definePagination(ctx);
        defineProjectAclCondition(ctx);
    }

    private void defineFilter(final StatementContext ctx) {
        if (apiRequest == null || apiRequest.getFilter() == null) {
            return;
        }

        ctx.define(ATTRIBUTE_API_FILTER_PARAMETER, ":apiFilter");
        ctx.getBinding().addNamed("apiFilter", apiRequest.getFilter());
    }

    private void defineOrdering(final StatementContext ctx) {
        if (apiRequest == null) {
            return;
        }

        final var ordering = new Ordering(apiRequest);
        final var orderingBuilder = new StringBuilder();
        final var config = ctx.getConfig(ApiRequestConfig.class);

        if (apiRequest.getOrderBy() != null) {
            if (config.orderingAllowedColumns() == null) {
                return;
            }
            if (config.orderingAllowedColumns().isEmpty()) {
                throw new IllegalArgumentException("Ordering is not allowed");
            }
            final OrderingColumn orderingColumn = config.orderingAllowedColumn(ordering.by())
                    .orElseThrow(() -> new IllegalArgumentException("Ordering by column %s is not allowed; Allowed columns are: %s"
                            .formatted(ordering.by(), config.orderingAllowedColumns().stream().map(OrderingColumn::name).toList())));

            orderingBuilder.append("ORDER BY ");
            if (orderingColumn.queryName() == null) {
                orderingBuilder
                        .append("\"")
                        .append(ordering.by())
                        .append("\"");
            } else {
                orderingBuilder.append(orderingColumn.queryName());
            }

            if (ordering.direction() != null && ordering.direction() != OrderDirection.UNSPECIFIED) {
                orderingBuilder
                        .append(" ")
                        .append(ordering.direction() == OrderDirection.ASCENDING ? "ASC" : "DESC");
            }

            if (!config.orderingAlwaysBy().isBlank() && (ordering.by() == null || !ordering.by().equals(config.orderingAlwaysBy()))) {
                final String[] alwaysByParts = config.orderingAlwaysBy().split("\\s");
                if (alwaysByParts.length > 2) {
                    throw new IllegalArgumentException("alwaysBy must consist of no more than two parts");
                }

                final OrderingColumn orderingColumnAlwaysBy = config.orderingAllowedColumn(alwaysByParts[0])
                        .orElseThrow(() -> new IllegalArgumentException("Ordering by column %s is not allowed; Allowed columns are: %s"
                                .formatted(alwaysByParts[0], config.orderingAllowedColumns().stream().map(OrderingColumn::name).toList())));

                if (orderingColumnAlwaysBy.queryName() == null) {
                    orderingBuilder
                            .append(orderingBuilder.isEmpty() ? "ORDER BY \"" : ", \"")
                            .append(orderingColumnAlwaysBy.name())
                            .append("\"");
                } else {
                    orderingBuilder
                            .append(orderingBuilder.isEmpty() ? "ORDER BY " : ", ")
                            .append(orderingColumnAlwaysBy.queryName());
                }

                if (alwaysByParts.length == 2
                        && ("asc".equalsIgnoreCase(alwaysByParts[1]) || "desc".equalsIgnoreCase(alwaysByParts[1]))) {
                    orderingBuilder
                            .append(" ")
                            .append(alwaysByParts[1]);
                }
            }
        }

        if (!orderingBuilder.isEmpty()) {
            ctx.define(ATTRIBUTE_API_ORDER_BY_CLAUSE, orderingBuilder.toString());
        }
    }

    private void definePagination(final StatementContext ctx) {
        if (apiRequest != null
            && apiRequest.getPagination() != null
            && apiRequest.getPagination().isPaginated()) {
            ctx.define(ATTRIBUTE_API_OFFSET_LIMIT_CLAUSE, "OFFSET :paginationOffset FETCH NEXT :paginationLimit ROWS ONLY");
            ctx.getBinding().addNamed("paginationOffset", apiRequest.getPagination().getOffset());
            ctx.getBinding().addNamed("paginationLimit", apiRequest.getPagination().getLimit());
        }
    }

    private void defineProjectAclCondition(final StatementContext ctx) throws SQLException {
        if (apiRequest == null
                || apiRequest.getPrincipal() == null
                || !isAclEnabled(ctx)
                || apiRequest.getEffectivePermissions().contains(Permissions.Constants.PORTFOLIO_ACCESS_CONTROL_BYPASS)) {
            ctx.define(ATTRIBUTE_API_PROJECT_ACL_CONDITION, "TRUE");
            return;
        }

        final Principal principal = apiRequest.getPrincipal();
        final Set<Long> principalTeamIds = getPrincipalTeamIds(principal);
        final ApiRequestConfig config = ctx.getConfig(ApiRequestConfig.class);

        switch (principal) {
            case User user -> {
                ctx.define(ATTRIBUTE_API_PROJECT_ACL_CONDITION,
                        TEMPLATE_USER_PROJECT_ACL_CONDITION.formatted(config.projectAclProjectIdColumn()));
                ctx.getBinding().addNamed(PARAMETER_USER_ID, user.getId(), QualifiedType.of(Long.class));
                ctx.getBinding().addNamed(PARAMETER_PERMISSIONS, new LinkedHashSet<String>(),
                        QualifiedType.of(parameterizeClass(Set.class, String.class)));
            }
            case ApiKey apiKey when !principalTeamIds.isEmpty() -> {
                ctx.define(ATTRIBUTE_API_PROJECT_ACL_CONDITION,
                        TEMPLATE_PROJECT_ACL_CONDITION.formatted(config.projectAclProjectIdColumn()));
                ctx.getBinding().addNamed(PARAMETER_PROJECT_ACL_TEAM_IDS, principalTeamIds,
                        QualifiedType.of(parameterizeClass(Set.class, Long.class)));
            }
            default -> {
                ctx.define(ATTRIBUTE_API_PROJECT_ACL_CONDITION, "FALSE");
            }
        }
    }

    private boolean isAclEnabled(final StatementContext ctx) throws SQLException {
        try (final PreparedStatement ps = ctx.getConnection().prepareStatement("""
                SELECT 1
                  FROM "CONFIGPROPERTY"
                 WHERE "GROUPNAME" = ?
                   AND "PROPERTYNAME" = ?
                   AND "PROPERTYVALUE" = 'true'
                """)) {
            ps.setString(1, ACCESS_MANAGEMENT_ACL_ENABLED.getGroupName());
            ps.setString(2, ACCESS_MANAGEMENT_ACL_ENABLED.getPropertyName());
            return ps.executeQuery().next();
        }
    }

}<|MERGE_RESOLUTION|>--- conflicted
+++ resolved
@@ -68,11 +68,7 @@
 
     static final String PARAMETER_PROJECT_ACL_TEAM_IDS = "projectAclTeamIds";
     static final String PARAMETER_USER_ID = "projectAclUserId";
-<<<<<<< HEAD
     static final String PARAMETER_PERMISSIONS = "projectAclPermissions";
-    static final String TEMPLATE_PROJECT_ACL_CONDITION = "HAS_PROJECT_ACCESS(%s, :projectAclTeamIds)";
-    static final String TEMPLATE_USER_PROJECT_ACL_CONDITION = "HAS_USER_PROJECT_ACCESS(%s, :projectAclUserId, :projectAclPermissions)";
-=======
     static final String TEMPLATE_PROJECT_ACL_CONDITION = /* language=SQL */ """
             EXISTS(
               SELECT 1
@@ -91,10 +87,9 @@
                   ON ph."PARENT_PROJECT_ID" = upep."PROJECT_ID"
                WHERE ph."CHILD_PROJECT_ID" = %s
                  AND upep."USER_ID" = :projectAclUserId
-                 AND upep."PERMISSION_NAME" = 'VIEW_PORTFOLIO'
+                 AND upep."PERMISSION_NAME" = ALL(:projectAclPermissions)
             )
             """;
->>>>>>> af2a26f2
 
     private final AlpineRequest apiRequest;
 
