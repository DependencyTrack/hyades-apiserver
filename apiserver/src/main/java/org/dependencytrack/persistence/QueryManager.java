--- conflicted
+++ resolved
@@ -65,7 +65,6 @@
 import org.dependencytrack.model.PolicyViolation;
 import org.dependencytrack.model.Project;
 import org.dependencytrack.model.ProjectProperty;
-import org.dependencytrack.model.ProjectRole;
 import org.dependencytrack.model.Repository;
 import org.dependencytrack.model.RepositoryMetaComponent;
 import org.dependencytrack.model.RepositoryType;
@@ -479,21 +478,19 @@
     }
 
     /**
-     * Get the IDs of the {@link ProjectRole}s a given {@link Principal} is a member of.
-     *
-     * @return A {@link Set} of {@link ProjectRole} IDs
+     * Get the IDs of the {@link UserProjectRole}s a given {@link Principal} is a member of.
+     *
+     * @return A {@link Set} of {@link UserProjectRole} IDs
      */
     protected Set<Long> getRoleIds(final Principal principal, final Project project) {
-        final Query<ProjectRole> query = pm.newQuery(ProjectRole.class)
+        final Query<UserProjectRole> query = pm.newQuery(UserProjectRole.class)
                 .filter("project.id == :projectId && users.contains(:principal)")
                 .setNamedParameters(Map.ofEntries(
                     Map.entry("principal", principal),
-                    Map.entry("projectId", project.getId())));
-
-        return Set.of(executeAndCloseList(query).stream()
-                .map(ProjectRole::getRole)
-                .map(Role::getId)
-                .toArray(Long[]::new));
+                    Map.entry("projectId", project.getId())))
+                .result("this.id");
+
+        return Set.copyOf(executeAndCloseResultList(query, Long.class));
     }
 
     /**
@@ -861,34 +858,22 @@
         return getRoleQueryManager().createRole(name, permissions);
     }
 
-<<<<<<< HEAD
+    public boolean addPermissionToRole(final Role role, final Permission permission) {
+        return getRoleQueryManager().addPermissionToRole(role, permission);
+    }
+
     public List<Role> getRoles() {
         return getRoleQueryManager().getRoles();
     }
 
+    public Role getRoleByName(String name) {
+        return getRoleQueryManager().getRoleByName(name);
+    }
+
     public Role getRole(String uuid) {
         return getRoleQueryManager().getRole(uuid);
-=======
-    public boolean addPermissionToRole(final Role role, final Permission permission) {
-        return getRoleQueryManager().addPermissionToRole(role, permission);
-    }
-
-    public List<Role> getRoles() {
-        return getRoleQueryManager().getRoles();
->>>>>>> a4e26997
-    }
-
-    public Role getRoleByName(String name) {
-        return getRoleQueryManager().getRoleByName(name);
-    }
-
-<<<<<<< HEAD
-=======
-    public Role getRole(String uuid) {
-        return getRoleQueryManager().getRole(uuid);
-    }
-
->>>>>>> a4e26997
+    }
+
     public Role updateRole(Role transientRole) {
         return getRoleQueryManager().updateRole(transientRole);
     }
@@ -1144,41 +1129,22 @@
         return getRoleQueryManager().getUnassignedProjects(username);
     }
 
-<<<<<<< HEAD
-    public List<Project> getUnassignedProjects(final User user) {
-        return getRoleQueryManager().getUnassignedProjects(user);
-    }
-
-=======
->>>>>>> a4e26997
     public List<Permission> getUnassignedRolePermissions(final Role role) {
         return getRoleQueryManager().getUnassignedRolePermissions(role);
     }
 
-<<<<<<< HEAD
-    public List<ProjectRole> getUserRoles(final User user) {
-        return getRoleQueryManager().getUserRoles(user);
-    }
-
-    public List<Permission> getUserProjectPermissions(final String username, final String projectName) {
-        return getRoleQueryManager().getUserProjectPermissions(username, projectName);
-=======
     public List<UserProjectRole> getUserRoles(final String username) {
         return getRoleQueryManager().getUserRoles(username);
->>>>>>> a4e26997
     }
 
     public boolean removeRoleFromUser(final User user, final Role role, final Project project) {
         return getRoleQueryManager().removeRoleFromUser(user, role, project);
     }
 
-<<<<<<< HEAD
-=======
     public boolean userProjectRoleExists(final User user, final Role role, final Project project) {
         return getRoleQueryManager().userProjectRoleExists(user, role, project);
     }
 
->>>>>>> a4e26997
     public NotificationRule createNotificationRule(String name, NotificationScope scope, NotificationLevel level, NotificationPublisher publisher) {
         return getNotificationQueryManager().createNotificationRule(name, scope, level, publisher);
     }
