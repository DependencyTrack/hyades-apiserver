/*
 * This file is part of Dependency-Track.
 *
 * Licensed under the Apache License, Version 2.0 (the "License");
 * you may not use this file except in compliance with the License.
 * You may obtain a copy of the License at
 *
 *   http://www.apache.org/licenses/LICENSE-2.0
 *
 * Unless required by applicable law or agreed to in writing, software
 * distributed under the License is distributed on an "AS IS" BASIS,
 * WITHOUT WARRANTIES OR CONDITIONS OF ANY KIND, either express or implied.
 * See the License for the specific language governing permissions and
 * limitations under the License.
 *
 * SPDX-License-Identifier: Apache-2.0
 * Copyright (c) OWASP Foundation. All Rights Reserved.
 */
package org.dependencytrack.persistence;

import alpine.common.logging.Logger;
import alpine.common.util.BooleanUtil;
import alpine.common.validation.RegexSequence;
import alpine.model.ApiKey;
import alpine.model.ConfigProperty;
import alpine.model.IConfigProperty.PropertyType;
import alpine.model.Permission;
import alpine.model.Team;
import alpine.model.User;
import alpine.notification.NotificationLevel;
import alpine.persistence.AbstractAlpineQueryManager;
import alpine.persistence.AlpineQueryManager;
import alpine.persistence.NotSortableException;
import alpine.persistence.OrderDirection;
import alpine.persistence.PaginatedResult;
import alpine.resources.AlpineRequest;
import alpine.server.util.DbUtil;
import com.github.packageurl.PackageURL;
import com.google.common.collect.Lists;
import io.github.resilience4j.retry.Retry;
import io.github.resilience4j.retry.RetryConfig;
import org.apache.commons.lang3.ClassUtils;
import org.datanucleus.PropertyNames;
import org.datanucleus.api.jdo.JDOQuery;
import org.dependencytrack.auth.Permissions;
import org.dependencytrack.model.AffectedVersionAttribution;
import org.dependencytrack.model.Analysis;
import org.dependencytrack.model.AnalyzerIdentity;
import org.dependencytrack.model.Bom;
import org.dependencytrack.model.Classifier;
import org.dependencytrack.model.Component;
import org.dependencytrack.model.ComponentIdentity;
import org.dependencytrack.model.ComponentOccurrence;
import org.dependencytrack.model.ComponentProperty;
import org.dependencytrack.model.ConfigPropertyConstants;
import org.dependencytrack.model.Epss;
import org.dependencytrack.model.FindingAttribution;
import org.dependencytrack.model.IntegrityAnalysis;
import org.dependencytrack.model.IntegrityMetaComponent;
import org.dependencytrack.model.License;
import org.dependencytrack.model.LicenseGroup;
import org.dependencytrack.model.NotificationPublisher;
import org.dependencytrack.model.NotificationRule;
import org.dependencytrack.model.Policy;
import org.dependencytrack.model.PolicyCondition;
import org.dependencytrack.model.PolicyViolation;
import org.dependencytrack.model.Project;
import org.dependencytrack.model.ProjectProperty;
import org.dependencytrack.model.Repository;
import org.dependencytrack.model.RepositoryMetaComponent;
import org.dependencytrack.model.RepositoryType;
import org.dependencytrack.model.Role;
import org.dependencytrack.model.ServiceComponent;
import org.dependencytrack.model.Tag;
import org.dependencytrack.model.UserProjectRole;
import org.dependencytrack.model.Vex;
import org.dependencytrack.model.ViolationAnalysis;
import org.dependencytrack.model.ViolationAnalysisComment;
import org.dependencytrack.model.ViolationAnalysisState;
import org.dependencytrack.model.VulnIdAndSource;
import org.dependencytrack.model.Vulnerability;
import org.dependencytrack.model.VulnerabilityAlias;
import org.dependencytrack.model.VulnerabilityMetrics;
import org.dependencytrack.model.VulnerabilityPolicyBundle;
import org.dependencytrack.model.VulnerabilityScan;
import org.dependencytrack.model.VulnerableSoftware;
import org.dependencytrack.model.WorkflowState;
import org.dependencytrack.model.WorkflowStatus;
import org.dependencytrack.model.WorkflowStep;
import org.dependencytrack.notification.NotificationScope;
import org.dependencytrack.notification.publisher.PublisherClass;
import org.dependencytrack.persistence.jdbi.EffectivePermissionDao;
import org.dependencytrack.persistence.jdbi.JdbiFactory;
import org.dependencytrack.resources.v1.vo.DependencyGraphResponse;
import org.dependencytrack.tasks.IntegrityMetaInitializerTask;

import javax.jdo.FetchPlan;
import javax.jdo.PersistenceManager;
import javax.jdo.Query;
import javax.jdo.Transaction;
import javax.jdo.metadata.MemberMetadata;
import javax.jdo.metadata.TypeMetadata;
import java.security.Principal;
import java.util.ArrayList;
import java.util.Arrays;
import java.util.Collection;
import java.util.Collections;
import java.util.Date;
import java.util.HashMap;
import java.util.HashSet;
import java.util.List;
import java.util.Map;
import java.util.Objects;
import java.util.Set;
import java.util.UUID;
import java.util.concurrent.Callable;
import java.util.function.Predicate;

import static org.dependencytrack.model.ConfigPropertyConstants.ACCESS_MANAGEMENT_ACL_ENABLED;

/**
 * This QueryManager provides a concrete extension of {@link AlpineQueryManager} by
 * providing methods that operate on the Dependency-Track specific models.
 *
 * @author Steve Springett
 * @since 3.0.0
 */
@SuppressWarnings({"UnusedReturnValue", "unused"})
public class QueryManager extends AlpineQueryManager {

    protected AlpineRequest request;

    private static final Logger LOGGER = Logger.getLogger(QueryManager.class);
    private BomQueryManager bomQueryManager;
    private ComponentQueryManager componentQueryManager;
    private AnalysisQueryManager analysisQueryManager;
    private LicenseQueryManager licenseQueryManager;
    private MetricsQueryManager metricsQueryManager;
    private NotificationQueryManager notificationQueryManager;
    private PolicyQueryManager policyQueryManager;
    private ProjectQueryManager projectQueryManager;
    private RepositoryQueryManager repositoryQueryManager;
    private RoleQueryManager roleQueryManager;
    private ServiceComponentQueryManager serviceComponentQueryManager;
    private VexQueryManager vexQueryManager;
    private VulnerabilityQueryManager vulnerabilityQueryManager;
    private VulnerableSoftwareQueryManager vulnerableSoftwareQueryManager;
    private WorkflowStateQueryManager workflowStateQueryManager;
    private IntegrityMetaQueryManager integrityMetaQueryManager;
    private IntegrityAnalysisQueryManager integrityAnalysisQueryManager;
    private TagQueryManager tagQueryManager;
    private EpssQueryManager epssQueryManager;

    /**
     * Default constructor.
     */
    public QueryManager() {
        super();
        disableL2Cache();
    }

    /**
     * Constructs a new QueryManager.
     *
     * @param pm a PersistenceManager object
     */
    public QueryManager(final PersistenceManager pm) {
        super(pm);
        disableL2Cache();
    }

    /**
     * Constructs a new QueryManager.
     *
     * @param request an AlpineRequest object
     */
    public QueryManager(final AlpineRequest request) {
        super(request);
        disableL2Cache();
        this.request = request;
    }

    /**
     * Constructs a new QueryManager.
     *
     * @param request an AlpineRequest object
     */
    public QueryManager(final PersistenceManager pm, final AlpineRequest request) {
        super(pm, request);
        disableL2Cache();
        this.request = request;
    }

    /**
     * Override of {@link AbstractAlpineQueryManager#decorate(Query)} to modify the
     * method's behavior such that it always sorts by ID, in addition to whatever field
     * is requested to be sorted by via {@link #orderBy}.
     * <p>
     * This is to ensure stable ordering in case {@link #orderBy} refers to a field that
     * allows duplicates.
     *
     * @since 5.2.0
     */
    @Override
    public <T> Query<T> decorate(final Query<T> query) {
        // Clear the result to fetch if previously specified (i.e. by getting count)
        query.setResult(null);
        if (pagination != null && pagination.isPaginated()) {
            final long begin = pagination.getOffset();
            final long end = begin + pagination.getLimit();
            query.setRange(begin, end);
        }
        if (orderBy != null && RegexSequence.Pattern.STRING_IDENTIFIER.matcher(orderBy).matches() && orderDirection != OrderDirection.UNSPECIFIED) {
            // Check to see if the specified orderBy field is defined in the class being queried.
            boolean found = false;
            // NB: Only persistent fields can be used as sorting subject.
            final org.datanucleus.store.query.Query<T> iq = ((JDOQuery<T>) query).getInternalQuery();
            final String candidateField = orderBy.contains(".") ? orderBy.substring(0, orderBy.indexOf('.')) : orderBy;
            final TypeMetadata candidateTypeMetadata = pm.getPersistenceManagerFactory().getMetadata(iq.getCandidateClassName());
            if (candidateTypeMetadata == null) {
                // NB: If this happens then the entire query is broken and needs programmatic fixing.
                // Throwing an exception here to make this painfully obvious.
                throw new IllegalStateException("""
                        Persistence type metadata for candidate class %s could not be found. \
                        Querying for non-persistent types is not supported, correct your query.\
                        """.formatted(iq.getCandidateClassName()));
            }
            boolean foundPersistentMember = false;
            for (final MemberMetadata memberMetadata : candidateTypeMetadata.getMembers()) {
                if (candidateField.equals(memberMetadata.getName())) {
                    foundPersistentMember = true;
                    break;
                }
            }
            if (foundPersistentMember) {
                // NB: Changed from AbstractAlpineQueryManager#decorate to always sort by ID.
                query.setOrdering(orderBy + " " + orderDirection.name().toLowerCase() + ", id asc");
            } else {
                // Is it a non-persistent (transient) field?
                final boolean foundNonPersistentMember = Arrays.stream(iq.getCandidateClass().getDeclaredFields())
                        .anyMatch(field -> field.getName().equals(candidateField));
                if (foundNonPersistentMember) {
                    throw new NotSortableException(iq.getCandidateClass().getSimpleName(), candidateField,
                            "The field is computed and can not be queried or sorted by");
                }

                throw new NotSortableException(iq.getCandidateClass().getSimpleName(), candidateField,
                        "The field does not exist");
            }
        }
        return query;
    }

    /**
     * Lazy instantiation of ProjectQueryManager.
     *
     * @return a ProjectQueryManager object
     */
    private ProjectQueryManager getProjectQueryManager() {
        if (projectQueryManager == null) {
            projectQueryManager = (request == null) ? new ProjectQueryManager(getPersistenceManager()) : new ProjectQueryManager(getPersistenceManager(), request);
        }
        return projectQueryManager;
    }

    /**
     * Lazy instantiation of TagQueryManager.
     *
     * @return a TagQueryManager object
     */
    private TagQueryManager getTagQueryManager() {
        if (tagQueryManager == null) {
            tagQueryManager = (request == null) ? new TagQueryManager(getPersistenceManager()) : new TagQueryManager(getPersistenceManager(), request);
        }
        return tagQueryManager;
    }

    /**
     * Lazy instantiation of ComponentQueryManager.
     *
     * @return a ComponentQueryManager object
     */
    private ComponentQueryManager getComponentQueryManager() {
        if (componentQueryManager == null) {
            componentQueryManager = (request == null) ? new ComponentQueryManager(getPersistenceManager()) : new ComponentQueryManager(getPersistenceManager(), request);
        }
        return componentQueryManager;
    }

    /**
     * Lazy instantiation of LicenseQueryManager.
     *
     * @return a LicenseQueryManager object
     */
    private LicenseQueryManager getLicenseQueryManager() {
        if (licenseQueryManager == null) {
            licenseQueryManager = (request == null) ? new LicenseQueryManager(getPersistenceManager()) : new LicenseQueryManager(getPersistenceManager(), request);
        }
        return licenseQueryManager;
    }

    /**
     * Lazy instantiation of BomQueryManager.
     *
     * @return a BomQueryManager object
     */
    private BomQueryManager getBomQueryManager() {
        if (bomQueryManager == null) {
            bomQueryManager = (request == null) ? new BomQueryManager(getPersistenceManager()) : new BomQueryManager(getPersistenceManager(), request);
        }
        return bomQueryManager;
    }

    /**
     * Lazy instantiation of VexQueryManager.
     *
     * @return a VexQueryManager object
     */
    private VexQueryManager getVexQueryManager() {
        if (vexQueryManager == null) {
            vexQueryManager = (request == null) ? new VexQueryManager(getPersistenceManager()) : new VexQueryManager(getPersistenceManager(), request);
        }
        return vexQueryManager;
    }

    /**
     * Lazy instantiation of PolicyQueryManager.
     *
     * @return a PolicyQueryManager object
     */
    private PolicyQueryManager getPolicyQueryManager() {
        if (policyQueryManager == null) {
            policyQueryManager = (request == null) ? new PolicyQueryManager(getPersistenceManager()) : new PolicyQueryManager(getPersistenceManager(), request);
        }
        return policyQueryManager;
    }

    /**
     * Lazy instantiation of VulnerabilityQueryManager.
     *
     * @return a VulnerabilityQueryManager object
     */
    private VulnerabilityQueryManager getVulnerabilityQueryManager() {
        if (vulnerabilityQueryManager == null) {
            vulnerabilityQueryManager = (request == null) ? new VulnerabilityQueryManager(getPersistenceManager()) : new VulnerabilityQueryManager(getPersistenceManager(), request);
        }
        return vulnerabilityQueryManager;
    }

    /**
     * Lazy instantiation of EpssQueryManager.
     *
     * @return a EpssQueryManager object
     */
    private EpssQueryManager getEpssQueryManager() {
        if (epssQueryManager == null) {
            epssQueryManager = (request == null) ? new EpssQueryManager(getPersistenceManager()) : new EpssQueryManager(getPersistenceManager());
        }
        return epssQueryManager;
    }

    /**
     * Lazy instantiation of VulnerableSoftwareQueryManager.
     *
     * @return a VulnerableSoftwareQueryManager object
     */
    private VulnerableSoftwareQueryManager getVulnerableSoftwareQueryManager() {
        if (vulnerableSoftwareQueryManager == null) {
            vulnerableSoftwareQueryManager = (request == null) ? new VulnerableSoftwareQueryManager(getPersistenceManager()) : new VulnerableSoftwareQueryManager(getPersistenceManager(), request);
        }
        return vulnerableSoftwareQueryManager;
    }

    /**
     * Lazy instantiation of ServiceComponentQueryManager.
     *
     * @return a ServiceComponentQueryManager object
     */
    private ServiceComponentQueryManager getServiceComponentQueryManager() {
        if (serviceComponentQueryManager == null) {
            serviceComponentQueryManager = (request == null) ? new ServiceComponentQueryManager(getPersistenceManager()) : new ServiceComponentQueryManager(getPersistenceManager(), request);
        }
        return serviceComponentQueryManager;
    }

    /**
     * Lazy instantiation of AnalysisQueryManager.
     *
     * @return a AnalysisQueryManager object
     */
    private AnalysisQueryManager getAnalysisQueryManager() {
        if (analysisQueryManager == null) {
            analysisQueryManager = (request == null) ? new AnalysisQueryManager(getPersistenceManager()) : new AnalysisQueryManager(getPersistenceManager(), request);
        }
        return analysisQueryManager;
    }

    /**
     * Lazy instantiation of MetricsQueryManager.
     *
     * @return a MetricsQueryManager object
     */
    private MetricsQueryManager getMetricsQueryManager() {
        if (metricsQueryManager == null) {
            metricsQueryManager = (request == null) ? new MetricsQueryManager(getPersistenceManager()) : new MetricsQueryManager(getPersistenceManager(), request);
        }
        return metricsQueryManager;
    }

    /**
     * Lazy instantiation of RepositoryQueryManager.
     *
     * @return a RepositoryQueryManager object
     */
    private RepositoryQueryManager getRepositoryQueryManager() {
        if (repositoryQueryManager == null) {
            repositoryQueryManager = (request == null) ? new RepositoryQueryManager(getPersistenceManager()) : new RepositoryQueryManager(getPersistenceManager(), request);
        }
        return repositoryQueryManager;
    }

    private RoleQueryManager getRoleQueryManager(){
        if (roleQueryManager == null) {
            roleQueryManager = (request ==null) ? new RoleQueryManager(getPersistenceManager()) : new RoleQueryManager(getPersistenceManager(), request);
        }
        return roleQueryManager;
    }

    /**
     * Lazy instantiation of NotificationQueryManager.
     *
     * @return a NotificationQueryManager object
     */
    private NotificationQueryManager getNotificationQueryManager() {
        if (notificationQueryManager == null) {
            notificationQueryManager = (request == null) ? new NotificationQueryManager(getPersistenceManager()) : new NotificationQueryManager(getPersistenceManager(), request);
        }
        return notificationQueryManager;
    }

    private WorkflowStateQueryManager getWorkflowStateQueryManager() {
        if (workflowStateQueryManager == null) {
            workflowStateQueryManager = (request == null) ? new WorkflowStateQueryManager(getPersistenceManager()) : new WorkflowStateQueryManager(getPersistenceManager(), request);
        }
        return workflowStateQueryManager;
    }

    private IntegrityMetaQueryManager getIntegrityMetaQueryManager() {
        if (integrityMetaQueryManager == null) {
            integrityMetaQueryManager = (request == null) ? new IntegrityMetaQueryManager(getPersistenceManager()) : new IntegrityMetaQueryManager(getPersistenceManager(), request);
        }
        return integrityMetaQueryManager;
    }

    private IntegrityAnalysisQueryManager getIntegrityAnalysisQueryManager() {
        if (integrityAnalysisQueryManager == null) {
            integrityAnalysisQueryManager = (request == null) ? new IntegrityAnalysisQueryManager(getPersistenceManager()) : new IntegrityAnalysisQueryManager(getPersistenceManager(), request);
        }
        return integrityAnalysisQueryManager;
    }

    private void disableL2Cache() {
        pm.setProperty(PropertyNames.PROPERTY_CACHE_L2_TYPE, "none");
    }

    /**
     * Disables the second level cache for this {@link QueryManager} instance.
     * <p>
     * Disabling the L2 cache is useful in situations where large amounts of objects
     * are created or updated in close succession, and it's unlikely that they'll be
     * accessed again anytime soon. Keeping those objects in cache would unnecessarily
     * blow up heap usage.
     *
     * @return This {@link QueryManager} instance
     * @see <a href="https://www.datanucleus.org/products/accessplatform_6_0/jdo/persistence.html#cache_level2">L2 Cache docs</a>
     */
    public QueryManager withL2CacheDisabled() {
        disableL2Cache();
        return this;
    }

    /**
     * Get the IDs of the {@link Team}s a given {@link Principal} is a member of.
     *
     * @return A {@link Set} of {@link Team} IDs
     */
    protected Set<Long> getTeamIds(final Principal principal) {
        List<Team> teams = switch (principal) {
            case User user when user != null -> user.getTeams();
            case ApiKey apiKey when apiKey != null -> apiKey.getTeams();
            default -> Collections.emptyList();
        };

        return Set.copyOf(teams.stream().map(Team::getId).toList());
    }

    ////////////////////////////////////////////////////////////////////////////////////////////////////////////////////
    //// BEGIN WRAPPER METHODS                                                                                      ////
    ////////////////////////////////////////////////////////////////////////////////////////////////////////////////////

    public List<Project> getAllProjects() {
        return getProjectQueryManager().getAllProjects();
    }

    public List<Project> getAllProjects(boolean excludeInactive) {
        return getProjectQueryManager().getAllProjects(excludeInactive);
    }

    public Project getProject(final String uuid) {
        return getProjectQueryManager().getProject(uuid);
    }

    public Project getProject(final String name, final String version) {
        return getProjectQueryManager().getProject(name, version);
    }

    public Project getLatestProjectVersion(final String name) {
        return getProjectQueryManager().getLatestProjectVersion(name);
    }

    public PaginatedResult getProjectsWithoutDescendantsOf(final boolean excludeInactive, final Project project) {
        return getProjectQueryManager().getProjectsWithoutDescendantsOf(excludeInactive, project);
    }

    public PaginatedResult getProjectsWithoutDescendantsOf(final String name, final boolean excludeInactive, final Project project) {
        return getProjectQueryManager().getProjectsWithoutDescendantsOf(name, excludeInactive, project);
    }

    public boolean hasAccess(final Principal principal, final Project project) {
        return getProjectQueryManager().hasAccess(principal, project);
    }

    void preprocessACLs(final Query<?> query, final String inputFilter, final Map<String, Object> params) {
        getProjectQueryManager().preprocessACLs(query, inputFilter, params);
    }

    public PaginatedResult getChildrenProjects(final UUID uuid, final boolean includeMetrics, final boolean excludeInactive) {
        return getProjectQueryManager().getChildrenProjects(uuid, includeMetrics, excludeInactive);
    }

    public PaginatedResult getChildrenProjects(final Tag tag, final UUID uuid, final boolean includeMetrics, final boolean excludeInactive) {
        return getProjectQueryManager().getChildrenProjects(tag, uuid, includeMetrics, excludeInactive);
    }

    public PaginatedResult getChildrenProjects(final Classifier classifier, final UUID uuid, final boolean includeMetrics, final boolean excludeInactive) {
        return getProjectQueryManager().getChildrenProjects(classifier, uuid, includeMetrics, excludeInactive);
    }

    public boolean doesProjectExist(final String name, final String version) {
        return getProjectQueryManager().doesProjectExist(name, version);
    }

    public Tag getTagByName(final String name) {
        return getTagQueryManager().getTagByName(name);
    }

    public Tag createTag(final String name) {
        return getTagQueryManager().createTag(name);
    }

    public List<Tag> createTags(final List<String> names) {
        return getTagQueryManager().createTags(names);
    }

    public Project createProject(String name, String description, String version, Collection<Tag> tags, Project parent, PackageURL purl, Date inactiveSince, boolean commitIndex) {
        return getProjectQueryManager().createProject(name, description, version, tags, parent, purl, inactiveSince, commitIndex);
    }

    public Project createProject(final Project project, Collection<Tag> tags, boolean commitIndex) {
        return getProjectQueryManager().createProject(project, tags, commitIndex);
    }

    public Project createProject(String name, String description, String version, Collection<Tag> tags, Project parent,
                                 PackageURL purl, Date inactiveSince, boolean isLatest, boolean commitIndex) {
        return getProjectQueryManager().createProject(name, description, version, tags, parent, purl, inactiveSince, isLatest, commitIndex);
    }

    public Project updateProject(Project transientProject, boolean commitIndex) {
        return getProjectQueryManager().updateProject(transientProject, commitIndex);
    }

    public boolean updateNewProjectACL(Project transientProject, Principal principal) {
        return getProjectQueryManager().updateNewProjectACL(transientProject, principal);
    }

    public Project clone(UUID from, String newVersion, boolean includeTags, boolean includeProperties,
                         boolean includeComponents, boolean includeServices, boolean includeAuditHistory,
                         boolean includeACL, boolean includePolicyViolations, boolean makeCloneLatest) {
        return getProjectQueryManager().clone(from, newVersion, includeTags, includeProperties,
                includeComponents, includeServices, includeAuditHistory, includeACL, includePolicyViolations, makeCloneLatest);
    }

    public ProjectProperty createProjectProperty(final Project project, final String groupName, final String propertyName,
                                                 final String propertyValue, final ProjectProperty.PropertyType propertyType,
                                                 final String description) {
        return getProjectQueryManager().createProjectProperty(project, groupName, propertyName, propertyValue, propertyType, description);
    }

    public ProjectProperty getProjectProperty(final Project project, final String groupName, final String propertyName) {
        return getProjectQueryManager().getProjectProperty(project, groupName, propertyName);
    }

    public List<ProjectProperty> getProjectProperties(final Project project) {
        return getProjectQueryManager().getProjectProperties(project);
    }

    public Bom createBom(Project project, Date imported, Bom.Format format, String specVersion, Integer bomVersion, String serialNumber, final UUID uploadToken, Date bomGenerated) {
        return getBomQueryManager().createBom(project, imported, format, specVersion, bomVersion, serialNumber, uploadToken, bomGenerated);
    }

    public List<Bom> getAllBoms(Project project) {
        return getBomQueryManager().getAllBoms(project);
    }

    public Vex createVex(Project project, Date imported, Vex.Format format, String specVersion, Integer vexVersion, String serialNumber) {
        return getVexQueryManager().createVex(project, imported, format, specVersion, vexVersion, serialNumber);
    }

    public PaginatedResult getComponentByHash(String hash) {
        return getComponentQueryManager().getComponentByHash(hash);
    }

    public IntegrityMetaInitializerTask.ComponentProjection getComponentByPurl(String purl) {
        return getComponentQueryManager().getComponentByPurl(purl);
    }

    public PaginatedResult getComponents(ComponentIdentity identity, Project project, boolean includeMetrics) {
        return getComponentQueryManager().getComponents(identity, project, includeMetrics);
    }

    public Component createComponent(Component component, boolean commitIndex) {
        return getComponentQueryManager().createComponent(component, commitIndex);
    }

    public Component cloneComponent(Component sourceComponent, Project destinationProject, boolean commitIndex) {
        return getComponentQueryManager().cloneComponent(sourceComponent, destinationProject, commitIndex);
    }

    public Component updateComponent(Component transientComponent, boolean commitIndex) {
        return getComponentQueryManager().updateComponent(transientComponent, commitIndex);
    }

    public Map<String, Component> getDependencyGraphForComponents(Project project, List<Component> components) {
        return getComponentQueryManager().getDependencyGraphForComponents(project, components);
    }

    public PaginatedResult getLicenses() {
        return getLicenseQueryManager().getLicenses();
    }

    public List<License> getAllLicensesConcise() {
        return getLicenseQueryManager().getAllLicensesConcise();
    }

    public License getLicense(String licenseId) {
        return getLicenseQueryManager().getLicense(licenseId);
    }

    public License getLicenseByIdOrName(final String licenseIdOrName) {
        return getLicenseQueryManager().getLicenseByIdOrName(licenseIdOrName);
    }

    License synchronizeLicense(License license, boolean commitIndex) {
        return getLicenseQueryManager().synchronizeLicense(license, commitIndex);
    }


    public License createCustomLicense(License license, boolean commitIndex) {
        return getLicenseQueryManager().createCustomLicense(license, commitIndex);
    }

    public License getCustomLicenseByName(final String licenseName) {
        return getLicenseQueryManager().getCustomLicenseByName(licenseName);
    }

    public void deleteLicense(final License license, final boolean commitIndex) {
        getLicenseQueryManager().deleteLicense(license, commitIndex);
    }

    public PaginatedResult getPolicies() {
        return getPolicyQueryManager().getPolicies();
    }

    public List<Policy> getAllPolicies() {
        return getPolicyQueryManager().getAllPolicies();
    }

    public Policy getPolicy(final String name) {
        return getPolicyQueryManager().getPolicy(name);
    }

    public Policy createPolicy(String name, Policy.Operator operator, Policy.ViolationState violationState) {
        return this.createPolicy(name, operator, violationState, false);
    }

    public Policy createPolicy(String name, Policy.Operator operator, Policy.ViolationState violationState, boolean onlyLatestProjectVersion) {
        return getPolicyQueryManager().createPolicy(name, operator, violationState, onlyLatestProjectVersion);
    }

    public void removeProjectFromPolicies(final Project project) {
        getPolicyQueryManager().removeProjectFromPolicies(project);
    }

    public PolicyCondition createPolicyCondition(final Policy policy, final PolicyCondition.Subject subject,
                                                 final PolicyCondition.Operator operator, final String value) {
        return getPolicyQueryManager().createPolicyCondition(policy, subject, operator, value);
    }

    public PolicyCondition createPolicyCondition(final Policy policy, final PolicyCondition.Subject subject,
                                                 final PolicyCondition.Operator operator, final String value,
                                                 final PolicyViolation.Type violationType) {
        return getPolicyQueryManager().createPolicyCondition(policy, subject, operator, value, violationType);
    }

    public PolicyCondition updatePolicyCondition(final PolicyCondition policyCondition) {
        return getPolicyQueryManager().updatePolicyCondition(policyCondition);
    }

    public PolicyViolation clonePolicyViolation(PolicyViolation sourcePolicyViolation, Component destinationComponent){
        return getPolicyQueryManager().clonePolicyViolation(sourcePolicyViolation, destinationComponent);
    }

    public List<PolicyViolation> getAllPolicyViolations() {
        return getPolicyQueryManager().getAllPolicyViolations();
    }

    public List<PolicyViolation> getAllPolicyViolations(final PolicyCondition policyCondition) {
        return getPolicyQueryManager().getAllPolicyViolations(policyCondition);
    }

    public List<PolicyViolation> getAllPolicyViolations(final Component component) {
        return getPolicyQueryManager().getAllPolicyViolations(component);
    }

    public List<PolicyViolation> getAllPolicyViolations(final Component component, final boolean includeSuppressed) {
        return getPolicyQueryManager().getAllPolicyViolations(component, includeSuppressed);
    }

    public List<PolicyViolation> getAllPolicyViolations(final Project project) {
        return getPolicyQueryManager().getAllPolicyViolations(project);
    }

    public PaginatedResult getPolicyViolations(final Project project, boolean includeSuppressed) {
        return getPolicyQueryManager().getPolicyViolations(project, includeSuppressed);
    }

    public PaginatedResult getPolicyViolations(final Component component, boolean includeSuppressed) {
        return getPolicyQueryManager().getPolicyViolations(component, includeSuppressed);
    }

    public PaginatedResult getPolicyViolations(boolean includeSuppressed, boolean showInactive, Map<String, String> filters) {
        return getPolicyQueryManager().getPolicyViolations(includeSuppressed, showInactive, filters);
    }

    public ViolationAnalysis getViolationAnalysis(Component component, PolicyViolation policyViolation) {
        return getPolicyQueryManager().getViolationAnalysis(component, policyViolation);
    }

    public ViolationAnalysis makeViolationAnalysis(Component component, PolicyViolation policyViolation,
                                                   ViolationAnalysisState violationAnalysisState, Boolean isSuppressed) {
        return getPolicyQueryManager().makeViolationAnalysis(component, policyViolation, violationAnalysisState, isSuppressed);
    }

    public ViolationAnalysisComment makeViolationAnalysisComment(ViolationAnalysis violationAnalysis, String comment, String commenter) {
        return getPolicyQueryManager().makeViolationAnalysisComment(violationAnalysis, comment, commenter);
    }

    void deleteViolationAnalysisTrail(Component component) {
        getPolicyQueryManager().deleteViolationAnalysisTrail(component);
    }

    void deleteViolationAnalysisTrail(Project project) {
        getPolicyQueryManager().deleteViolationAnalysisTrail(project);
    }

    public PaginatedResult getLicenseGroups() {
        return getPolicyQueryManager().getLicenseGroups();
    }

    public LicenseGroup getLicenseGroup(final String name) {
        return getPolicyQueryManager().getLicenseGroup(name);
    }

    public LicenseGroup createLicenseGroup(String name) {
        return getPolicyQueryManager().createLicenseGroup(name);
    }

    public boolean doesLicenseGroupContainLicense(final LicenseGroup lg, final License license) {
        return getPolicyQueryManager().doesLicenseGroupContainLicense(lg, license);
    }

    public void deletePolicy(final Policy policy) {
        getPolicyQueryManager().deletePolicy(policy);
    }

    void deletePolicyViolations(Component component) {
        getPolicyQueryManager().deletePolicyViolations(component);
    }

    public void deletePolicyViolations(Project project) {
        getPolicyQueryManager().deletePolicyViolations(project);
    }

    public void deletePolicyViolationsOfComponent(final Component component) {
        getPolicyQueryManager().deletePolicyViolationsOfComponent(component);
    }

    public long getAuditedCount(final Component component, final PolicyViolation.Type type) {
        return getPolicyQueryManager().getAuditedCount(component, type);
    }

    public void deletePolicyCondition(PolicyCondition policyCondition) {
        getPolicyQueryManager().deletePolicyCondition(policyCondition);
    }

    public Role createRole(final String name, final List<Permission> permissions) {
        return getRoleQueryManager().createRole(name, permissions);
    }

    public boolean addPermissionToRole(final Role role, final Permission permission) {
        return getRoleQueryManager().addPermissionToRole(role, permission);
    }

    public List<Role> getRoles() {
        return getRoleQueryManager().getRoles();
    }

    public Role getRoleByName(String name) {
        return getRoleQueryManager().getRoleByName(name);
    }

    public Role getRole(String uuid) {
        return getRoleQueryManager().getRole(uuid);
    }

    public Role updateRole(Role transientRole) {
        return getRoleQueryManager().updateRole(transientRole);
    }

    public Vulnerability createVulnerability(Vulnerability vulnerability, boolean commitIndex) {
        return getVulnerabilityQueryManager().createVulnerability(vulnerability, commitIndex);
    }

    public Vulnerability updateVulnerability(Vulnerability transientVulnerability, boolean commitIndex) {
        return getVulnerabilityQueryManager().updateVulnerability(transientVulnerability, commitIndex);
    }

    public Vulnerability synchronizeVulnerability(Vulnerability vulnerability, boolean commitIndex) {
        return getVulnerabilityQueryManager().synchronizeVulnerability(vulnerability, commitIndex);
    }

    public Vulnerability getVulnerabilityByVulnId(String source, String vulnId) {
        return getVulnerabilityQueryManager().getVulnerabilityByVulnId(source, vulnId, false);
    }

    public Vulnerability getVulnerabilityByVulnId(String source, String vulnId, boolean includeVulnerableSoftware) {
        return getVulnerabilityQueryManager().getVulnerabilityByVulnId(source, vulnId, includeVulnerableSoftware);
    }

    public Vulnerability getVulnerabilityByVulnId(Vulnerability.Source source, String vulnId) {
        return getVulnerabilityQueryManager().getVulnerabilityByVulnId(source, vulnId, false);
    }

    public Vulnerability getVulnerabilityByVulnId(Vulnerability.Source source, String vulnId, boolean includeVulnerableSoftware) {
        return getVulnerabilityQueryManager().getVulnerabilityByVulnId(source, vulnId, includeVulnerableSoftware);
    }

    public void addVulnerability(Vulnerability vulnerability, Component component, AnalyzerIdentity analyzerIdentity) {
        getVulnerabilityQueryManager().addVulnerability(vulnerability, component, analyzerIdentity);
    }

    public void addVulnerability(Vulnerability vulnerability, Component component, AnalyzerIdentity analyzerIdentity,
                                 String alternateIdentifier, String referenceUrl) {
        getVulnerabilityQueryManager().addVulnerability(vulnerability, component, analyzerIdentity, alternateIdentifier, referenceUrl);
    }

    public void addVulnerability(Vulnerability vulnerability, Component component, AnalyzerIdentity analyzerIdentity,
                                 String alternateIdentifier, String referenceUrl, Date attributedOn) {
        getVulnerabilityQueryManager().addVulnerability(vulnerability, component, analyzerIdentity, alternateIdentifier, referenceUrl, attributedOn);
    }

    public void removeVulnerability(Vulnerability vulnerability, Component component) {
        getVulnerabilityQueryManager().removeVulnerability(vulnerability, component);
    }

    public FindingAttribution getFindingAttribution(Vulnerability vulnerability, Component component) {
        return getVulnerabilityQueryManager().getFindingAttribution(vulnerability, component);
    }

    void deleteFindingAttributions(Component component) {
        getVulnerabilityQueryManager().deleteFindingAttributions(component);
    }

    void deleteFindingAttributions(Project project) {
        getVulnerabilityQueryManager().deleteFindingAttributions(project);
    }

    public List<VulnerableSoftware> reconcileVulnerableSoftware(final Vulnerability vulnerability,
                                                                final List<VulnerableSoftware> vsListOld,
                                                                final List<VulnerableSoftware> vsList,
                                                                final Vulnerability.Source source) {
        return getVulnerabilityQueryManager().reconcileVulnerableSoftware(vulnerability, vsListOld, vsList, source);
    }

    public List<AffectedVersionAttribution> getAffectedVersionAttributions(Vulnerability vulnerability, VulnerableSoftware vulnerableSoftware) {
        return getVulnerabilityQueryManager().getAffectedVersionAttributions(vulnerability, vulnerableSoftware);
    }

    public AffectedVersionAttribution getAffectedVersionAttribution(Vulnerability vulnerability, VulnerableSoftware vulnerableSoftware, Vulnerability.Source source) {
        return getVulnerabilityQueryManager().getAffectedVersionAttribution(vulnerability, vulnerableSoftware, source);
    }

    public void updateAffectedVersionAttributions(final Vulnerability vulnerability,
                                                  final List<VulnerableSoftware> vsList,
                                                  final Vulnerability.Source source) {
        getVulnerabilityQueryManager().updateAffectedVersionAttributions(vulnerability, vsList, source);
    }

    public void updateAffectedVersionAttribution(final Vulnerability vulnerability,
                                                 final VulnerableSoftware vulnerableSoftware,
                                                 final Vulnerability.Source source) {
        getVulnerabilityQueryManager().updateAffectedVersionAttribution(vulnerability, vulnerableSoftware, source);
    }

    public void deleteAffectedVersionAttribution(final Vulnerability vulnerability,
                                                 final VulnerableSoftware vulnerableSoftware,
                                                 final Vulnerability.Source source) {
        getVulnerabilityQueryManager().deleteAffectedVersionAttribution(vulnerability, vulnerableSoftware, source);
    }

    public boolean contains(Vulnerability vulnerability, Component component) {
        return getVulnerabilityQueryManager().contains(vulnerability, component);
    }

    public VulnerableSoftware getVulnerableSoftwareByCpe23(String cpe23,
                                                           String versionEndExcluding, String versionEndIncluding,
                                                           String versionStartExcluding, String versionStartIncluding) {
        return getVulnerableSoftwareQueryManager().getVulnerableSoftwareByCpe23(cpe23, versionEndExcluding, versionEndIncluding, versionStartExcluding, versionStartIncluding);
    }

    public VulnerableSoftware getVulnerableSoftwareByCpe23AndVersion(String cpe23, String version) {
        return getVulnerableSoftwareQueryManager().getVulnerableSoftwareByCpe23AndVersion(cpe23, version);
    }

    public VulnerableSoftware getVulnerableSoftwareByPurl(String purlType, String purlNamespace, String purlName,
                                                          String versionEndExcluding, String versionEndIncluding,
                                                          String versionStartExcluding, String versionStartIncluding) {
        return getVulnerableSoftwareQueryManager().getVulnerableSoftwareByPurl(purlType, purlNamespace, purlName, versionEndExcluding, versionEndIncluding, versionStartExcluding, versionStartIncluding);
    }

    public List<VulnerableSoftware> getVulnerableSoftwareByVulnId(final String source, final String vulnId) {
        return getVulnerableSoftwareQueryManager().getVulnerableSoftwareByVulnId(source, vulnId);
    }

    public List<Component> matchIdentity(final Project project, final ComponentIdentity cid) {
        return getComponentQueryManager().matchIdentity(project, cid);
    }

    public List<Component> getAllComponents(Project project) {
        return getComponentQueryManager().getAllComponents(project);
    }

    public PaginatedResult getComponents(final Project project, final boolean includeMetrics, final boolean onlyOutdated, final boolean onlyDirect) {
        return getComponentQueryManager().getComponents(project, includeMetrics, onlyOutdated, onlyDirect);
    }

    public ServiceComponent matchServiceIdentity(final Project project, final ComponentIdentity cid) {
        return getServiceComponentQueryManager().matchServiceIdentity(project, cid);
    }

    public ServiceComponent createServiceComponent(ServiceComponent service, boolean commitIndex) {
        return getServiceComponentQueryManager().createServiceComponent(service, commitIndex);
    }

    public List<ServiceComponent> getAllServiceComponents(Project project) {
        return getServiceComponentQueryManager().getAllServiceComponents(project);
    }

    public PaginatedResult getServiceComponents(final Project project, final boolean includeMetrics) {
        return getServiceComponentQueryManager().getServiceComponents(project, includeMetrics);
    }

    public ServiceComponent cloneServiceComponent(ServiceComponent sourceService, Project destinationProject, boolean commitIndex) {
        return getServiceComponentQueryManager().cloneServiceComponent(sourceService, destinationProject, commitIndex);
    }

    public ServiceComponent updateServiceComponent(ServiceComponent transientServiceComponent, boolean commitIndex) {
        return getServiceComponentQueryManager().updateServiceComponent(transientServiceComponent, commitIndex);
    }

    public PaginatedResult getVulnerabilities() {
        return getVulnerabilityQueryManager().getVulnerabilities();
    }

    public PaginatedResult getVulnerabilities(Component component) {
        return getVulnerabilityQueryManager().getVulnerabilities(component);
    }

    public PaginatedResult getVulnerabilities(Component component, boolean includeSuppressed) {
        return getVulnerabilityQueryManager().getVulnerabilities(component, includeSuppressed);
    }

    public List<Component> getAllVulnerableComponents(Project project, Vulnerability vulnerability, boolean includeSuppressed) {
        return getVulnerabilityQueryManager().getAllVulnerableComponents(project, vulnerability, includeSuppressed);
    }

    public List<Vulnerability> getAllVulnerabilities(Component component) {
        return getVulnerabilityQueryManager().getAllVulnerabilities(component);
    }

    public List<Vulnerability> getAllVulnerabilities(Component component, boolean includeSuppressed) {
        return getVulnerabilityQueryManager().getAllVulnerabilities(component, includeSuppressed);
    }

    public List<Vulnerability> getVulnerabilities(Project project, boolean includeSuppressed) {
        return getVulnerabilityQueryManager().getVulnerabilities(project, includeSuppressed);
    }

    public VulnerabilityAlias synchronizeVulnerabilityAlias(VulnerabilityAlias alias) {
        return getVulnerabilityQueryManager().synchronizeVulnerabilityAlias(alias);
    }

    public List<VulnerabilityAlias> getVulnerabilityAliases(Vulnerability vulnerability) {
        return getVulnerabilityQueryManager().getVulnerabilityAliases(vulnerability);
    }

    public Map<VulnIdAndSource, List<VulnerabilityAlias>> getVulnerabilityAliases(final Collection<VulnIdAndSource> vulnIdAndSources) {
        return getVulnerabilityQueryManager().getVulnerabilityAliases(vulnIdAndSources);
    }

    List<Analysis> getAnalyses(Project project) {
        return getAnalysisQueryManager().getAnalyses(project);
    }

    public Analysis getAnalysis(Component component, Vulnerability vulnerability) {
        return getAnalysisQueryManager().getAnalysis(component, vulnerability);
    }

    public List<VulnerabilityMetrics> getVulnerabilityMetrics() {
        return getMetricsQueryManager().getVulnerabilityMetrics();
    }

    public void synchronizeVulnerabilityMetrics(List<VulnerabilityMetrics> metrics) {
        getMetricsQueryManager().synchronizeVulnerabilityMetrics(metrics);
    }

    public PaginatedResult getRepositories() {
        return getRepositoryQueryManager().getRepositories();
    }

    public List<Repository> getAllRepositories() {
        return getRepositoryQueryManager().getAllRepositories();
    }

    public PaginatedResult getRepositories(RepositoryType type) {
        return getRepositoryQueryManager().getRepositories(type);
    }

    public List<Repository> getAllRepositoriesOrdered(RepositoryType type) {
        return getRepositoryQueryManager().getAllRepositoriesOrdered(type);
    }

    public boolean repositoryExist(RepositoryType type, String identifier) {
        return getRepositoryQueryManager().repositoryExist(type, identifier);
    }

    public Repository createRepository(RepositoryType type, String identifier, String url, boolean enabled, boolean internal, boolean isAuthenticationRequired, String username, String password) {
        return getRepositoryQueryManager().createRepository(type, identifier, url, enabled, internal, isAuthenticationRequired, username, password);
    }

    public Repository updateRepository(UUID uuid, String identifier, String url, boolean internal, boolean authenticationRequired, String username, String password, boolean enabled) {
        return getRepositoryQueryManager().updateRepository(uuid, identifier, url, internal, authenticationRequired, username, password, enabled);
    }

    public RepositoryMetaComponent getRepositoryMetaComponent(RepositoryType repositoryType, String namespace, String name) {
        return getRepositoryQueryManager().getRepositoryMetaComponent(repositoryType, namespace, name);
    }

    public synchronized RepositoryMetaComponent synchronizeRepositoryMetaComponent(final RepositoryMetaComponent transientRepositoryMetaComponent) {
        return getRepositoryQueryManager().synchronizeRepositoryMetaComponent(transientRepositoryMetaComponent);
    }

    public boolean addRoleToUser(User user, Role role, Project project){
        return getRoleQueryManager().addRoleToUser(user, role, project);
    }

    public List<Project> getUnassignedProjects(final String username) {
        return getRoleQueryManager().getUnassignedProjects(username);
    }

    public List<Permission> getUnassignedRolePermissions(final Role role) {
        return getRoleQueryManager().getUnassignedRolePermissions(role);
    }

    public List<UserProjectRole> getUserRoles(final String username) {
        return getRoleQueryManager().getUserRoles(username);
    }

    public boolean removeRoleFromUser(final User user, final Role role, final Project project) {
        return getRoleQueryManager().removeRoleFromUser(user, role, project);
    }

    public boolean userProjectRoleExists(final User user, final Role role, final Project project) {
        return getRoleQueryManager().userProjectRoleExists(user, role, project);
    }

    public NotificationRule createNotificationRule(String name, NotificationScope scope, NotificationLevel level, NotificationPublisher publisher) {
        return getNotificationQueryManager().createNotificationRule(name, scope, level, publisher);
    }

    public NotificationRule updateNotificationRule(NotificationRule transientRule) {
        return getNotificationQueryManager().updateNotificationRule(transientRule);
    }

    public PaginatedResult getNotificationRules() {
        return getNotificationQueryManager().getNotificationRules();
    }

    public List<NotificationPublisher> getAllNotificationPublishers() {
        return getNotificationQueryManager().getAllNotificationPublishers();
    }

    public NotificationPublisher getNotificationPublisher(final String name) {
        return getNotificationQueryManager().getNotificationPublisher(name);
    }

    public NotificationPublisher getDefaultNotificationPublisher(final PublisherClass clazz) {
        return getNotificationQueryManager().getDefaultNotificationPublisher(clazz);
    }

    public NotificationPublisher getDefaultNotificationPublisherByName(String publisherName) {
        return getNotificationQueryManager().getDefaultNotificationPublisherByName(publisherName);
    }

    public NotificationPublisher createNotificationPublisher(final String name, final String description,
                                                             final String publisherClass, final String templateContent,
                                                             final String templateMimeType, final boolean defaultPublisher) {
        return getNotificationQueryManager().createNotificationPublisher(name, description, publisherClass, templateContent, templateMimeType, defaultPublisher);
    }

    public NotificationPublisher updateNotificationPublisher(NotificationPublisher transientPublisher) {
        return getNotificationQueryManager().updateNotificationPublisher(transientPublisher);
    }

    public void deleteNotificationPublisher(NotificationPublisher notificationPublisher) {
        getNotificationQueryManager().deleteNotificationPublisher(notificationPublisher);
    }

    public void removeProjectFromNotificationRules(final Project project) {
        getNotificationQueryManager().removeProjectFromNotificationRules(project);
    }

    public void removeTeamFromNotificationRules(final Team team) {
        getNotificationQueryManager().removeTeamFromNotificationRules(team);
    }

    /**
     * Determines if a config property is enabled or not.
     *
     * @param configPropertyConstants the property to query
     * @return true if enabled, false if not
     */
    public boolean isEnabled(final ConfigPropertyConstants configPropertyConstants) {
        final ConfigProperty property = getConfigProperty(
                configPropertyConstants.getGroupName(), configPropertyConstants.getPropertyName()
        );
        if (property != null && ConfigProperty.PropertyType.BOOLEAN == property.getPropertyType()) {
            return BooleanUtil.valueOf(property.getPropertyValue());
        }
        return false;
    }

    public boolean bind(final Project project, final Collection<Tag> tags, final boolean keepExisting) {
        return getProjectQueryManager().bind(project, tags, keepExisting);
    }

    public void bind(Project project, Collection<Tag> tags) {
        getProjectQueryManager().bind(project, tags);
    }

    public boolean bind(final Policy policy, final Collection<Tag> tags, final boolean keepExisting) {
        return getPolicyQueryManager().bind(policy, tags, keepExisting);
    }

    public boolean bind(final Policy policy, final Collection<Tag> tags) {
        return getPolicyQueryManager().bind(policy, tags);
    }

    public boolean bind(final NotificationRule notificationRule, final Collection<Tag> tags, final boolean keepExisting) {
        return getNotificationQueryManager().bind(notificationRule, tags, keepExisting);
    }

    public boolean bind(final NotificationRule notificationRule, final Collection<Tag> tags) {
        return getNotificationQueryManager().bind(notificationRule, tags);
    }

    /**
     * {@inheritDoc}
     */
    @Override
    public Set<String> getEffectivePermissions(Principal principal) {
        // Get effective permissions for the principal, either
        // directly assigned or based on their team membership
        final Set<String> permissions = new HashSet<>();
        permissions.addAll(Objects.requireNonNullElse(
                super.getEffectivePermissions(principal), Collections.emptyList()));

        if (!(principal instanceof User user))
            return permissions;

        List<UserProjectRole> userRoles = getUserRoles(user.getUsername());

        // If a user has a role on any project, grant PROJECT_READ permission
        if (userRoles != null && !userRoles.isEmpty())
            permissions.add(Permissions.Constants.PROJECT_READ);

        return permissions;
    }

    public List<Permission> getEffectivePermissions(User user, Project project) {
        return JdbiFactory.withJdbiHandle(request, handle -> handle.attach(EffectivePermissionDao.class)
                .getEffectivePermissions(user.getId(), project.getId()));
    }

    public boolean hasAccessManagementPermission(final Object principal) {
        if (principal instanceof final User user) {
            return hasAccessManagementPermission(user);
        } else if (principal instanceof final ApiKey apiKey) {
            return hasAccessManagementPermission(apiKey);
        }

        throw new IllegalArgumentException("Provided principal is of invalid type " + ClassUtils.getName(principal));
    }

    public boolean hasAccessManagementPermission(final User user) {
        return getProjectQueryManager().hasAccessManagementPermission(user);
    }

    public boolean hasAccessManagementPermission(final ApiKey apiKey) {
        return getProjectQueryManager().hasAccessManagementPermission(apiKey);
    }

    public List<TagQueryManager.TagListRow> getTags() {
        return getTagQueryManager().getTags();
    }

    public void deleteTags(final Collection<String> tagNames) {
        getTagQueryManager().deleteTags(tagNames);
    }

    public List<TagQueryManager.TaggedProjectRow> getTaggedProjects(final String tagName) {
        return getTagQueryManager().getTaggedProjects(tagName);
    }

    public void tagProjects(final String tagName, final Collection<String> projectUuids) {
        getTagQueryManager().tagProjects(tagName, projectUuids);
    }

    public void untagProjects(final String tagName, final Collection<String> projectUuids) {
        getTagQueryManager().untagProjects(tagName, projectUuids);
    }

    public List<TagQueryManager.TaggedPolicyRow> getTaggedPolicies(final String tagName) {
        return getTagQueryManager().getTaggedPolicies(tagName);
    }

    public void tagPolicies(final String tagName, final Collection<String> policyUuids) {
        getTagQueryManager().tagPolicies(tagName, policyUuids);
    }

    public void untagPolicies(final String tagName, final Collection<String> policyUuids) {
        getTagQueryManager().untagPolicies(tagName, policyUuids);
    }

    public PaginatedResult getTagsForPolicy(String policyUuid) {
        return getTagQueryManager().getTagsForPolicy(policyUuid);
    }

    public List<TagQueryManager.TaggedNotificationRuleRow> getTaggedNotificationRules(final String tagName) {
        return getTagQueryManager().getTaggedNotificationRules(tagName);
    }

    public void tagNotificationRules(final String tagName, final Collection<String> notificationRuleUuids) {
        getTagQueryManager().tagNotificationRules(tagName, notificationRuleUuids);
    }

    public void untagNotificationRules(final String tagName, final Collection<String> notificationRuleUuids) {
        getTagQueryManager().untagNotificationRules(tagName, notificationRuleUuids);
    }

    public List<TagQueryManager.TaggedVulnerabilityRow> getTaggedVulnerabilities(final String tagName) {
        return getTagQueryManager().getTaggedVulnerabilities(tagName);
    }

    public void untagVulnerabilities(final String tagName, final Collection<String> vulnerabilityUuids) {
        getTagQueryManager().untagVulnerabilities(tagName, vulnerabilityUuids);
    }

    /**
     * Fetch multiple objects from the data store by their ID.
     *
     * @param clazz       {@link Class} of the objects to fetch
     * @param ids         IDs of the objects to fetch
     * @param fetchGroups The fetch groups to use
     * @param <T>         Type of the objects to fetch
     * @return The fetched objects
     * @since 5.0.0
     */
    public <T> List<T> getObjectsById(final Class<T> clazz, final Collection<Long> ids, final Collection<String> fetchGroups) {
        final Query<T> query = pm.newQuery(clazz);
        try {
            if (fetchGroups != null && !fetchGroups.isEmpty()) {
                query.getFetchPlan().setGroups(fetchGroups);
            }
            query.setFilter(":ids.contains(this.id)");
            query.setNamedParameters(Map.of("ids", ids));
            return List.copyOf(query.executeList());
        } finally {
            query.closeAll();
        }
    }

    /**
     * Detach a persistent object using the provided fetch groups.
     * <p>
     * {@code fetchGroups} will override any other fetch groups set on the {@link PersistenceManager},
     * even the default one. If inclusion of the default fetch group is desired, it must be
     * included in {@code fetchGroups} explicitly.
     * <p>
     * Eventually, this may be moved to {@link AbstractAlpineQueryManager}.
     *
     * @param object      The persistent object to detach
     * @param fetchGroups Fetch groups to use for this operation
     * @param <T>         Type of the object
     * @return The detached object
     * @since 4.8.0
     */
    public <T> T detachWithGroups(final T object, final List<String> fetchGroups) {
        final int origDetachOptions = pm.getFetchPlan().getDetachmentOptions();
        final Set<?> origFetchGroups = pm.getFetchPlan().getGroups();
        try {
            pm.getFetchPlan().setDetachmentOptions(FetchPlan.DETACH_LOAD_FIELDS);
            pm.getFetchPlan().setGroups(fetchGroups);
            return pm.detachCopy(object);
        } finally {
            // Restore previous settings to not impact other operations performed
            // by this persistence manager.
            pm.getFetchPlan().setDetachmentOptions(origDetachOptions);
            pm.getFetchPlan().setGroups(origFetchGroups);
        }
    }

    /**
     * Fetch a list of object from the datastore by theirs {@link UUID}
     *
     * @param clazz Class of the object to fetch
     * @param uuids {@link UUID} list of uuids to fetch
     * @param <T>   Type of the object
     * @return The list of objects found
     * @since 4.9.0
     */
    public <T> List<T> getObjectsByUuids(final Class<T> clazz, final List<UUID> uuids) {
        final Query<T> query = getObjectsByUuidsQuery(clazz, uuids);
        return query.executeList();
    }

    /**
     * Create the query to fetch a list of object from the datastore by theirs {@link UUID}
     *
     * @param clazz Class of the object to fetch
     * @param uuids {@link UUID} list of uuids to fetch
     * @param <T>   Type of the object
     * @return The query to execute
     * @since 4.9.0
     */
    public <T> Query<T> getObjectsByUuidsQuery(final Class<T> clazz, final List<UUID> uuids) {
        final Query<T> query = pm.newQuery(clazz, ":uuids.contains(uuid)");
        query.setParameters(uuids);
        return query;
    }

    /**
     * Fetch an object from the datastore by its {@link UUID}, using the provided fetch groups.
     * <p>
     * {@code fetchGroups} will override any other fetch groups set on the {@link PersistenceManager},
     * even the default one. If inclusion of the default fetch group is desired, it must be
     * included in {@code fetchGroups} explicitly.
     * <p>
     * Eventually, this may be moved to {@link AbstractAlpineQueryManager}.
     *
     * @param clazz       Class of the object to fetch
     * @param uuid        {@link UUID} of the object to fetch
     * @param fetchGroups Fetch groups to use for this operation
     * @param <T>         Type of the object
     * @return The object if found, otherwise {@code null}
     * @since 4.6.0
     */
    public <T> T getObjectByUuid(final Class<T> clazz, final UUID uuid, final List<String> fetchGroups) {
        final Query<T> query = pm.newQuery(clazz);
        try {
            query.setFilter("uuid == :uuid");
            query.setParameters(uuid);
            query.getFetchPlan().setGroups(fetchGroups);
            return query.executeUnique();
        } finally {
            query.closeAll();
        }
    }

    public <T> T runInRetryableTransaction(final Callable<T> supplier, final Predicate<Throwable> retryOn) {
        final var retryConfig = RetryConfig.custom()
                .retryOnException(retryOn)
                .maxAttempts(3)
                .build();

        return Retry.of("runInRetryableTransaction", retryConfig)
                .executeSupplier(() -> callInTransaction(supplier));
    }

    /**
     * Returns a list of all {@link DependencyGraphResponse} objects by {@link Component} UUID.
     *
     * @param uuids a list of {@link Component} UUIDs
     * @return a list of {@link DependencyGraphResponse} objects
     * @since 4.9.0
     */
    public List<DependencyGraphResponse> getComponentDependencyGraphByUuids(final List<UUID> uuids) {
        return this.getComponentQueryManager().getDependencyGraphByUUID(uuids);
    }

    /**
     * Returns a list of all {@link DependencyGraphResponse} objects by {@link ServiceComponent} UUID.
     *
     * @param uuids a list of {@link ServiceComponent} UUIDs
     * @return a list of {@link DependencyGraphResponse} objects
     * @since 4.9.0
     */
    public List<DependencyGraphResponse> getServiceDependencyGraphByUuids(final List<UUID> uuids) {
        return this.getServiceComponentQueryManager().getDependencyGraphByUUID(uuids);
    }

    /**
     * Returns a list of all {@link RepositoryMetaComponent} objects by {@link RepositoryQueryManager.RepositoryMetaComponentSearch} with batchSize 10.
     *
     * @param list a list of {@link RepositoryQueryManager.RepositoryMetaComponentSearch}
     * @return a list of {@link RepositoryMetaComponent} objects
     * @since 4.9.0
     */
    public List<RepositoryMetaComponent> getRepositoryMetaComponentsBatch(final List<RepositoryQueryManager.RepositoryMetaComponentSearch> list) {
        return getRepositoryMetaComponentsBatch(list, 10);
    }

    /**
     * Returns a list of all {@link RepositoryMetaComponent} objects by {@link RepositoryQueryManager.RepositoryMetaComponentSearch} UUID.
     *
     * @param list      a list of {@link RepositoryQueryManager.RepositoryMetaComponentSearch}
     * @param batchSize the batch size
     * @return a list of {@link RepositoryMetaComponent} objects
     * @since 4.9.0
     */
    public List<RepositoryMetaComponent> getRepositoryMetaComponentsBatch(final List<RepositoryQueryManager.RepositoryMetaComponentSearch> list, final int batchSize) {
        final List<RepositoryMetaComponent> results = new ArrayList<>(list.size());

        // Split the list into batches
        for (List<RepositoryQueryManager.RepositoryMetaComponentSearch> batch : Lists.partition(list, batchSize)) {
            results.addAll(this.getRepositoryQueryManager().getRepositoryMetaComponents(batch));
        }

        return results;
    }

    public List<RepositoryMetaComponent> getRepositoryMetaComponents(final List<RepositoryQueryManager.RepositoryMetaComponentSearch> list) {
        return getRepositoryQueryManager().getRepositoryMetaComponents(list);
    }

    /**
     * Fetch a {@link VulnerabilityScan} by its token.
     *
     * @param token The token that uniquely identifies the scan for clients
     * @return A {@link VulnerabilityScan}, or {@code null} when no {@link VulnerabilityScan} was found
     */
    public VulnerabilityScan getVulnerabilityScan(final UUID token) {
        final Transaction trx = pm.currentTransaction();
        trx.setOptimistic(true);
        trx.setRollbackOnly(); // We won't commit anything
        try {
            trx.begin();
            final Query<VulnerabilityScan> scanQuery = pm.newQuery(VulnerabilityScan.class);
            scanQuery.setFilter("token == :token");
            scanQuery.setParameters(token);
            return scanQuery.executeUnique();
        } finally {
            trx.rollback();
        }
    }

    public VulnerableSoftware getVulnerableSoftwareByPurlAndVersion(String purlType, String purlNamespace, String purlName, String version) {
        return getVulnerableSoftwareQueryManager().getVulnerableSoftwareByPurlAndVersion(purlType, purlNamespace, purlName, version);
    }

    /**
     * Execute a give {@link Query} and ensure that resources associated with it are released post execution.
     *
     * @param query      The {@link Query} to execute
     * @param parameters The parameters of the query
     * @return The result of the query
     */
    public Object executeAndClose(final Query<?> query, final Object... parameters) {
        try {
            return query.executeWithArray(parameters);
        } finally {
            query.closeAll();
        }
    }

    public void createWorkflowSteps(UUID token) {
        getWorkflowStateQueryManager().createWorkflowSteps(token);
    }

    public void createReanalyzeSteps(UUID token) {
        getWorkflowStateQueryManager().createReanalyzeSteps(token);
    }

    public List<WorkflowState> getAllWorkflowStatesForAToken(UUID token) {
        return getWorkflowStateQueryManager().getAllWorkflowStatesForAToken(token);
    }

    public List<WorkflowState> getAllDescendantWorkflowStatesOfParent(WorkflowState parent) {
        return getWorkflowStateQueryManager().getAllDescendantWorkflowStatesOfParent(parent);
    }

    public WorkflowState getWorkflowStateById(long id) {
        return getWorkflowStateQueryManager().getWorkflowState(id);
    }

    public int updateAllDescendantStatesOfParent(WorkflowState parentWorkflowState, WorkflowStatus transientStatus, Date updatedAt) {
        return getWorkflowStateQueryManager().updateAllDescendantStatesOfParent(parentWorkflowState, transientStatus, updatedAt);
    }

    public WorkflowState getWorkflowStateByTokenAndStep(UUID token, WorkflowStep workflowStep) {
        return getWorkflowStateQueryManager().getWorkflowStateByTokenAndStep(token, workflowStep);
    }

    public void deleteWorkflowState(WorkflowState workflowState) {
        getWorkflowStateQueryManager().deleteWorkflowState(workflowState);
    }

    public WorkflowState updateStartTimeIfWorkflowStateExists(UUID token, WorkflowStep workflowStep) {
        return getWorkflowStateQueryManager().updateStartTimeIfWorkflowStateExists(token, workflowStep);
    }

    public void updateWorkflowStateToComplete(WorkflowState workflowState) {
        getWorkflowStateQueryManager().updateWorkflowStateToComplete(workflowState);
    }

    public void updateWorkflowStateToFailed(WorkflowState workflowState, String failureReason) {
        getWorkflowStateQueryManager().updateWorkflowStateToFailed(workflowState, failureReason);
    }

    public IntegrityMetaComponent getIntegrityMetaComponent(String purl) {
        return getIntegrityMetaQueryManager().getIntegrityMetaComponent(purl);
    }

    public IntegrityMetaComponent updateIntegrityMetaComponent(IntegrityMetaComponent integrityMetaComponent) {
        return getIntegrityMetaQueryManager().updateIntegrityMetaComponent(integrityMetaComponent);
    }

    public void synchronizeIntegrityMetaComponent() {
        getIntegrityMetaQueryManager().synchronizeIntegrityMetaComponent();
    }

    public long getIntegrityMetaComponentCount() {
        return getIntegrityMetaQueryManager().getIntegrityMetaComponentCount();
    }

    public List<IntegrityMetaComponent> fetchNextPurlsPage(long offset) {
        return getIntegrityMetaQueryManager().fetchNextPurlsPage(offset);
    }

    public void batchUpdateIntegrityMetaComponent(List<IntegrityMetaComponent> purls) {
        getIntegrityMetaQueryManager().batchUpdateIntegrityMetaComponent(purls);
    }

    public IntegrityMetaComponent createIntegrityMetaComponent(IntegrityMetaComponent integrityMetaComponent) {
        return getIntegrityMetaQueryManager().createIntegrityMetaComponent(integrityMetaComponent);
    }

    public void createIntegrityMetaHandlingConflict(IntegrityMetaComponent integrityMetaComponent) {
        getIntegrityMetaQueryManager().createIntegrityMetaHandlingConflict(integrityMetaComponent);
    }

    public IntegrityAnalysis getIntegrityAnalysisByComponentUuid(UUID uuid) {
        return getIntegrityAnalysisQueryManager().getIntegrityAnalysisByComponentUuid(uuid);
    }

    public List<Component> getComponentsByPurl(String purl) {
        return getComponentQueryManager().getComponentsByPurl(purl);
    }

    public VulnerabilityPolicyBundle getVulnerabilityPolicyBundle() {
        final Query<VulnerabilityPolicyBundle> query = pm.newQuery(VulnerabilityPolicyBundle.class);
        query.setRange(0, 1);
        return singleResult(query.execute());
    }

    public Epss synchronizeEpss(Epss epss) {
        return getEpssQueryManager().synchronizeEpss(epss);
    }

    public void synchronizeAllEpss(List<Epss> epssList) {
        getEpssQueryManager().synchronizeAllEpss(epssList);
    }

    public Epss getEpssByCveId(String cveId) {
        return getEpssQueryManager().getEpssByCveId(cveId);
    }

    public Map<String, Epss> getEpssForCveIds(List<String> cveIds) {
        return getEpssQueryManager().getEpssForCveIds(cveIds);
    }

    public Set<Tag> resolveTags(final Collection<Tag> tags) {
        return getTagQueryManager().resolveTags(tags);
    }

    public Set<Tag> resolveTagsByName(final Collection<String> tagNames) {
        return getTagQueryManager().resolveTagsByName(tagNames);
    }

    public boolean bind(final Vulnerability vuln, final Collection<Tag> tags, final boolean keepExisting) {
        return getVulnerabilityQueryManager().bind(vuln, tags, keepExisting);
    }

    public void bind(Vulnerability vulnerability, Collection<Tag> tags) {
        getVulnerabilityQueryManager().bind(vulnerability, tags);
    }

    public PaginatedResult getVulnerabilities(final Tag tag) {
        return getVulnerabilityQueryManager().getVulnerabilities(tag);
    }

    public List<ComponentProperty> getComponentProperties(final Component component) {
        return getComponentQueryManager().getComponentProperties(component);
    }

    public List<ComponentProperty> getComponentProperties(final Component component, final String groupName, final String propertyName) {
        return getComponentQueryManager().getComponentProperties(component, groupName, propertyName);
    }

    public ComponentProperty createComponentProperty(final Component component, final String groupName, final String propertyName,
                                                     final String propertyValue, final PropertyType propertyType,
                                                     final String description) {
        return getComponentQueryManager()
                .createComponentProperty(component, groupName, propertyName, propertyValue, propertyType, description);
    }

    public long deleteComponentPropertyByUuid(final Component component, final UUID uuid) {
        return getComponentQueryManager().deleteComponentPropertyByUuid(component, uuid);
    }

    public void synchronizeComponentProperties(final Component component, final List<ComponentProperty> properties) {
        getComponentQueryManager().synchronizeComponentProperties(component, properties);
    }

    public void synchronizeComponentOccurrences(final Component component, final Collection<ComponentOccurrence> occurrences) {
        getComponentQueryManager().synchronizeComponentOccurrences(component, occurrences);
    }

    /**
     * @see #getProjectAclSqlCondition(String)
     * @since 4.12.0
     */
    public Map.Entry<String, Map<String, Object>> getProjectAclSqlCondition() {
        return getProjectAclSqlCondition("PROJECT");
    }

    /**
     * @param projectTableAlias Name or alias of the {@code PROJECT} table to use in the condition.
     * @return A SQL condition that may be used to check if the {@link Principal} has access to a project
     * @since 4.12.0
     */
    public Map.Entry<String, Map<String, Object>> getProjectAclSqlCondition(final String projectTableAlias) {
        if (request == null
                || principal == null
                || !isEnabled(ACCESS_MANAGEMENT_ACL_ENABLED)
                || hasAccessManagementPermission(principal))
            return Map.entry("TRUE", Collections.emptyMap());

        final Set<Long> teamIds = getTeamIds(principal);
        final Map<String, Object> params = new HashMap<>();
        final String conditionTemplate;

        switch (principal) {
            case User user -> {
<<<<<<< HEAD
                params.put("userId", user.getId());
                params.put("permissions", new ArrayList<String>());
                conditionTemplate = "has_user_project_access(\"%s\".\"ID\", :userId, :permissions)";
            }
            case ApiKey apiKey when !teamIds.isEmpty() -> {
                params.put("projectAclTeamIds", teamIds.toArray(Long[]::new));
                conditionTemplate = "has_project_access(\"%s\".\"ID\", :projectAclTeamIds)";
=======
                params.put("projectAclUserId", user.getId());
                conditionTemplate = /* language=SQL */ """
                        EXISTS(
                          SELECT 1
                            FROM "USER_PROJECT_EFFECTIVE_PERMISSIONS" AS upep
                           INNER JOIN "PROJECT_HIERARCHY" AS ph
                              ON ph."PARENT_PROJECT_ID" = upep."PROJECT_ID"
                           WHERE ph."CHILD_PROJECT_ID" = "%s"."ID"
                             AND upep."USER_ID" = :projectAclUserId
                             AND upep."PERMISSION_NAME" = 'VIEW_PORTFOLIO'
                        )
                        """;
            }
            case ApiKey apiKey when !teamIds.isEmpty() -> {
                params.put("projectAclTeamIds", teamIds.toArray(Long[]::new));
                conditionTemplate = /* language=SQL */ """
                        EXISTS(
                          SELECT 1
                            FROM "PROJECT_ACCESS_TEAMS" AS pat
                           INNER JOIN "PROJECT_HIERARCHY" AS ph
                              ON ph."PARENT_PROJECT_ID" = pat."PROJECT_ID"
                           WHERE pat."TEAM_ID" = ANY(:projectAclTeamIds)
                             AND ph."CHILD_PROJECT_ID" = "%s"."ID"
                        )
                        """;
>>>>>>> af2a26f2
            }
            default -> {
                return Map.entry("FALSE", Collections.emptyMap());
            }
        }

        return Map.entry(conditionTemplate.formatted(projectTableAlias), params);
    }

    /**
     * @since 4.12.0
     * @return A SQL {@code OFFSET ... LIMIT ...} clause if pagination is requested, otherwise an empty string
     */
    public String getOffsetLimitSqlClause() {
        if (pagination == null || !pagination.isPaginated()) {
            return "";
        }

        final String clauseTemplate;
        if (DbUtil.isMssql()) {
            clauseTemplate = "OFFSET %d ROWS FETCH NEXT %d ROWS ONLY";
        } else if (DbUtil.isMysql()) {
            // NB: Order of limit and offset is different for MySQL...
            return "LIMIT %s OFFSET %s".formatted(pagination.getLimit(), pagination.getOffset());
        } else {
            clauseTemplate = "OFFSET %d FETCH NEXT %d ROWS ONLY";
        }

        return clauseTemplate.formatted(pagination.getOffset(), pagination.getLimit());
    }

    /**
     * @param lockName Name of the lock to acquire.
     * @return {@code true} when the lock was acquired, otherwise {@code false}.
     * @see <a href="https://www.postgresql.org/docs/current/explicit-locking.html#ADVISORY-LOCKS">Advisory lock docs</a>
     * @since 5.6.0
     */
    public boolean tryAcquireAdvisoryLock(final String lockName) {
        if (!pm.currentTransaction().isActive()) {
            throw new IllegalStateException("Advisory lock can only be acquired in a transaction");
        }

        final Query<?> query = pm.newQuery(Query.SQL, /* language=SQL */ """
                SELECT pg_try_advisory_xact_lock(?)
                """);
        query.setParameters(lockName.hashCode());
        return executeAndCloseResultUnique(query, Boolean.class);
    }

}<|MERGE_RESOLUTION|>--- conflicted
+++ resolved
@@ -1692,15 +1692,6 @@
 
         switch (principal) {
             case User user -> {
-<<<<<<< HEAD
-                params.put("userId", user.getId());
-                params.put("permissions", new ArrayList<String>());
-                conditionTemplate = "has_user_project_access(\"%s\".\"ID\", :userId, :permissions)";
-            }
-            case ApiKey apiKey when !teamIds.isEmpty() -> {
-                params.put("projectAclTeamIds", teamIds.toArray(Long[]::new));
-                conditionTemplate = "has_project_access(\"%s\".\"ID\", :projectAclTeamIds)";
-=======
                 params.put("projectAclUserId", user.getId());
                 conditionTemplate = /* language=SQL */ """
                         EXISTS(
@@ -1708,9 +1699,9 @@
                             FROM "USER_PROJECT_EFFECTIVE_PERMISSIONS" AS upep
                            INNER JOIN "PROJECT_HIERARCHY" AS ph
                               ON ph."PARENT_PROJECT_ID" = upep."PROJECT_ID"
-                           WHERE ph."CHILD_PROJECT_ID" = "%s"."ID"
+                           WHERE ph."CHILD_PROJECT_ID" = project_id
                              AND upep."USER_ID" = :projectAclUserId
-                             AND upep."PERMISSION_NAME" = 'VIEW_PORTFOLIO'
+                             AND upep."PERMISSION_NAME" = 'PROJECT_READ'
                         )
                         """;
             }
@@ -1726,7 +1717,6 @@
                              AND ph."CHILD_PROJECT_ID" = "%s"."ID"
                         )
                         """;
->>>>>>> af2a26f2
             }
             default -> {
                 return Map.entry("FALSE", Collections.emptyMap());
