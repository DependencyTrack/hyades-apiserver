/*
 * This file is part of Dependency-Track.
 *
 * Licensed under the Apache License, Version 2.0 (the "License");
 * you may not use this file except in compliance with the License.
 * You may obtain a copy of the License at
 *
 *   http://www.apache.org/licenses/LICENSE-2.0
 *
 * Unless required by applicable law or agreed to in writing, software
 * distributed under the License is distributed on an "AS IS" BASIS,
 * WITHOUT WARRANTIES OR CONDITIONS OF ANY KIND, either express or implied.
 * See the License for the specific language governing permissions and
 * limitations under the License.
 *
 * SPDX-License-Identifier: Apache-2.0
 * Copyright (c) OWASP Foundation. All Rights Reserved.
 */
package org.dependencytrack.persistence;

import alpine.common.logging.Logger;
import alpine.common.util.BooleanUtil;
import alpine.common.validation.RegexSequence;
import alpine.model.ApiKey;
import alpine.model.ConfigProperty;
import alpine.model.LdapUser;
import alpine.model.ManagedUser;
import alpine.model.OidcUser;
import alpine.model.IConfigProperty.PropertyType;
import alpine.model.Permission;
import alpine.model.Team;
import alpine.model.User;
import alpine.notification.NotificationLevel;
import alpine.persistence.AbstractAlpineQueryManager;
import alpine.persistence.AlpineQueryManager;
import alpine.persistence.NotSortableException;
import alpine.persistence.OrderDirection;
import alpine.persistence.PaginatedResult;
import alpine.resources.AlpineRequest;
import alpine.server.util.DbUtil;
import com.github.packageurl.PackageURL;
import com.google.common.collect.Lists;
import io.github.resilience4j.retry.Retry;
import io.github.resilience4j.retry.RetryConfig;
import org.apache.commons.lang3.ClassUtils;
import org.datanucleus.PropertyNames;
import org.datanucleus.api.jdo.JDOQuery;
import org.dependencytrack.model.AffectedVersionAttribution;
import org.dependencytrack.model.Analysis;
import org.dependencytrack.model.AnalyzerIdentity;
import org.dependencytrack.model.Bom;
import org.dependencytrack.model.Classifier;
import org.dependencytrack.model.Component;
import org.dependencytrack.model.ComponentIdentity;
import org.dependencytrack.model.ComponentMetaInformation;
import org.dependencytrack.model.ComponentOccurrence;
import org.dependencytrack.model.ComponentProperty;
import org.dependencytrack.model.ConfigPropertyConstants;
import org.dependencytrack.model.DependencyMetrics;
import org.dependencytrack.model.Epss;
import org.dependencytrack.model.FindingAttribution;
import org.dependencytrack.model.IntegrityAnalysis;
import org.dependencytrack.model.IntegrityMatchStatus;
import org.dependencytrack.model.IntegrityMetaComponent;
import org.dependencytrack.model.License;
import org.dependencytrack.model.LicenseGroup;
import org.dependencytrack.model.NotificationPublisher;
import org.dependencytrack.model.NotificationRule;
import org.dependencytrack.model.Policy;
import org.dependencytrack.model.PolicyCondition;
import org.dependencytrack.model.PolicyViolation;
import org.dependencytrack.model.PortfolioMetrics;
import org.dependencytrack.model.Project;
import org.dependencytrack.model.ProjectMetrics;
import org.dependencytrack.model.ProjectProperty;
import org.dependencytrack.model.ProjectRole;
import org.dependencytrack.model.Repository;
import org.dependencytrack.model.RepositoryMetaComponent;
import org.dependencytrack.model.RepositoryType;
import org.dependencytrack.model.Role;
import org.dependencytrack.model.ServiceComponent;
import org.dependencytrack.model.Tag;
import org.dependencytrack.model.Vex;
import org.dependencytrack.model.ViolationAnalysis;
import org.dependencytrack.model.ViolationAnalysisComment;
import org.dependencytrack.model.ViolationAnalysisState;
import org.dependencytrack.model.VulnIdAndSource;
import org.dependencytrack.model.Vulnerability;
import org.dependencytrack.model.VulnerabilityAlias;
import org.dependencytrack.model.VulnerabilityMetrics;
import org.dependencytrack.model.VulnerabilityPolicyBundle;
import org.dependencytrack.model.VulnerabilityScan;
import org.dependencytrack.model.VulnerableSoftware;
import org.dependencytrack.model.WorkflowState;
import org.dependencytrack.model.WorkflowStatus;
import org.dependencytrack.model.WorkflowStep;
import org.dependencytrack.notification.NotificationScope;
import org.dependencytrack.notification.publisher.PublisherClass;
import org.dependencytrack.persistence.jdbi.EffectivePermissionDao;
import org.dependencytrack.persistence.jdbi.JdbiFactory;
import org.dependencytrack.proto.vulnanalysis.v1.ScanResult;
import org.dependencytrack.proto.vulnanalysis.v1.ScanStatus;
import org.dependencytrack.proto.vulnanalysis.v1.ScannerResult;
import org.dependencytrack.resources.v1.vo.DependencyGraphResponse;
import org.dependencytrack.tasks.IntegrityMetaInitializerTask;

import javax.jdo.FetchPlan;
import javax.jdo.PersistenceManager;
import javax.jdo.Query;
import javax.jdo.Transaction;
import javax.jdo.datastore.JDOConnection;
import javax.jdo.metadata.MemberMetadata;
import javax.jdo.metadata.TypeMetadata;
import java.security.Principal;
import java.sql.Connection;
import java.sql.PreparedStatement;
import java.sql.ResultSet;
import java.sql.SQLException;
import java.util.ArrayList;
import java.util.Arrays;
import java.util.Collection;
import java.util.Collections;
import java.util.Date;
import java.util.HashMap;
import java.util.List;
import java.util.Map;
import java.util.Set;
import java.util.UUID;
import java.util.concurrent.Callable;
import java.util.function.Predicate;

import static org.dependencytrack.model.ConfigPropertyConstants.ACCESS_MANAGEMENT_ACL_ENABLED;
import static org.dependencytrack.proto.vulnanalysis.v1.ScanStatus.SCAN_STATUS_FAILED;

/**
 * This QueryManager provides a concrete extension of {@link AlpineQueryManager} by
 * providing methods that operate on the Dependency-Track specific models.
 *
 * @author Steve Springett
 * @since 3.0.0
 */
@SuppressWarnings({"UnusedReturnValue", "unused"})
public class QueryManager extends AlpineQueryManager {

    protected AlpineRequest request;

    private static final Logger LOGGER = Logger.getLogger(QueryManager.class);
    private BomQueryManager bomQueryManager;
    private ComponentQueryManager componentQueryManager;
    private AnalysisQueryManager analysisQueryManager;
    private LicenseQueryManager licenseQueryManager;
    private MetricsQueryManager metricsQueryManager;
    private NotificationQueryManager notificationQueryManager;
    private PolicyQueryManager policyQueryManager;
    private ProjectQueryManager projectQueryManager;
    private RepositoryQueryManager repositoryQueryManager;
    private RoleQueryManager roleQueryManager;
    private ServiceComponentQueryManager serviceComponentQueryManager;
    private VexQueryManager vexQueryManager;
    private VulnerabilityQueryManager vulnerabilityQueryManager;
    private VulnerableSoftwareQueryManager vulnerableSoftwareQueryManager;
    private WorkflowStateQueryManager workflowStateQueryManager;
    private IntegrityMetaQueryManager integrityMetaQueryManager;
    private IntegrityAnalysisQueryManager integrityAnalysisQueryManager;
    private TagQueryManager tagQueryManager;
    private EpssQueryManager epssQueryManager;

    /**
     * Default constructor.
     */
    public QueryManager() {
        super();
        disableL2Cache();
    }

    /**
     * Constructs a new QueryManager.
     *
     * @param pm a PersistenceManager object
     */
    public QueryManager(final PersistenceManager pm) {
        super(pm);
        disableL2Cache();
    }

    /**
     * Constructs a new QueryManager.
     *
     * @param request an AlpineRequest object
     */
    public QueryManager(final AlpineRequest request) {
        super(request);
        disableL2Cache();
        this.request = request;
    }

    /**
     * Constructs a new QueryManager.
     *
     * @param request an AlpineRequest object
     */
    public QueryManager(final PersistenceManager pm, final AlpineRequest request) {
        super(pm, request);
        disableL2Cache();
        this.request = request;
    }

    /**
     * Override of {@link AbstractAlpineQueryManager#decorate(Query)} to modify the
     * method's behavior such that it always sorts by ID, in addition to whatever field
     * is requested to be sorted by via {@link #orderBy}.
     * <p>
     * This is to ensure stable ordering in case {@link #orderBy} refers to a field that
     * allows duplicates.
     *
     * @since 5.2.0
     */
    @Override
    public <T> Query<T> decorate(final Query<T> query) {
        // Clear the result to fetch if previously specified (i.e. by getting count)
        query.setResult(null);
        if (pagination != null && pagination.isPaginated()) {
            final long begin = pagination.getOffset();
            final long end = begin + pagination.getLimit();
            query.setRange(begin, end);
        }
        if (orderBy != null && RegexSequence.Pattern.STRING_IDENTIFIER.matcher(orderBy).matches() && orderDirection != OrderDirection.UNSPECIFIED) {
            // Check to see if the specified orderBy field is defined in the class being queried.
            boolean found = false;
            // NB: Only persistent fields can be used as sorting subject.
            final org.datanucleus.store.query.Query<T> iq = ((JDOQuery<T>) query).getInternalQuery();
            final String candidateField = orderBy.contains(".") ? orderBy.substring(0, orderBy.indexOf('.')) : orderBy;
            final TypeMetadata candidateTypeMetadata = pm.getPersistenceManagerFactory().getMetadata(iq.getCandidateClassName());
            if (candidateTypeMetadata == null) {
                // NB: If this happens then the entire query is broken and needs programmatic fixing.
                // Throwing an exception here to make this painfully obvious.
                throw new IllegalStateException("""
                        Persistence type metadata for candidate class %s could not be found. \
                        Querying for non-persistent types is not supported, correct your query.\
                        """.formatted(iq.getCandidateClassName()));
            }
            boolean foundPersistentMember = false;
            for (final MemberMetadata memberMetadata : candidateTypeMetadata.getMembers()) {
                if (candidateField.equals(memberMetadata.getName())) {
                    foundPersistentMember = true;
                    break;
                }
            }
            if (foundPersistentMember) {
                // NB: Changed from AbstractAlpineQueryManager#decorate to always sort by ID.
                query.setOrdering(orderBy + " " + orderDirection.name().toLowerCase() + ", id asc");
            } else {
                // Is it a non-persistent (transient) field?
                final boolean foundNonPersistentMember = Arrays.stream(iq.getCandidateClass().getDeclaredFields())
                        .anyMatch(field -> field.getName().equals(candidateField));
                if (foundNonPersistentMember) {
                    throw new NotSortableException(iq.getCandidateClass().getSimpleName(), candidateField,
                            "The field is computed and can not be queried or sorted by");
                }

                throw new NotSortableException(iq.getCandidateClass().getSimpleName(), candidateField,
                        "The field does not exist");
            }
        }
        return query;
    }

    /**
     * Lazy instantiation of ProjectQueryManager.
     *
     * @return a ProjectQueryManager object
     */
    private ProjectQueryManager getProjectQueryManager() {
        if (projectQueryManager == null) {
            projectQueryManager = (request == null) ? new ProjectQueryManager(getPersistenceManager()) : new ProjectQueryManager(getPersistenceManager(), request);
        }
        return projectQueryManager;
    }

    /**
     * Lazy instantiation of TagQueryManager.
     *
     * @return a TagQueryManager object
     */
    private TagQueryManager getTagQueryManager() {
        if (tagQueryManager == null) {
            tagQueryManager = (request == null) ? new TagQueryManager(getPersistenceManager()) : new TagQueryManager(getPersistenceManager(), request);
        }
        return tagQueryManager;
    }

    /**
     * Lazy instantiation of ComponentQueryManager.
     *
     * @return a ComponentQueryManager object
     */
    private ComponentQueryManager getComponentQueryManager() {
        if (componentQueryManager == null) {
            componentQueryManager = (request == null) ? new ComponentQueryManager(getPersistenceManager()) : new ComponentQueryManager(getPersistenceManager(), request);
        }
        return componentQueryManager;
    }

    /**
     * Lazy instantiation of LicenseQueryManager.
     *
     * @return a LicenseQueryManager object
     */
    private LicenseQueryManager getLicenseQueryManager() {
        if (licenseQueryManager == null) {
            licenseQueryManager = (request == null) ? new LicenseQueryManager(getPersistenceManager()) : new LicenseQueryManager(getPersistenceManager(), request);
        }
        return licenseQueryManager;
    }

    /**
     * Lazy instantiation of BomQueryManager.
     *
     * @return a BomQueryManager object
     */
    private BomQueryManager getBomQueryManager() {
        if (bomQueryManager == null) {
            bomQueryManager = (request == null) ? new BomQueryManager(getPersistenceManager()) : new BomQueryManager(getPersistenceManager(), request);
        }
        return bomQueryManager;
    }

    /**
     * Lazy instantiation of VexQueryManager.
     *
     * @return a VexQueryManager object
     */
    private VexQueryManager getVexQueryManager() {
        if (vexQueryManager == null) {
            vexQueryManager = (request == null) ? new VexQueryManager(getPersistenceManager()) : new VexQueryManager(getPersistenceManager(), request);
        }
        return vexQueryManager;
    }

    /**
     * Lazy instantiation of PolicyQueryManager.
     *
     * @return a PolicyQueryManager object
     */
    private PolicyQueryManager getPolicyQueryManager() {
        if (policyQueryManager == null) {
            policyQueryManager = (request == null) ? new PolicyQueryManager(getPersistenceManager()) : new PolicyQueryManager(getPersistenceManager(), request);
        }
        return policyQueryManager;
    }

    /**
     * Lazy instantiation of VulnerabilityQueryManager.
     *
     * @return a VulnerabilityQueryManager object
     */
    private VulnerabilityQueryManager getVulnerabilityQueryManager() {
        if (vulnerabilityQueryManager == null) {
            vulnerabilityQueryManager = (request == null) ? new VulnerabilityQueryManager(getPersistenceManager()) : new VulnerabilityQueryManager(getPersistenceManager(), request);
        }
        return vulnerabilityQueryManager;
    }

    /**
     * Lazy instantiation of EpssQueryManager.
     *
     * @return a EpssQueryManager object
     */
    private EpssQueryManager getEpssQueryManager() {
        if (epssQueryManager == null) {
            epssQueryManager = (request == null) ? new EpssQueryManager(getPersistenceManager()) : new EpssQueryManager(getPersistenceManager());
        }
        return epssQueryManager;
    }

    /**
     * Lazy instantiation of VulnerableSoftwareQueryManager.
     *
     * @return a VulnerableSoftwareQueryManager object
     */
    private VulnerableSoftwareQueryManager getVulnerableSoftwareQueryManager() {
        if (vulnerableSoftwareQueryManager == null) {
            vulnerableSoftwareQueryManager = (request == null) ? new VulnerableSoftwareQueryManager(getPersistenceManager()) : new VulnerableSoftwareQueryManager(getPersistenceManager(), request);
        }
        return vulnerableSoftwareQueryManager;
    }

    /**
     * Lazy instantiation of ServiceComponentQueryManager.
     *
     * @return a ServiceComponentQueryManager object
     */
    private ServiceComponentQueryManager getServiceComponentQueryManager() {
        if (serviceComponentQueryManager == null) {
            serviceComponentQueryManager = (request == null) ? new ServiceComponentQueryManager(getPersistenceManager()) : new ServiceComponentQueryManager(getPersistenceManager(), request);
        }
        return serviceComponentQueryManager;
    }

    /**
     * Lazy instantiation of AnalysisQueryManager.
     *
     * @return a AnalysisQueryManager object
     */
    private AnalysisQueryManager getAnalysisQueryManager() {
        if (analysisQueryManager == null) {
            analysisQueryManager = (request == null) ? new AnalysisQueryManager(getPersistenceManager()) : new AnalysisQueryManager(getPersistenceManager(), request);
        }
        return analysisQueryManager;
    }

    /**
     * Lazy instantiation of MetricsQueryManager.
     *
     * @return a MetricsQueryManager object
     */
    private MetricsQueryManager getMetricsQueryManager() {
        if (metricsQueryManager == null) {
            metricsQueryManager = (request == null) ? new MetricsQueryManager(getPersistenceManager()) : new MetricsQueryManager(getPersistenceManager(), request);
        }
        return metricsQueryManager;
    }

    /**
     * Lazy instantiation of RepositoryQueryManager.
     *
     * @return a RepositoryQueryManager object
     */
    private RepositoryQueryManager getRepositoryQueryManager() {
        if (repositoryQueryManager == null) {
            repositoryQueryManager = (request == null) ? new RepositoryQueryManager(getPersistenceManager()) : new RepositoryQueryManager(getPersistenceManager(), request);
        }
        return repositoryQueryManager;
    }

    private RoleQueryManager getRoleQueryManager(){
        if (roleQueryManager == null) {
            roleQueryManager = (request ==null) ? new RoleQueryManager(getPersistenceManager()) : new RoleQueryManager(getPersistenceManager(), request);
        }
        return roleQueryManager;
    }

    /**
     * Lazy instantiation of NotificationQueryManager.
     *
     * @return a NotificationQueryManager object
     */
    private NotificationQueryManager getNotificationQueryManager() {
        if (notificationQueryManager == null) {
            notificationQueryManager = (request == null) ? new NotificationQueryManager(getPersistenceManager()) : new NotificationQueryManager(getPersistenceManager(), request);
        }
        return notificationQueryManager;
    }

    private WorkflowStateQueryManager getWorkflowStateQueryManager() {
        if (workflowStateQueryManager == null) {
            workflowStateQueryManager = (request == null) ? new WorkflowStateQueryManager(getPersistenceManager()) : new WorkflowStateQueryManager(getPersistenceManager(), request);
        }
        return workflowStateQueryManager;
    }

    private IntegrityMetaQueryManager getIntegrityMetaQueryManager() {
        if (integrityMetaQueryManager == null) {
            integrityMetaQueryManager = (request == null) ? new IntegrityMetaQueryManager(getPersistenceManager()) : new IntegrityMetaQueryManager(getPersistenceManager(), request);
        }
        return integrityMetaQueryManager;
    }

    private IntegrityAnalysisQueryManager getIntegrityAnalysisQueryManager() {
        if (integrityAnalysisQueryManager == null) {
            integrityAnalysisQueryManager = (request == null) ? new IntegrityAnalysisQueryManager(getPersistenceManager()) : new IntegrityAnalysisQueryManager(getPersistenceManager(), request);
        }
        return integrityAnalysisQueryManager;
    }

    private void disableL2Cache() {
        pm.setProperty(PropertyNames.PROPERTY_CACHE_L2_TYPE, "none");
    }

    /**
     * Disables the second level cache for this {@link QueryManager} instance.
     * <p>
     * Disabling the L2 cache is useful in situations where large amounts of objects
     * are created or updated in close succession, and it's unlikely that they'll be
     * accessed again anytime soon. Keeping those objects in cache would unnecessarily
     * blow up heap usage.
     *
     * @return This {@link QueryManager} instance
     * @see <a href="https://www.datanucleus.org/products/accessplatform_6_0/jdo/persistence.html#cache_level2">L2 Cache docs</a>
     */
    public QueryManager withL2CacheDisabled() {
        disableL2Cache();
        return this;
    }

    /**
     * Get the IDs of the {@link ProjectRole}s a given {@link Principal} is a member of.
     *
     * @return A {@link Set} of {@link ProjectRole} IDs
     */
    protected Set<Long> getRoleIds(final Principal principal, final Project project) {
        String usersField;
        Class<? extends ProjectRole> cls;

        switch (principal) {
            case LdapUser ldapUser -> {
                usersField = "ldapUsers";
                cls = ProjectRole.LdapUserProjectRole.class;
            }
            case ManagedUser managedUser -> {
                usersField = "managedUsers";
                cls = ProjectRole.ManagedUserProjectRole.class;
            }
            case OidcUser oidcUser -> {
                usersField = "oidcUsers";
                cls = ProjectRole.OidcUserProjectRole.class;
            }
            default -> {
                return Collections.emptySet();
            }
        };

        Query<? extends ProjectRole> query = pm.newQuery(cls)
                .filter("project.id == :projectId && %s.contains(:principal)".formatted(usersField))
                .setNamedParameters(Map.ofEntries(
                    Map.entry("principal", principal),
                    Map.entry("projectId", project.getId())));

        return Set.of(executeAndCloseList(query).stream()
                .map(ProjectRole::getRole)
                .map(Role::getId)
                .toArray(Long[]::new));
    }

    /**
     * Get the IDs of the {@link Team}s a given {@link Principal} is a member of.
     *
     * @return A {@link Set} of {@link Team} IDs
     */
    protected Set<Long> getTeamIds(final Principal principal) {
<<<<<<< HEAD
        List<Team> teams = switch (principal) {
            case UserPrincipal user -> user.getTeams();
            case ApiKey apiKey -> apiKey.getTeams();
            default -> Collections.emptyList();
        };

        return Set.copyOf(teams.stream().map(Team::getId).toList());
=======
        final var principalTeamIds = new HashSet<Long>();
        if (principal instanceof final User user
            && user.getTeams() != null) {
            for (final Team userInTeam : user.getTeams()) {
                principalTeamIds.add(userInTeam.getId());
            }
        } else if (principal instanceof final ApiKey apiKey
                && apiKey.getTeams() != null) {
            for (final Team userInTeam : apiKey.getTeams()) {
                principalTeamIds.add(userInTeam.getId());
            }
        }
        return principalTeamIds;
>>>>>>> dc9a1bf2
    }

    ////////////////////////////////////////////////////////////////////////////////////////////////////////////////////
    //// BEGIN WRAPPER METHODS                                                                                      ////
    ////////////////////////////////////////////////////////////////////////////////////////////////////////////////////
    public PaginatedResult getProjects(final boolean includeMetrics, final boolean excludeInactive, final boolean onlyRoot, final Team notAssignedToTeam) {
        return getProjectQueryManager().getProjects(includeMetrics, excludeInactive, onlyRoot, notAssignedToTeam);
    }

    public PaginatedResult getProjects(final boolean includeMetrics) {
        return getProjectQueryManager().getProjects(includeMetrics);
    }

    public PaginatedResult getProjects() {
        return getProjectQueryManager().getProjects();
    }

    public List<Project> getAllProjects() {
        return getProjectQueryManager().getAllProjects();
    }

    public List<Project> getAllProjects(boolean excludeInactive) {
        return getProjectQueryManager().getAllProjects(excludeInactive);
    }

    public PaginatedResult getProjects(final String name, final boolean excludeInactive, final boolean onlyRoot, final Team notAssignedToTeam) {
        return getProjectQueryManager().getProjects(name, excludeInactive, onlyRoot, notAssignedToTeam);
    }

    public Project getProject(final String uuid) {
        return getProjectQueryManager().getProject(uuid);
    }

    public Project getProject(final String name, final String version) {
        return getProjectQueryManager().getProject(name, version);
    }

    public PaginatedResult getProjects(final Team team, final boolean excludeInactive, final boolean bypass, final boolean onlyRoot) {
        return getProjectQueryManager().getProjects(team, excludeInactive, bypass, onlyRoot);
    }

    public Project getLatestProjectVersion(final String name) {
        return getProjectQueryManager().getLatestProjectVersion(name);
    }

    public PaginatedResult getProjectsWithoutDescendantsOf(final boolean excludeInactive, final Project project) {
        return getProjectQueryManager().getProjectsWithoutDescendantsOf(excludeInactive, project);
    }

    public PaginatedResult getProjectsWithoutDescendantsOf(final String name, final boolean excludeInactive, final Project project) {
        return getProjectQueryManager().getProjectsWithoutDescendantsOf(name, excludeInactive, project);
    }

    public boolean hasAccess(final Principal principal, final Project project) {
        return getProjectQueryManager().hasAccess(principal, project);
    }

    void preprocessACLs(final Query<?> query, final String inputFilter, final Map<String, Object> params, final boolean bypass) {
        getProjectQueryManager().preprocessACLs(query, inputFilter, params, bypass);
    }

    public PaginatedResult getProjects(final Tag tag, final boolean includeMetrics, final boolean excludeInactive, final boolean onlyRoot) {
        return getProjectQueryManager().getProjects(tag, includeMetrics, excludeInactive, onlyRoot);
    }

    public PaginatedResult getProjects(final Classifier classifier, final boolean includeMetrics, final boolean excludeInactive, final boolean onlyRoot) {
        return getProjectQueryManager().getProjects(classifier, includeMetrics, excludeInactive, onlyRoot);
    }

    public PaginatedResult getChildrenProjects(final UUID uuid, final boolean includeMetrics, final boolean excludeInactive) {
        return getProjectQueryManager().getChildrenProjects(uuid, includeMetrics, excludeInactive);
    }

    public PaginatedResult getChildrenProjects(final Tag tag, final UUID uuid, final boolean includeMetrics, final boolean excludeInactive) {
        return getProjectQueryManager().getChildrenProjects(tag, uuid, includeMetrics, excludeInactive);
    }

    public PaginatedResult getChildrenProjects(final Classifier classifier, final UUID uuid, final boolean includeMetrics, final boolean excludeInactive) {
        return getProjectQueryManager().getChildrenProjects(classifier, uuid, includeMetrics, excludeInactive);
    }

    public boolean doesProjectExist(final String name, final String version) {
        return getProjectQueryManager().doesProjectExist(name, version);
    }

    public Tag getTagByName(final String name) {
        return getTagQueryManager().getTagByName(name);
    }

    public Tag createTag(final String name) {
        return getTagQueryManager().createTag(name);
    }

    public List<Tag> createTags(final List<String> names) {
        return getTagQueryManager().createTags(names);
    }

    public Project createProject(String name, String description, String version, List<Tag> tags, Project parent, PackageURL purl, Date inactiveSince, boolean commitIndex) {
        return getProjectQueryManager().createProject(name, description, version, tags, parent, purl, inactiveSince, commitIndex);
    }

    public Project createProject(final Project project, List<Tag> tags, boolean commitIndex) {
        return getProjectQueryManager().createProject(project, tags, commitIndex);
    }

    public Project createProject(String name, String description, String version, List<Tag> tags, Project parent,
                                 PackageURL purl, Date inactiveSince, boolean isLatest, boolean commitIndex) {
        return getProjectQueryManager().createProject(name, description, version, tags, parent, purl, inactiveSince, isLatest, commitIndex);
    }

    public Project updateProject(Project transientProject, boolean commitIndex) {
        return getProjectQueryManager().updateProject(transientProject, commitIndex);
    }

    public boolean updateNewProjectACL(Project transientProject, Principal principal) {
        return getProjectQueryManager().updateNewProjectACL(transientProject, principal);
    }

    public Project clone(UUID from, String newVersion, boolean includeTags, boolean includeProperties,
                         boolean includeComponents, boolean includeServices, boolean includeAuditHistory,
                         boolean includeACL, boolean includePolicyViolations, boolean makeCloneLatest) {
        return getProjectQueryManager().clone(from, newVersion, includeTags, includeProperties,
                includeComponents, includeServices, includeAuditHistory, includeACL, includePolicyViolations, makeCloneLatest);
    }

    public ProjectProperty createProjectProperty(final Project project, final String groupName, final String propertyName,
                                                 final String propertyValue, final ProjectProperty.PropertyType propertyType,
                                                 final String description) {
        return getProjectQueryManager().createProjectProperty(project, groupName, propertyName, propertyValue, propertyType, description);
    }

    public ProjectProperty getProjectProperty(final Project project, final String groupName, final String propertyName) {
        return getProjectQueryManager().getProjectProperty(project, groupName, propertyName);
    }

    public List<ProjectProperty> getProjectProperties(final Project project) {
        return getProjectQueryManager().getProjectProperties(project);
    }

    public Bom createBom(Project project, Date imported, Bom.Format format, String specVersion, Integer bomVersion, String serialNumber, final UUID uploadToken, Date bomGenerated) {
        return getBomQueryManager().createBom(project, imported, format, specVersion, bomVersion, serialNumber, uploadToken, bomGenerated);
    }

    public List<Bom> getAllBoms(Project project) {
        return getBomQueryManager().getAllBoms(project);
    }

    public Vex createVex(Project project, Date imported, Vex.Format format, String specVersion, Integer vexVersion, String serialNumber) {
        return getVexQueryManager().createVex(project, imported, format, specVersion, vexVersion, serialNumber);
    }

    public PaginatedResult getComponentByHash(String hash) {
        return getComponentQueryManager().getComponentByHash(hash);
    }

    public IntegrityMetaInitializerTask.ComponentProjection getComponentByPurl(String purl) {
        return getComponentQueryManager().getComponentByPurl(purl);
    }

    public PaginatedResult getComponents(ComponentIdentity identity, Project project, boolean includeMetrics) {
        return getComponentQueryManager().getComponents(identity, project, includeMetrics);
    }

    public Component createComponent(Component component, boolean commitIndex) {
        return getComponentQueryManager().createComponent(component, commitIndex);
    }

    public Component cloneComponent(Component sourceComponent, Project destinationProject, boolean commitIndex) {
        return getComponentQueryManager().cloneComponent(sourceComponent, destinationProject, commitIndex);
    }

    public Component updateComponent(Component transientComponent, boolean commitIndex) {
        return getComponentQueryManager().updateComponent(transientComponent, commitIndex);
    }

    public Map<String, Component> getDependencyGraphForComponents(Project project, List<Component> components) {
        return getComponentQueryManager().getDependencyGraphForComponents(project, components);
    }

    public PaginatedResult getLicenses() {
        return getLicenseQueryManager().getLicenses();
    }

    public List<License> getAllLicensesConcise() {
        return getLicenseQueryManager().getAllLicensesConcise();
    }

    public License getLicense(String licenseId) {
        return getLicenseQueryManager().getLicense(licenseId);
    }

    public License getLicenseByIdOrName(final String licenseIdOrName) {
        return getLicenseQueryManager().getLicenseByIdOrName(licenseIdOrName);
    }

    License synchronizeLicense(License license, boolean commitIndex) {
        return getLicenseQueryManager().synchronizeLicense(license, commitIndex);
    }


    public License createCustomLicense(License license, boolean commitIndex) {
        return getLicenseQueryManager().createCustomLicense(license, commitIndex);
    }

    public License getCustomLicenseByName(final String licenseName) {
        return getLicenseQueryManager().getCustomLicenseByName(licenseName);
    }

    public void deleteLicense(final License license, final boolean commitIndex) {
        getLicenseQueryManager().deleteLicense(license, commitIndex);
    }

    public PaginatedResult getPolicies() {
        return getPolicyQueryManager().getPolicies();
    }

    public List<Policy> getAllPolicies() {
        return getPolicyQueryManager().getAllPolicies();
    }

    public Policy getPolicy(final String name) {
        return getPolicyQueryManager().getPolicy(name);
    }

    public Policy createPolicy(String name, Policy.Operator operator, Policy.ViolationState violationState) {
        return this.createPolicy(name, operator, violationState, false);
    }

    public Policy createPolicy(String name, Policy.Operator operator, Policy.ViolationState violationState, boolean onlyLatestProjectVersion) {
        return getPolicyQueryManager().createPolicy(name, operator, violationState, onlyLatestProjectVersion);
    }

    public void removeProjectFromPolicies(final Project project) {
        getPolicyQueryManager().removeProjectFromPolicies(project);
    }

    public PolicyCondition createPolicyCondition(final Policy policy, final PolicyCondition.Subject subject,
                                                 final PolicyCondition.Operator operator, final String value) {
        return getPolicyQueryManager().createPolicyCondition(policy, subject, operator, value);
    }

    public PolicyCondition createPolicyCondition(final Policy policy, final PolicyCondition.Subject subject,
                                                 final PolicyCondition.Operator operator, final String value,
                                                 final PolicyViolation.Type violationType) {
        return getPolicyQueryManager().createPolicyCondition(policy, subject, operator, value, violationType);
    }

    public PolicyCondition updatePolicyCondition(final PolicyCondition policyCondition) {
        return getPolicyQueryManager().updatePolicyCondition(policyCondition);
    }

    public PolicyViolation clonePolicyViolation(PolicyViolation sourcePolicyViolation, Component destinationComponent){
        return getPolicyQueryManager().clonePolicyViolation(sourcePolicyViolation, destinationComponent);
    }

    public List<PolicyViolation> getAllPolicyViolations() {
        return getPolicyQueryManager().getAllPolicyViolations();
    }

    public List<PolicyViolation> getAllPolicyViolations(final PolicyCondition policyCondition) {
        return getPolicyQueryManager().getAllPolicyViolations(policyCondition);
    }

    public List<PolicyViolation> getAllPolicyViolations(final Component component) {
        return getPolicyQueryManager().getAllPolicyViolations(component);
    }

    public List<PolicyViolation> getAllPolicyViolations(final Component component, final boolean includeSuppressed) {
        return getPolicyQueryManager().getAllPolicyViolations(component, includeSuppressed);
    }

    public List<PolicyViolation> getAllPolicyViolations(final Project project) {
        return getPolicyQueryManager().getAllPolicyViolations(project);
    }

    public PaginatedResult getPolicyViolations(final Project project, boolean includeSuppressed) {
        return getPolicyQueryManager().getPolicyViolations(project, includeSuppressed);
    }

    public PaginatedResult getPolicyViolations(final Component component, boolean includeSuppressed) {
        return getPolicyQueryManager().getPolicyViolations(component, includeSuppressed);
    }

    public PaginatedResult getPolicyViolations(boolean includeSuppressed, boolean showInactive, Map<String, String> filters) {
        return getPolicyQueryManager().getPolicyViolations(includeSuppressed, showInactive, filters);
    }

    public ViolationAnalysis getViolationAnalysis(Component component, PolicyViolation policyViolation) {
        return getPolicyQueryManager().getViolationAnalysis(component, policyViolation);
    }

    public ViolationAnalysis makeViolationAnalysis(Component component, PolicyViolation policyViolation,
                                                   ViolationAnalysisState violationAnalysisState, Boolean isSuppressed) {
        return getPolicyQueryManager().makeViolationAnalysis(component, policyViolation, violationAnalysisState, isSuppressed);
    }

    public ViolationAnalysisComment makeViolationAnalysisComment(ViolationAnalysis violationAnalysis, String comment, String commenter) {
        return getPolicyQueryManager().makeViolationAnalysisComment(violationAnalysis, comment, commenter);
    }

    void deleteViolationAnalysisTrail(Component component) {
        getPolicyQueryManager().deleteViolationAnalysisTrail(component);
    }

    void deleteViolationAnalysisTrail(Project project) {
        getPolicyQueryManager().deleteViolationAnalysisTrail(project);
    }

    public PaginatedResult getLicenseGroups() {
        return getPolicyQueryManager().getLicenseGroups();
    }

    public LicenseGroup getLicenseGroup(final String name) {
        return getPolicyQueryManager().getLicenseGroup(name);
    }

    public LicenseGroup createLicenseGroup(String name) {
        return getPolicyQueryManager().createLicenseGroup(name);
    }

    public boolean doesLicenseGroupContainLicense(final LicenseGroup lg, final License license) {
        return getPolicyQueryManager().doesLicenseGroupContainLicense(lg, license);
    }

    public void deletePolicy(final Policy policy) {
        getPolicyQueryManager().deletePolicy(policy);
    }

    void deletePolicyViolations(Component component) {
        getPolicyQueryManager().deletePolicyViolations(component);
    }

    public void deletePolicyViolations(Project project) {
        getPolicyQueryManager().deletePolicyViolations(project);
    }

    public void deletePolicyViolationsOfComponent(final Component component) {
        getPolicyQueryManager().deletePolicyViolationsOfComponent(component);
    }

    public long getAuditedCount(final Component component, final PolicyViolation.Type type) {
        return getPolicyQueryManager().getAuditedCount(component, type);
    }

    public void deletePolicyCondition(PolicyCondition policyCondition) {
        getPolicyQueryManager().deletePolicyCondition(policyCondition);
    }

    public Role createRole(final String name, final List<Permission> permissions) {
        return getRoleQueryManager().createRole(name, permissions);
    }

    public List<Role> getRoles() {
        return getRoleQueryManager().getRoles();
    }

    public Role getRoleByName(String name) {
        return getRoleQueryManager().getRoleByName(name);
    }

    public Role getRole(String uuid) {
        return getRoleQueryManager().getRole(uuid);
    }

    public Role updateRole(Role transientRole) {
        return getRoleQueryManager().updateRole(transientRole);
    }

    public Vulnerability createVulnerability(Vulnerability vulnerability, boolean commitIndex) {
        return getVulnerabilityQueryManager().createVulnerability(vulnerability, commitIndex);
    }

    public Vulnerability updateVulnerability(Vulnerability transientVulnerability, boolean commitIndex) {
        return getVulnerabilityQueryManager().updateVulnerability(transientVulnerability, commitIndex);
    }

    public Vulnerability synchronizeVulnerability(Vulnerability vulnerability, boolean commitIndex) {
        return getVulnerabilityQueryManager().synchronizeVulnerability(vulnerability, commitIndex);
    }

    public Vulnerability getVulnerabilityByVulnId(String source, String vulnId) {
        return getVulnerabilityQueryManager().getVulnerabilityByVulnId(source, vulnId, false);
    }

    public Vulnerability getVulnerabilityByVulnId(String source, String vulnId, boolean includeVulnerableSoftware) {
        return getVulnerabilityQueryManager().getVulnerabilityByVulnId(source, vulnId, includeVulnerableSoftware);
    }

    public Vulnerability getVulnerabilityByVulnId(Vulnerability.Source source, String vulnId) {
        return getVulnerabilityQueryManager().getVulnerabilityByVulnId(source, vulnId, false);
    }

    public Vulnerability getVulnerabilityByVulnId(Vulnerability.Source source, String vulnId, boolean includeVulnerableSoftware) {
        return getVulnerabilityQueryManager().getVulnerabilityByVulnId(source, vulnId, includeVulnerableSoftware);
    }

    public void addVulnerability(Vulnerability vulnerability, Component component, AnalyzerIdentity analyzerIdentity) {
        getVulnerabilityQueryManager().addVulnerability(vulnerability, component, analyzerIdentity);
    }

    public void addVulnerability(Vulnerability vulnerability, Component component, AnalyzerIdentity analyzerIdentity,
                                 String alternateIdentifier, String referenceUrl) {
        getVulnerabilityQueryManager().addVulnerability(vulnerability, component, analyzerIdentity, alternateIdentifier, referenceUrl);
    }

    public void addVulnerability(Vulnerability vulnerability, Component component, AnalyzerIdentity analyzerIdentity,
                                 String alternateIdentifier, String referenceUrl, Date attributedOn) {
        getVulnerabilityQueryManager().addVulnerability(vulnerability, component, analyzerIdentity, alternateIdentifier, referenceUrl, attributedOn);
    }

    public void removeVulnerability(Vulnerability vulnerability, Component component) {
        getVulnerabilityQueryManager().removeVulnerability(vulnerability, component);
    }

    public FindingAttribution getFindingAttribution(Vulnerability vulnerability, Component component) {
        return getVulnerabilityQueryManager().getFindingAttribution(vulnerability, component);
    }

    void deleteFindingAttributions(Component component) {
        getVulnerabilityQueryManager().deleteFindingAttributions(component);
    }

    void deleteFindingAttributions(Project project) {
        getVulnerabilityQueryManager().deleteFindingAttributions(project);
    }

    public List<VulnerableSoftware> reconcileVulnerableSoftware(final Vulnerability vulnerability,
                                                                final List<VulnerableSoftware> vsListOld,
                                                                final List<VulnerableSoftware> vsList,
                                                                final Vulnerability.Source source) {
        return getVulnerabilityQueryManager().reconcileVulnerableSoftware(vulnerability, vsListOld, vsList, source);
    }

    public List<AffectedVersionAttribution> getAffectedVersionAttributions(Vulnerability vulnerability, VulnerableSoftware vulnerableSoftware) {
        return getVulnerabilityQueryManager().getAffectedVersionAttributions(vulnerability, vulnerableSoftware);
    }

    public AffectedVersionAttribution getAffectedVersionAttribution(Vulnerability vulnerability, VulnerableSoftware vulnerableSoftware, Vulnerability.Source source) {
        return getVulnerabilityQueryManager().getAffectedVersionAttribution(vulnerability, vulnerableSoftware, source);
    }

    public void updateAffectedVersionAttributions(final Vulnerability vulnerability,
                                                  final List<VulnerableSoftware> vsList,
                                                  final Vulnerability.Source source) {
        getVulnerabilityQueryManager().updateAffectedVersionAttributions(vulnerability, vsList, source);
    }

    public void updateAffectedVersionAttribution(final Vulnerability vulnerability,
                                                 final VulnerableSoftware vulnerableSoftware,
                                                 final Vulnerability.Source source) {
        getVulnerabilityQueryManager().updateAffectedVersionAttribution(vulnerability, vulnerableSoftware, source);
    }

    public void deleteAffectedVersionAttribution(final Vulnerability vulnerability,
                                                 final VulnerableSoftware vulnerableSoftware,
                                                 final Vulnerability.Source source) {
        getVulnerabilityQueryManager().deleteAffectedVersionAttribution(vulnerability, vulnerableSoftware, source);
    }

    public boolean contains(Vulnerability vulnerability, Component component) {
        return getVulnerabilityQueryManager().contains(vulnerability, component);
    }

    public VulnerableSoftware getVulnerableSoftwareByCpe23(String cpe23,
                                                           String versionEndExcluding, String versionEndIncluding,
                                                           String versionStartExcluding, String versionStartIncluding) {
        return getVulnerableSoftwareQueryManager().getVulnerableSoftwareByCpe23(cpe23, versionEndExcluding, versionEndIncluding, versionStartExcluding, versionStartIncluding);
    }

    public VulnerableSoftware getVulnerableSoftwareByCpe23AndVersion(String cpe23, String version) {
        return getVulnerableSoftwareQueryManager().getVulnerableSoftwareByCpe23AndVersion(cpe23, version);
    }

    public VulnerableSoftware getVulnerableSoftwareByPurl(String purlType, String purlNamespace, String purlName,
                                                          String versionEndExcluding, String versionEndIncluding,
                                                          String versionStartExcluding, String versionStartIncluding) {
        return getVulnerableSoftwareQueryManager().getVulnerableSoftwareByPurl(purlType, purlNamespace, purlName, versionEndExcluding, versionEndIncluding, versionStartExcluding, versionStartIncluding);
    }

    public List<VulnerableSoftware> getVulnerableSoftwareByVulnId(final String source, final String vulnId) {
        return getVulnerableSoftwareQueryManager().getVulnerableSoftwareByVulnId(source, vulnId);
    }

    public List<Component> matchIdentity(final Project project, final ComponentIdentity cid) {
        return getComponentQueryManager().matchIdentity(project, cid);
    }

    public List<Component> getAllComponents(Project project) {
        return getComponentQueryManager().getAllComponents(project);
    }

    public PaginatedResult getComponents(final Project project, final boolean includeMetrics, final boolean onlyOutdated, final boolean onlyDirect) {
        return getComponentQueryManager().getComponents(project, includeMetrics, onlyOutdated, onlyDirect);
    }

    public ServiceComponent matchServiceIdentity(final Project project, final ComponentIdentity cid) {
        return getServiceComponentQueryManager().matchServiceIdentity(project, cid);
    }

    public ServiceComponent createServiceComponent(ServiceComponent service, boolean commitIndex) {
        return getServiceComponentQueryManager().createServiceComponent(service, commitIndex);
    }

    public List<ServiceComponent> getAllServiceComponents(Project project) {
        return getServiceComponentQueryManager().getAllServiceComponents(project);
    }

    public PaginatedResult getServiceComponents(final Project project, final boolean includeMetrics) {
        return getServiceComponentQueryManager().getServiceComponents(project, includeMetrics);
    }

    public ServiceComponent cloneServiceComponent(ServiceComponent sourceService, Project destinationProject, boolean commitIndex) {
        return getServiceComponentQueryManager().cloneServiceComponent(sourceService, destinationProject, commitIndex);
    }

    public ServiceComponent updateServiceComponent(ServiceComponent transientServiceComponent, boolean commitIndex) {
        return getServiceComponentQueryManager().updateServiceComponent(transientServiceComponent, commitIndex);
    }

    public PaginatedResult getVulnerabilities() {
        return getVulnerabilityQueryManager().getVulnerabilities();
    }

    public PaginatedResult getVulnerabilities(Component component) {
        return getVulnerabilityQueryManager().getVulnerabilities(component);
    }

    public PaginatedResult getVulnerabilities(Component component, boolean includeSuppressed) {
        return getVulnerabilityQueryManager().getVulnerabilities(component, includeSuppressed);
    }

    public List<Component> getAllVulnerableComponents(Project project, Vulnerability vulnerability, boolean includeSuppressed) {
        return getVulnerabilityQueryManager().getAllVulnerableComponents(project, vulnerability, includeSuppressed);
    }

    public List<Vulnerability> getAllVulnerabilities(Component component) {
        return getVulnerabilityQueryManager().getAllVulnerabilities(component);
    }

    public List<Vulnerability> getAllVulnerabilities(Component component, boolean includeSuppressed) {
        return getVulnerabilityQueryManager().getAllVulnerabilities(component, includeSuppressed);
    }

    public List<Vulnerability> getVulnerabilities(Project project, boolean includeSuppressed) {
        return getVulnerabilityQueryManager().getVulnerabilities(project, includeSuppressed);
    }

    public VulnerabilityAlias synchronizeVulnerabilityAlias(VulnerabilityAlias alias) {
        return getVulnerabilityQueryManager().synchronizeVulnerabilityAlias(alias);
    }

    public List<VulnerabilityAlias> getVulnerabilityAliases(Vulnerability vulnerability) {
        return getVulnerabilityQueryManager().getVulnerabilityAliases(vulnerability);
    }

    public Map<VulnIdAndSource, List<VulnerabilityAlias>> getVulnerabilityAliases(final Collection<VulnIdAndSource> vulnIdAndSources) {
        return getVulnerabilityQueryManager().getVulnerabilityAliases(vulnIdAndSources);
    }

    List<Analysis> getAnalyses(Project project) {
        return getAnalysisQueryManager().getAnalyses(project);
    }

    public Analysis getAnalysis(Component component, Vulnerability vulnerability) {
        return getAnalysisQueryManager().getAnalysis(component, vulnerability);
    }

    public List<VulnerabilityMetrics> getVulnerabilityMetrics() {
        return getMetricsQueryManager().getVulnerabilityMetrics();
    }

    public PortfolioMetrics getMostRecentPortfolioMetrics() {
        return getMetricsQueryManager().getMostRecentPortfolioMetrics();
    }

    public PaginatedResult getPortfolioMetrics() {
        return getMetricsQueryManager().getPortfolioMetrics();
    }

    public ProjectMetrics getMostRecentProjectMetrics(Project project) {
        return getMetricsQueryManager().getMostRecentProjectMetrics(project);
    }

    public PaginatedResult getProjectMetrics(Project project) {
        return getMetricsQueryManager().getProjectMetrics(project);
    }

    public DependencyMetrics getMostRecentDependencyMetrics(Component component) {
        return getMetricsQueryManager().getMostRecentDependencyMetrics(component);
    }

    public DependencyMetrics getMostRecentDependencyMetricsById(long component) {
        return getMetricsQueryManager().getMostRecentDependencyMetricsById(component);
    }

    public PaginatedResult getDependencyMetrics(Component component) {
        return getMetricsQueryManager().getDependencyMetrics(component);
    }

    public void synchronizeVulnerabilityMetrics(List<VulnerabilityMetrics> metrics) {
        getMetricsQueryManager().synchronizeVulnerabilityMetrics(metrics);
    }

    void deleteMetrics(Project project) {
        getMetricsQueryManager().deleteMetrics(project);
    }

    void deleteMetrics(Component component) {
        getMetricsQueryManager().deleteMetrics(component);
    }

    public PaginatedResult getRepositories() {
        return getRepositoryQueryManager().getRepositories();
    }

    public List<Repository> getAllRepositories() {
        return getRepositoryQueryManager().getAllRepositories();
    }

    public PaginatedResult getRepositories(RepositoryType type) {
        return getRepositoryQueryManager().getRepositories(type);
    }

    public List<Repository> getAllRepositoriesOrdered(RepositoryType type) {
        return getRepositoryQueryManager().getAllRepositoriesOrdered(type);
    }

    public boolean repositoryExist(RepositoryType type, String identifier) {
        return getRepositoryQueryManager().repositoryExist(type, identifier);
    }

    public Repository createRepository(RepositoryType type, String identifier, String url, boolean enabled, boolean internal, boolean isAuthenticationRequired, String username, String password) {
        return getRepositoryQueryManager().createRepository(type, identifier, url, enabled, internal, isAuthenticationRequired, username, password);
    }

    public Repository updateRepository(UUID uuid, String identifier, String url, boolean internal, boolean authenticationRequired, String username, String password, boolean enabled) {
        return getRepositoryQueryManager().updateRepository(uuid, identifier, url, internal, authenticationRequired, username, password, enabled);
    }

    public RepositoryMetaComponent getRepositoryMetaComponent(RepositoryType repositoryType, String namespace, String name) {
        return getRepositoryQueryManager().getRepositoryMetaComponent(repositoryType, namespace, name);
    }

    public synchronized RepositoryMetaComponent synchronizeRepositoryMetaComponent(final RepositoryMetaComponent transientRepositoryMetaComponent) {
        return getRepositoryQueryManager().synchronizeRepositoryMetaComponent(transientRepositoryMetaComponent);
    }

    public boolean addRoleToUser(UserPrincipal principal, Role role, Project project){
        return getRoleQueryManager().addRoleToUser(principal, role, project);
    }

    public List<Project> getUnassignedProjects(final String username) {
        return getRoleQueryManager().getUnassignedProjects(username);
    }

    public List<Project> getUnassignedProjects(final UserPrincipal user) {
        return getRoleQueryManager().getUnassignedProjects(user);
    }

    public List<Permission> getUnassignedRolePermissions(final Role role) {
        return getRoleQueryManager().getUnassignedRolePermissions(role);
    }

    public List<? extends ProjectRole> getUserRoles(final UserPrincipal user) {
        return getRoleQueryManager().getUserRoles(user);
    }

    public List<Permission> getUserProjectPermissions(final String username, final String projectName) {
        return getRoleQueryManager().getUserProjectPermissions(username, projectName);
    }

    public boolean removeRoleFromUser(final UserPrincipal user, final Role role, final Project project) {
        return getRoleQueryManager().removeRoleFromUser(user, role, project);
    }

    public NotificationRule createNotificationRule(String name, NotificationScope scope, NotificationLevel level, NotificationPublisher publisher) {
        return getNotificationQueryManager().createNotificationRule(name, scope, level, publisher);
    }

    public NotificationRule updateNotificationRule(NotificationRule transientRule) {
        return getNotificationQueryManager().updateNotificationRule(transientRule);
    }

    public PaginatedResult getNotificationRules() {
        return getNotificationQueryManager().getNotificationRules();
    }

    public List<NotificationPublisher> getAllNotificationPublishers() {
        return getNotificationQueryManager().getAllNotificationPublishers();
    }

    public NotificationPublisher getNotificationPublisher(final String name) {
        return getNotificationQueryManager().getNotificationPublisher(name);
    }

    public NotificationPublisher getDefaultNotificationPublisher(final PublisherClass clazz) {
        return getNotificationQueryManager().getDefaultNotificationPublisher(clazz);
    }

    public NotificationPublisher getDefaultNotificationPublisherByName(String publisherName) {
        return getNotificationQueryManager().getDefaultNotificationPublisherByName(publisherName);
    }

    public NotificationPublisher createNotificationPublisher(final String name, final String description,
                                                             final String publisherClass, final String templateContent,
                                                             final String templateMimeType, final boolean defaultPublisher) {
        return getNotificationQueryManager().createNotificationPublisher(name, description, publisherClass, templateContent, templateMimeType, defaultPublisher);
    }

    public NotificationPublisher updateNotificationPublisher(NotificationPublisher transientPublisher) {
        return getNotificationQueryManager().updateNotificationPublisher(transientPublisher);
    }

    public void deleteNotificationPublisher(NotificationPublisher notificationPublisher) {
        getNotificationQueryManager().deleteNotificationPublisher(notificationPublisher);
    }

    public void removeProjectFromNotificationRules(final Project project) {
        getNotificationQueryManager().removeProjectFromNotificationRules(project);
    }

    public void removeTeamFromNotificationRules(final Team team) {
        getNotificationQueryManager().removeTeamFromNotificationRules(team);
    }

    /**
     * Determines if a config property is enabled or not.
     *
     * @param configPropertyConstants the property to query
     * @return true if enabled, false if not
     */
    public boolean isEnabled(final ConfigPropertyConstants configPropertyConstants) {
        final ConfigProperty property = getConfigProperty(
                configPropertyConstants.getGroupName(), configPropertyConstants.getPropertyName()
        );
        if (property != null && ConfigProperty.PropertyType.BOOLEAN == property.getPropertyType()) {
            return BooleanUtil.valueOf(property.getPropertyValue());
        }
        return false;
    }

    public boolean bind(final Project project, final Collection<Tag> tags, final boolean keepExisting) {
        return getProjectQueryManager().bind(project, tags, keepExisting);
    }

    public void bind(Project project, List<Tag> tags) {
        getProjectQueryManager().bind(project, tags);
    }

    public boolean bind(final Policy policy, final Collection<Tag> tags, final boolean keepExisting) {
        return getPolicyQueryManager().bind(policy, tags, keepExisting);
    }

    public boolean bind(final Policy policy, final Collection<Tag> tags) {
        return getPolicyQueryManager().bind(policy, tags);
    }

    public boolean bind(final NotificationRule notificationRule, final Collection<Tag> tags, final boolean keepExisting) {
        return getNotificationQueryManager().bind(notificationRule, tags, keepExisting);
    }

    public boolean bind(final NotificationRule notificationRule, final Collection<Tag> tags) {
        return getNotificationQueryManager().bind(notificationRule, tags);
    }

    public List<Permission> getEffectivePermissions(User user, Project project) {
        return JdbiFactory.withJdbiHandle(request, handle -> handle.attach(EffectivePermissionDao.class)
                .getEffectivePermissions(user.getId(), project.getId()));
    }

    public boolean hasAccessManagementPermission(final Object principal) {
        if (principal instanceof final User user) {
            return hasAccessManagementPermission(user);
        } else if (principal instanceof final ApiKey apiKey) {
            return hasAccessManagementPermission(apiKey);
        }

        throw new IllegalArgumentException("Provided principal is of invalid type " + ClassUtils.getName(principal));
    }

    public boolean hasAccessManagementPermission(final User user) {
        return getProjectQueryManager().hasAccessManagementPermission(user);
    }

    public boolean hasAccessManagementPermission(final ApiKey apiKey) {
        return getProjectQueryManager().hasAccessManagementPermission(apiKey);
    }

    public List<TagQueryManager.TagListRow> getTags() {
        return getTagQueryManager().getTags();
    }

    public void deleteTags(final Collection<String> tagNames) {
        getTagQueryManager().deleteTags(tagNames);
    }

    public List<TagQueryManager.TaggedProjectRow> getTaggedProjects(final String tagName) {
        return getTagQueryManager().getTaggedProjects(tagName);
    }

    public void tagProjects(final String tagName, final Collection<String> projectUuids) {
        getTagQueryManager().tagProjects(tagName, projectUuids);
    }

    public void untagProjects(final String tagName, final Collection<String> projectUuids) {
        getTagQueryManager().untagProjects(tagName, projectUuids);
    }

    public List<TagQueryManager.TaggedPolicyRow> getTaggedPolicies(final String tagName) {
        return getTagQueryManager().getTaggedPolicies(tagName);
    }

    public void tagPolicies(final String tagName, final Collection<String> policyUuids) {
        getTagQueryManager().tagPolicies(tagName, policyUuids);
    }

    public void untagPolicies(final String tagName, final Collection<String> policyUuids) {
        getTagQueryManager().untagPolicies(tagName, policyUuids);
    }

    public PaginatedResult getTagsForPolicy(String policyUuid) {
        return getTagQueryManager().getTagsForPolicy(policyUuid);
    }

    public List<TagQueryManager.TaggedNotificationRuleRow> getTaggedNotificationRules(final String tagName) {
        return getTagQueryManager().getTaggedNotificationRules(tagName);
    }

    public void tagNotificationRules(final String tagName, final Collection<String> notificationRuleUuids) {
        getTagQueryManager().tagNotificationRules(tagName, notificationRuleUuids);
    }

    public void untagNotificationRules(final String tagName, final Collection<String> notificationRuleUuids) {
        getTagQueryManager().untagNotificationRules(tagName, notificationRuleUuids);
    }

    public List<TagQueryManager.TaggedVulnerabilityRow> getTaggedVulnerabilities(final String tagName) {
        return getTagQueryManager().getTaggedVulnerabilities(tagName);
    }

    public void untagVulnerabilities(final String tagName, final Collection<String> vulnerabilityUuids) {
        getTagQueryManager().untagVulnerabilities(tagName, vulnerabilityUuids);
    }

    /**
     * Fetch multiple objects from the data store by their ID.
     *
     * @param clazz       {@link Class} of the objects to fetch
     * @param ids         IDs of the objects to fetch
     * @param fetchGroups The fetch groups to use
     * @param <T>         Type of the objects to fetch
     * @return The fetched objects
     * @since 5.0.0
     */
    public <T> List<T> getObjectsById(final Class<T> clazz, final Collection<Long> ids, final Collection<String> fetchGroups) {
        final Query<T> query = pm.newQuery(clazz);
        try {
            if (fetchGroups != null && !fetchGroups.isEmpty()) {
                query.getFetchPlan().setGroups(fetchGroups);
            }
            query.setFilter(":ids.contains(this.id)");
            query.setNamedParameters(Map.of("ids", ids));
            return List.copyOf(query.executeList());
        } finally {
            query.closeAll();
        }
    }

    /**
     * Detach a persistent object using the provided fetch groups.
     * <p>
     * {@code fetchGroups} will override any other fetch groups set on the {@link PersistenceManager},
     * even the default one. If inclusion of the default fetch group is desired, it must be
     * included in {@code fetchGroups} explicitly.
     * <p>
     * Eventually, this may be moved to {@link AbstractAlpineQueryManager}.
     *
     * @param object      The persistent object to detach
     * @param fetchGroups Fetch groups to use for this operation
     * @param <T>         Type of the object
     * @return The detached object
     * @since 4.8.0
     */
    public <T> T detachWithGroups(final T object, final List<String> fetchGroups) {
        final int origDetachOptions = pm.getFetchPlan().getDetachmentOptions();
        final Set<?> origFetchGroups = pm.getFetchPlan().getGroups();
        try {
            pm.getFetchPlan().setDetachmentOptions(FetchPlan.DETACH_LOAD_FIELDS);
            pm.getFetchPlan().setGroups(fetchGroups);
            return pm.detachCopy(object);
        } finally {
            // Restore previous settings to not impact other operations performed
            // by this persistence manager.
            pm.getFetchPlan().setDetachmentOptions(origDetachOptions);
            pm.getFetchPlan().setGroups(origFetchGroups);
        }
    }

    /**
     * Fetch a list of object from the datastore by theirs {@link UUID}
     *
     * @param clazz Class of the object to fetch
     * @param uuids {@link UUID} list of uuids to fetch
     * @param <T>   Type of the object
     * @return The list of objects found
     * @since 4.9.0
     */
    public <T> List<T> getObjectsByUuids(final Class<T> clazz, final List<UUID> uuids) {
        final Query<T> query = getObjectsByUuidsQuery(clazz, uuids);
        return query.executeList();
    }

    /**
     * Create the query to fetch a list of object from the datastore by theirs {@link UUID}
     *
     * @param clazz Class of the object to fetch
     * @param uuids {@link UUID} list of uuids to fetch
     * @param <T>   Type of the object
     * @return The query to execute
     * @since 4.9.0
     */
    public <T> Query<T> getObjectsByUuidsQuery(final Class<T> clazz, final List<UUID> uuids) {
        final Query<T> query = pm.newQuery(clazz, ":uuids.contains(uuid)");
        query.setParameters(uuids);
        return query;
    }

    /**
     * Fetch an object from the datastore by its {@link UUID}, using the provided fetch groups.
     * <p>
     * {@code fetchGroups} will override any other fetch groups set on the {@link PersistenceManager},
     * even the default one. If inclusion of the default fetch group is desired, it must be
     * included in {@code fetchGroups} explicitly.
     * <p>
     * Eventually, this may be moved to {@link AbstractAlpineQueryManager}.
     *
     * @param clazz       Class of the object to fetch
     * @param uuid        {@link UUID} of the object to fetch
     * @param fetchGroups Fetch groups to use for this operation
     * @param <T>         Type of the object
     * @return The object if found, otherwise {@code null}
     * @since 4.6.0
     */
    public <T> T getObjectByUuid(final Class<T> clazz, final UUID uuid, final List<String> fetchGroups) {
        final Query<T> query = pm.newQuery(clazz);
        try {
            query.setFilter("uuid == :uuid");
            query.setParameters(uuid);
            query.getFetchPlan().setGroups(fetchGroups);
            return query.executeUnique();
        } finally {
            query.closeAll();
        }
    }

    public <T> T runInRetryableTransaction(final Callable<T> supplier, final Predicate<Throwable> retryOn) {
        final var retryConfig = RetryConfig.custom()
                .retryOnException(retryOn)
                .maxAttempts(3)
                .build();

        return Retry.of("runInRetryableTransaction", retryConfig)
                .executeSupplier(() -> callInTransaction(supplier));
    }

    /**
     * Returns a list of all {@link DependencyGraphResponse} objects by {@link Component} UUID.
     *
     * @param uuids a list of {@link Component} UUIDs
     * @return a list of {@link DependencyGraphResponse} objects
     * @since 4.9.0
     */
    public List<DependencyGraphResponse> getComponentDependencyGraphByUuids(final List<UUID> uuids) {
        return this.getComponentQueryManager().getDependencyGraphByUUID(uuids);
    }

    /**
     * Returns a list of all {@link DependencyGraphResponse} objects by {@link ServiceComponent} UUID.
     *
     * @param uuids a list of {@link ServiceComponent} UUIDs
     * @return a list of {@link DependencyGraphResponse} objects
     * @since 4.9.0
     */
    public List<DependencyGraphResponse> getServiceDependencyGraphByUuids(final List<UUID> uuids) {
        return this.getServiceComponentQueryManager().getDependencyGraphByUUID(uuids);
    }

    /**
     * Returns a list of all {@link RepositoryMetaComponent} objects by {@link RepositoryQueryManager.RepositoryMetaComponentSearch} with batchSize 10.
     *
     * @param list a list of {@link RepositoryQueryManager.RepositoryMetaComponentSearch}
     * @return a list of {@link RepositoryMetaComponent} objects
     * @since 4.9.0
     */
    public List<RepositoryMetaComponent> getRepositoryMetaComponentsBatch(final List<RepositoryQueryManager.RepositoryMetaComponentSearch> list) {
        return getRepositoryMetaComponentsBatch(list, 10);
    }

    /**
     * Returns a list of all {@link RepositoryMetaComponent} objects by {@link RepositoryQueryManager.RepositoryMetaComponentSearch} UUID.
     *
     * @param list      a list of {@link RepositoryQueryManager.RepositoryMetaComponentSearch}
     * @param batchSize the batch size
     * @return a list of {@link RepositoryMetaComponent} objects
     * @since 4.9.0
     */
    public List<RepositoryMetaComponent> getRepositoryMetaComponentsBatch(final List<RepositoryQueryManager.RepositoryMetaComponentSearch> list, final int batchSize) {
        final List<RepositoryMetaComponent> results = new ArrayList<>(list.size());

        // Split the list into batches
        for (List<RepositoryQueryManager.RepositoryMetaComponentSearch> batch : Lists.partition(list, batchSize)) {
            results.addAll(this.getRepositoryQueryManager().getRepositoryMetaComponents(batch));
        }

        return results;
    }

    public List<RepositoryMetaComponent> getRepositoryMetaComponents(final List<RepositoryQueryManager.RepositoryMetaComponentSearch> list) {
        return getRepositoryQueryManager().getRepositoryMetaComponents(list);
    }

    /**
     * Create a new {@link VulnerabilityScan} record.
     * <p>
     * This method expects that access to the {@link VulnerabilityScan} table is serialized
     * through Kafka events, keyed by the scan's token. This assumption allows for optimistic
     * locking to be used.
     *
     * @param scanToken       The token that uniquely identifies the scan for clients
     * @param expectedResults Number of expected {@link ScanStatus #SCAN_STATUS_COMPLETE} events for this scan
     * @return The created {@link VulnerabilityScan}
     */
    public VulnerabilityScan createVulnerabilityScan(final VulnerabilityScan.TargetType targetType,
                                                     final UUID targetIdentifier, final UUID scanToken,
                                                     final int expectedResults) {
        final Transaction trx = pm.currentTransaction();
        trx.setOptimistic(true);
        try {
            trx.begin();
            final var scan = new VulnerabilityScan();
            scan.setToken(scanToken);
            scan.setTargetType(targetType);
            scan.setTargetIdentifier(targetIdentifier);
            scan.setStatus(VulnerabilityScan.Status.IN_PROGRESS);
            scan.setFailureThreshold(0.05);
            final var startDate = new Date();
            scan.setStartedAt(startDate);
            scan.setUpdatedAt(startDate);
            scan.setExpectedResults(expectedResults);
            pm.makePersistent(scan);
            trx.commit();
            return scan;
        } finally {
            if (trx.isActive()) {
                trx.rollback();
            }
        }
    }

    /**
     * Fetch a {@link VulnerabilityScan} by its token.
     *
     * @param token The token that uniquely identifies the scan for clients
     * @return A {@link VulnerabilityScan}, or {@code null} when no {@link VulnerabilityScan} was found
     */
    public VulnerabilityScan getVulnerabilityScan(final UUID token) {
        final Transaction trx = pm.currentTransaction();
        trx.setOptimistic(true);
        trx.setRollbackOnly(); // We won't commit anything
        try {
            trx.begin();
            final Query<VulnerabilityScan> scanQuery = pm.newQuery(VulnerabilityScan.class);
            scanQuery.setFilter("token == :token");
            scanQuery.setParameters(token);
            return scanQuery.executeUnique();
        } finally {
            trx.rollback();
        }
    }

    /**
     * Record the successful processing of a {@link ScanResult} event for a given {@link VulnerabilityScan}.
     *
     * @param scanToken  The token that uniquely identifies the scan for clients
     * @param scanResult The {@link ScanResult} to record
     * @return The {@link VulnerabilityScan} when its status transitioned to {@link VulnerabilityScan.Status#COMPLETED}
     * as a result of recording the given {@link ScanResult}, otherwise {@code null}
     */
    public VulnerabilityScan recordVulnerabilityScanResult(final String scanToken, final ScanResult scanResult) {
        final int totalScannerResults = scanResult.getScannerResultsCount();
        final int failedScannerResults = Math.toIntExact(scanResult.getScannerResultsList().stream()
                .map(ScannerResult::getStatus)
                .filter(SCAN_STATUS_FAILED::equals)
                .count());

        // Because this method will be called VERY frequently (once for each processed ScanResult),
        // use raw SQL instead of any ORM abstractions. All we need to do is to increment some counters.
        // Using a single SQL statement also removes the need for (optimistic) locking.
        final JDOConnection jdoConnection = pm.getDataStoreConnection();
        final var nativeConnection = (Connection) jdoConnection.getNativeConnection();
        try (final PreparedStatement ps = nativeConnection.prepareStatement("""
                WITH "RES" AS (
                  UPDATE "VULNERABILITYSCAN"
                  SET
                    "RECEIVED_RESULTS" = "RECEIVED_RESULTS" + 1,
                    "SCAN_TOTAL" = "SCAN_TOTAL" + ?,
                    "SCAN_FAILED" = "SCAN_FAILED" + ?,
                    "STATUS" = (
                      CASE WHEN "EXPECTED_RESULTS" = ("RECEIVED_RESULTS" + 1)
                      THEN 'COMPLETED'
                      ELSE 'IN_PROGRESS'
                      END
                    ),
                    "UPDATED_AT" = NOW()
                  WHERE
                    "TOKEN" = ?
                  RETURNING
                    "SCAN_FAILED",
                    "SCAN_TOTAL",
                    "STATUS",
                    "TARGET_TYPE",
                    "TARGET_IDENTIFIER"
                )
                SELECT *
                FROM "RES"
                WHERE
                  -- No point in fetching any data from DB if the
                  -- record is not in the desired final state yet.
                  "STATUS" = 'COMPLETED'
                """)) {
            ps.setInt(1, totalScannerResults);
            ps.setInt(2, failedScannerResults);
            ps.setString(3, scanToken);

            final ResultSet rs = ps.executeQuery();
            if (rs.next()) {
                final var vs = new VulnerabilityScan();
                vs.setToken(UUID.fromString(scanToken));
                vs.setTargetType(VulnerabilityScan.TargetType.valueOf(rs.getString("TARGET_TYPE")));
                vs.setTargetIdentifier(UUID.fromString(rs.getString("TARGET_IDENTIFIER")));
                vs.setScanFailed(rs.getInt("SCAN_FAILED"));
                vs.setScanTotal(rs.getInt("SCAN_TOTAL"));
                vs.setStatus(VulnerabilityScan.Status.valueOf(rs.getString("STATUS")));
                return vs;
            } else {
                return null;
            }
        } catch (SQLException e) {
            throw new RuntimeException("""
                    Failed to record successful processing of scan result (token=%s, component=%s)\
                    """.formatted(scanToken, scanResult.getKey().getComponentUuid()), e);
        } finally {
            jdoConnection.close();
        }
    }

    /**
     * Updates the status of given {@link VulnerabilityScan}.
     *
     * @param scanToken The token that uniquely identifies the scan for clients
     * @param status
     * @return The updated {@link VulnerabilityScan}, or {@code null} when no {@link VulnerabilityScan} was found
     */
    public VulnerabilityScan updateVulnerabilityScanStatus(final String scanToken, final VulnerabilityScan.Status status) {
        final Transaction trx = pm.currentTransaction();
        trx.setOptimistic(true);
        try {
            trx.begin();
            final Query<VulnerabilityScan> scanQuery = pm.newQuery(VulnerabilityScan.class);
            scanQuery.setFilter("token == :token");
            scanQuery.setParameters(scanToken);
            final VulnerabilityScan scan = scanQuery.executeUnique();
            if (scan == null) {
                return null;
            }
            scan.setStatus(status);
            scan.setUpdatedAt(new Date());
            trx.commit();
            return scan;
        } finally {
            if (trx.isActive()) {
                trx.rollback();
            }
        }
    }

    public VulnerableSoftware getVulnerableSoftwareByPurlAndVersion(String purlType, String purlNamespace, String purlName, String version) {
        return getVulnerableSoftwareQueryManager().getVulnerableSoftwareByPurlAndVersion(purlType, purlNamespace, purlName, version);
    }

    /**
     * Execute a give {@link Query} and ensure that resources associated with it are released post execution.
     *
     * @param query      The {@link Query} to execute
     * @param parameters The parameters of the query
     * @return The result of the query
     */
    public Object executeAndClose(final Query<?> query, final Object... parameters) {
        try {
            return query.executeWithArray(parameters);
        } finally {
            query.closeAll();
        }
    }

    public void createWorkflowSteps(UUID token) {
        getWorkflowStateQueryManager().createWorkflowSteps(token);
    }

    public void createReanalyzeSteps(UUID token) {
        getWorkflowStateQueryManager().createReanalyzeSteps(token);
    }

    public List<WorkflowState> getAllWorkflowStatesForAToken(UUID token) {
        return getWorkflowStateQueryManager().getAllWorkflowStatesForAToken(token);
    }

    public List<WorkflowState> getAllDescendantWorkflowStatesOfParent(WorkflowState parent) {
        return getWorkflowStateQueryManager().getAllDescendantWorkflowStatesOfParent(parent);
    }

    public WorkflowState getWorkflowStateById(long id) {
        return getWorkflowStateQueryManager().getWorkflowState(id);
    }

    public int updateAllDescendantStatesOfParent(WorkflowState parentWorkflowState, WorkflowStatus transientStatus, Date updatedAt) {
        return getWorkflowStateQueryManager().updateAllDescendantStatesOfParent(parentWorkflowState, transientStatus, updatedAt);
    }

    public WorkflowState getWorkflowStateByTokenAndStep(UUID token, WorkflowStep workflowStep) {
        return getWorkflowStateQueryManager().getWorkflowStateByTokenAndStep(token, workflowStep);
    }

    public void deleteWorkflowState(WorkflowState workflowState) {
        getWorkflowStateQueryManager().deleteWorkflowState(workflowState);
    }

    public WorkflowState updateStartTimeIfWorkflowStateExists(UUID token, WorkflowStep workflowStep) {
        return getWorkflowStateQueryManager().updateStartTimeIfWorkflowStateExists(token, workflowStep);
    }

    public void updateWorkflowStateToComplete(WorkflowState workflowState) {
        getWorkflowStateQueryManager().updateWorkflowStateToComplete(workflowState);
    }

    public void updateWorkflowStateToFailed(WorkflowState workflowState, String failureReason) {
        getWorkflowStateQueryManager().updateWorkflowStateToFailed(workflowState, failureReason);
    }

    public IntegrityMetaComponent getIntegrityMetaComponent(String purl) {
        return getIntegrityMetaQueryManager().getIntegrityMetaComponent(purl);
    }

    public IntegrityMetaComponent updateIntegrityMetaComponent(IntegrityMetaComponent integrityMetaComponent) {
        return getIntegrityMetaQueryManager().updateIntegrityMetaComponent(integrityMetaComponent);
    }

    public void synchronizeIntegrityMetaComponent() {
        getIntegrityMetaQueryManager().synchronizeIntegrityMetaComponent();
    }

    public long getIntegrityMetaComponentCount() {
        return getIntegrityMetaQueryManager().getIntegrityMetaComponentCount();
    }

    public List<IntegrityMetaComponent> fetchNextPurlsPage(long offset) {
        return getIntegrityMetaQueryManager().fetchNextPurlsPage(offset);
    }

    public void batchUpdateIntegrityMetaComponent(List<IntegrityMetaComponent> purls) {
        getIntegrityMetaQueryManager().batchUpdateIntegrityMetaComponent(purls);
    }

    public IntegrityMetaComponent createIntegrityMetaComponent(IntegrityMetaComponent integrityMetaComponent) {
        return getIntegrityMetaQueryManager().createIntegrityMetaComponent(integrityMetaComponent);
    }

    public void createIntegrityMetaHandlingConflict(IntegrityMetaComponent integrityMetaComponent) {
        getIntegrityMetaQueryManager().createIntegrityMetaHandlingConflict(integrityMetaComponent);
    }

    public IntegrityAnalysis getIntegrityAnalysisByComponentUuid(UUID uuid) {
        return getIntegrityAnalysisQueryManager().getIntegrityAnalysisByComponentUuid(uuid);
    }

    public ComponentMetaInformation getMetaInformation(UUID uuid) {

        Connection connection = null;
        PreparedStatement preparedStatement = null;
        String queryString = """
                SELECT "C"."ID", "C"."PURL", "IMC"."LAST_FETCH",  "IMC"."PUBLISHED_AT", "IA"."INTEGRITY_CHECK_STATUS", "IMC"."REPOSITORY_URL" FROM "COMPONENT" "C"
                JOIN "INTEGRITY_META_COMPONENT" "IMC" ON "C"."PURL" ="IMC"."PURL" LEFT JOIN "INTEGRITY_ANALYSIS" "IA" ON "IA"."COMPONENT_ID" ="C"."ID"  WHERE "C"."UUID" = ?
                """;
        try {
            connection = (Connection) pm.getDataStoreConnection();

            preparedStatement = connection.prepareStatement(queryString);
            preparedStatement.setObject(1, uuid);
            ResultSet resultSet = preparedStatement.executeQuery();
            if (resultSet.next()) {
                Date publishedDate = null;
                Date lastFetch = null;
                IntegrityMatchStatus integrityMatchStatus = null;
                String integrityRepoUrl = null;
                if (resultSet.getTimestamp("PUBLISHED_AT") != null) {
                    publishedDate = Date.from(resultSet.getTimestamp("PUBLISHED_AT").toInstant());
                }
                if (resultSet.getTimestamp("LAST_FETCH") != null) {
                    lastFetch = Date.from(resultSet.getTimestamp("LAST_FETCH").toInstant());
                }
                if (resultSet.getString("INTEGRITY_CHECK_STATUS") != null) {
                    integrityMatchStatus = IntegrityMatchStatus.valueOf(resultSet.getString("INTEGRITY_CHECK_STATUS"));
                }
                if (resultSet.getString("REPOSITORY_URL") != null) {
                    integrityRepoUrl = String.valueOf(resultSet.getString("REPOSITORY_URL"));
                }
                return new ComponentMetaInformation(publishedDate, integrityMatchStatus, lastFetch, integrityRepoUrl);

            }
        } catch (Exception ex) {
            LOGGER.error("error occurred while fetch component published date and integrity information", ex);
            throw new RuntimeException(ex);
        } finally {
            DbUtil.close(preparedStatement);
            DbUtil.close(connection);
        }
        return null;
    }

    public List<Component> getComponentsByPurl(String purl) {
        return getComponentQueryManager().getComponentsByPurl(purl);
    }

    public VulnerabilityPolicyBundle getVulnerabilityPolicyBundle() {
        final Query<VulnerabilityPolicyBundle> query = pm.newQuery(VulnerabilityPolicyBundle.class);
        query.setRange(0, 1);
        return singleResult(query.execute());
    }

    public Epss synchronizeEpss(Epss epss) {
        return getEpssQueryManager().synchronizeEpss(epss);
    }

    public void synchronizeAllEpss(List<Epss> epssList) {
        getEpssQueryManager().synchronizeAllEpss(epssList);
    }

    public Epss getEpssByCveId(String cveId) {
        return getEpssQueryManager().getEpssByCveId(cveId);
    }

    public Map<String, Epss> getEpssForCveIds(List<String> cveIds) {
        return getEpssQueryManager().getEpssForCveIds(cveIds);
    }

    public List<Tag> resolveTags(final List<Tag> tags) {
        return getTagQueryManager().resolveTags(tags);
    }

    public List<Tag> resolveTagsByName(final List<String> tagNames) {
        return getTagQueryManager().resolveTagsByName(tagNames);
    }

    public void bind(Vulnerability vulnerability, List<Tag> tags) {
        getVulnerabilityQueryManager().bind(vulnerability, tags);
    }

    public PaginatedResult getVulnerabilities(final Tag tag) {
        return getVulnerabilityQueryManager().getVulnerabilities(tag);
    }

    public List<ComponentProperty> getComponentProperties(final Component component) {
        return getComponentQueryManager().getComponentProperties(component);
    }

    public List<ComponentProperty> getComponentProperties(final Component component, final String groupName, final String propertyName) {
        return getComponentQueryManager().getComponentProperties(component, groupName, propertyName);
    }

    public ComponentProperty createComponentProperty(final Component component, final String groupName, final String propertyName,
                                                     final String propertyValue, final PropertyType propertyType,
                                                     final String description) {
        return getComponentQueryManager()
                .createComponentProperty(component, groupName, propertyName, propertyValue, propertyType, description);
    }

    public long deleteComponentPropertyByUuid(final Component component, final UUID uuid) {
        return getComponentQueryManager().deleteComponentPropertyByUuid(component, uuid);
    }

    public void synchronizeComponentProperties(final Component component, final List<ComponentProperty> properties) {
        getComponentQueryManager().synchronizeComponentProperties(component, properties);
    }

    public void synchronizeComponentOccurrences(final Component component, final Collection<ComponentOccurrence> occurrences) {
        getComponentQueryManager().synchronizeComponentOccurrences(component, occurrences);
    }

    /**
     * @see #getProjectAclSqlCondition(String)
     * @since 4.12.0
     */
    public Map.Entry<String, Map<String, Object>> getProjectAclSqlCondition() {
        return getProjectAclSqlCondition("PROJECT");
    }

    /**
     * @param projectTableAlias Name or alias of the {@code PROJECT} table to use in the condition.
     * @return A SQL condition that may be used to check if the {@link #principal} has access to a project
     * @since 4.12.0
     */
    public Map.Entry<String, Map<String, Object>> getProjectAclSqlCondition(final String projectTableAlias) {
        if (request == null) {
            return Map.entry("TRUE", Collections.emptyMap());
        }

        if (principal == null || !isEnabled(ACCESS_MANAGEMENT_ACL_ENABLED) || hasAccessManagementPermission(principal)) {
            return Map.entry("TRUE", Collections.emptyMap());
        }

        final var teamIds = new ArrayList<>(getTeamIds(principal));
        if (teamIds.isEmpty()) {
            return Map.entry("FALSE", Collections.emptyMap());
        }

        final var params = new HashMap<String, Object>();
        params.put("projectAclTeamIds", teamIds.toArray(new Long[0]));

        return Map.entry("HAS_PROJECT_ACCESS(\"%s\".\"ID\", :projectAclTeamIds)".formatted(projectTableAlias), params);
    }

    /**
     * @since 4.12.0
     * @return A SQL {@code OFFSET ... LIMIT ...} clause if pagination is requested, otherwise an empty string
     */
    public String getOffsetLimitSqlClause() {
        if (pagination == null || !pagination.isPaginated()) {
            return "";
        }

        final String clauseTemplate;
        if (DbUtil.isMssql()) {
            clauseTemplate = "OFFSET %d ROWS FETCH NEXT %d ROWS ONLY";
        } else if (DbUtil.isMysql()) {
            // NB: Order of limit and offset is different for MySQL...
            return "LIMIT %s OFFSET %s".formatted(pagination.getLimit(), pagination.getOffset());
        } else {
            clauseTemplate = "OFFSET %d FETCH NEXT %d ROWS ONLY";
        }

        return clauseTemplate.formatted(pagination.getOffset(), pagination.getLimit());
    }

    /**
     * @param lockName Name of the lock to acquire.
     * @return {@code true} when the lock was acquired, otherwise {@code false}.
     * @see <a href="https://www.postgresql.org/docs/current/explicit-locking.html#ADVISORY-LOCKS">Advisory lock docs</a>
     * @since 5.6.0
     */
    public boolean tryAcquireAdvisoryLock(final String lockName) {
        if (!pm.currentTransaction().isActive()) {
            throw new IllegalStateException("Advisory lock can only be acquired in a transaction");
        }

        final Query<?> query = pm.newQuery(Query.SQL, /* language=SQL */ """
                SELECT pg_try_advisory_xact_lock(?)
                """);
        query.setParameters(lockName.hashCode());
        return executeAndCloseResultUnique(query, Boolean.class);
    }

}<|MERGE_RESOLUTION|>--- conflicted
+++ resolved
@@ -538,29 +538,13 @@
      * @return A {@link Set} of {@link Team} IDs
      */
     protected Set<Long> getTeamIds(final Principal principal) {
-<<<<<<< HEAD
         List<Team> teams = switch (principal) {
-            case UserPrincipal user -> user.getTeams();
-            case ApiKey apiKey -> apiKey.getTeams();
+            case User user when user != null -> user.getTeams();
+            case ApiKey apiKey when apiKey != null -> apiKey.getTeams();
             default -> Collections.emptyList();
         };
 
         return Set.copyOf(teams.stream().map(Team::getId).toList());
-=======
-        final var principalTeamIds = new HashSet<Long>();
-        if (principal instanceof final User user
-            && user.getTeams() != null) {
-            for (final Team userInTeam : user.getTeams()) {
-                principalTeamIds.add(userInTeam.getId());
-            }
-        } else if (principal instanceof final ApiKey apiKey
-                && apiKey.getTeams() != null) {
-            for (final Team userInTeam : apiKey.getTeams()) {
-                principalTeamIds.add(userInTeam.getId());
-            }
-        }
-        return principalTeamIds;
->>>>>>> dc9a1bf2
     }
 
     ////////////////////////////////////////////////////////////////////////////////////////////////////////////////////
