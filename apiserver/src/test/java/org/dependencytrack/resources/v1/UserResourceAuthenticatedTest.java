/*
 * This file is part of Dependency-Track.
 *
 * Licensed under the Apache License, Version 2.0 (the "License");
 * you may not use this file except in compliance with the License.
 * You may obtain a copy of the License at
 *
 *   http://www.apache.org/licenses/LICENSE-2.0
 *
 * Unless required by applicable law or agreed to in writing, software
 * distributed under the License is distributed on an "AS IS" BASIS,
 * WITHOUT WARRANTIES OR CONDITIONS OF ANY KIND, either express or implied.
 * See the License for the specific language governing permissions and
 * limitations under the License.
 *
 * SPDX-License-Identifier: Apache-2.0
 * Copyright (c) OWASP Foundation. All Rights Reserved.
 */
package org.dependencytrack.resources.v1;

import alpine.model.LdapUser;
import alpine.model.ManagedUser;
import alpine.model.OidcUser;
import alpine.model.Team;
import alpine.model.UserPrincipal;
import alpine.server.auth.JsonWebToken;
import alpine.server.filters.ApiFilter;
import alpine.server.filters.AuthenticationFilter;
import org.dependencytrack.JerseyTestRule;
import org.dependencytrack.ResourceTest;
import org.dependencytrack.event.kafka.KafkaTopics;
import org.dependencytrack.model.IdentifiableObject;
import org.dependencytrack.notification.NotificationConstants;
import org.dependencytrack.resources.v1.vo.TeamsSetRequest;
import org.glassfish.jersey.client.ClientProperties;
import org.glassfish.jersey.server.ResourceConfig;
import org.junit.Assert;
import org.junit.Before;
import org.junit.ClassRule;
import org.junit.Test;

import jakarta.json.Json;
import jakarta.json.JsonArray;
import jakarta.json.JsonObject;
import jakarta.ws.rs.client.Entity;
import jakarta.ws.rs.core.MediaType;
import jakarta.ws.rs.core.Response;
import java.time.Duration;
<<<<<<< HEAD
import java.util.List;
import java.util.Set;
=======
import java.util.Collections;
import java.util.List;
>>>>>>> 342e3b8a
import java.util.UUID;

import static org.assertj.core.api.AssertionsForClassTypes.assertThat;
import static org.dependencytrack.assertion.Assertions.assertConditionWithTimeout;
import static org.dependencytrack.proto.notification.v1.Group.GROUP_USER_CREATED;
import static org.dependencytrack.proto.notification.v1.Group.GROUP_USER_DELETED;
import static org.dependencytrack.proto.notification.v1.Level.LEVEL_INFORMATIONAL;
import static org.dependencytrack.proto.notification.v1.Scope.SCOPE_SYSTEM;
import static org.dependencytrack.util.KafkaTestUtil.deserializeValue;

public class UserResourceAuthenticatedTest extends ResourceTest {

    @ClassRule
    public static JerseyTestRule jersey = new JerseyTestRule(
            new ResourceConfig(UserResource.class)
                    .register(ApiFilter.class)
                    .register(AuthenticationFilter.class));

    private ManagedUser testUser;
    private String jwt;

    @Before
    @Override
    public void before() throws Exception {
        super.before();
        testUser = qm.createManagedUser("testuser", TEST_USER_PASSWORD_HASH);
        this.jwt = new JsonWebToken().createToken(testUser);
        qm.addUserToTeam(testUser, team);
    }

    @Test
    public void getManagedUsersTest() {
        for (int i=0; i<1000; i++) {
            qm.createManagedUser("managed-user-" + i, TEST_USER_PASSWORD_HASH);
        }
        Response response = jersey.target(V1_USER + "/managed").request()
                .header(X_API_KEY, apiKey)
                .get(Response.class);
        Assert.assertEquals(200, response.getStatus(), 0);
        Assert.assertEquals(String.valueOf(1001), response.getHeaderString(TOTAL_COUNT_HEADER));
        JsonArray json = parseJsonArray(response);
        Assert.assertNotNull(json);
        Assert.assertEquals(1001, json.size()); // There's already a built-in managed user in ResourceTest
        Assert.assertEquals("managed-user-0", json.getJsonObject(0).getString("username"));
    }

    @Test
    public void getLdapUsersTest() {
        for (int i=0; i<1000; i++) {
            qm.createLdapUser("ldap-user-" + i);
        }
        Response response = jersey.target(V1_USER + "/ldap").request()
                .header(X_API_KEY, apiKey)
                .get(Response.class);
        Assert.assertEquals(200, response.getStatus(), 0);
        Assert.assertEquals(String.valueOf(1000), response.getHeaderString(TOTAL_COUNT_HEADER));
        JsonArray json = parseJsonArray(response);
        Assert.assertNotNull(json);
        Assert.assertEquals(1000, json.size());
        Assert.assertEquals("ldap-user-0", json.getJsonObject(0).getString("username"));
    }

    @Test
    public void getSelfTest() {
        Response response = jersey.target(V1_USER + "/self").request()
                .header("Authorization", "Bearer " + jwt)
                .get(Response.class);
        Assert.assertEquals(200, response.getStatus(), 0);
        Assert.assertNull(response.getHeaderString(TOTAL_COUNT_HEADER));
        JsonObject json = parseJsonObject(response);
        Assert.assertNotNull(json);
        Assert.assertEquals("testuser", json.getString("username"));
    }

    @Test
    public void getSelfNonUserTest() {
        Response response = jersey.target(V1_USER + "/self").request()
                .header(X_API_KEY, apiKey)
                .get(Response.class);
        Assert.assertEquals(401, response.getStatus(), 0);
    }

    @Test
    public void updateSelfTest() {
        ManagedUser user = new ManagedUser();
        user.setUsername(testUser.getUsername());
        user.setFullname("Captain BlackBeard");
        user.setEmail("blackbeard@example.com");
        Response response = jersey.target(V1_USER + "/self").request()
                .header("Authorization", "Bearer " + jwt)
                .post(Entity.entity(user, MediaType.APPLICATION_JSON));
        Assert.assertEquals(200, response.getStatus(), 0);
        Assert.assertNull(response.getHeaderString(TOTAL_COUNT_HEADER));
        JsonObject json = parseJsonObject(response);
        Assert.assertNotNull(json);
        Assert.assertEquals("Captain BlackBeard", json.getString("fullname"));
        Assert.assertEquals("blackbeard@example.com", json.getString("email"));
    }

    @Test
    public void updateSelfInvalidFullnameTest() {
        ManagedUser user = new ManagedUser();
        user.setUsername(testUser.getUsername());
        user.setFullname("");
        user.setEmail("blackbeard@example.com");
        Response response = jersey.target(V1_USER + "/self").request()
                .header("Authorization", "Bearer " + jwt)
                .post(Entity.entity(user, MediaType.APPLICATION_JSON));
        Assert.assertEquals(400, response.getStatus(), 0);
        String body = getPlainTextBody(response);
        Assert.assertEquals("Full name is required.", body);
    }

    @Test
    public void updateSelfInvalidEmailTest() {
        ManagedUser user = new ManagedUser();
        user.setUsername(testUser.getUsername());
        user.setFullname("Captain BlackBeard");
        user.setEmail("");
        Response response = jersey.target(V1_USER + "/self").request()
                .header("Authorization", "Bearer " + jwt)
                .post(Entity.entity(user, MediaType.APPLICATION_JSON));
        Assert.assertEquals(400, response.getStatus(), 0);
        String body = getPlainTextBody(response);
        Assert.assertEquals("Email address is required.", body);
    }

    @Test
    public void updateSelfUnauthorizedTest() {
        ManagedUser user = new ManagedUser();
        user.setUsername(testUser.getUsername());
        Response response = jersey.target(V1_USER + "/self").request()
                .header(X_API_KEY, apiKey)
                .post(Entity.entity(user, MediaType.APPLICATION_JSON));
        Assert.assertEquals(401, response.getStatus(), 0);
    }

    @Test
    public void updateSelfPasswordsTest() {
        ManagedUser user = new ManagedUser();
        user.setUsername(testUser.getUsername());
        user.setFullname("Captain BlackBeard");
        user.setEmail("blackbeard@example.com");
        user.setNewPassword("newPassword");
        user.setConfirmPassword("newPassword");
        Response response = jersey.target(V1_USER + "/self").request()
                .header("Authorization", "Bearer " + jwt)
                .post(Entity.entity(user, MediaType.APPLICATION_JSON));
        Assert.assertEquals(200, response.getStatus(), 0);
        Assert.assertNull(response.getHeaderString(TOTAL_COUNT_HEADER));
        JsonObject json = parseJsonObject(response);
        Assert.assertNotNull(json);
        Assert.assertEquals("Captain BlackBeard", json.getString("fullname"));
        Assert.assertEquals("blackbeard@example.com", json.getString("email"));
    }

    @Test
    public void updateSelfPasswordMismatchTest() {
        ManagedUser user = new ManagedUser();
        user.setUsername(testUser.getUsername());
        user.setFullname("Captain BlackBeard");
        user.setEmail("blackbeard@example.com");
        user.setNewPassword("newPassword");
        user.setConfirmPassword("blah");
        Response response = jersey.target(V1_USER + "/self").request()
                .header("Authorization", "Bearer " + jwt)
                .post(Entity.entity(user, MediaType.APPLICATION_JSON));
        Assert.assertEquals(400, response.getStatus(), 0);
        String body = getPlainTextBody(response);
        Assert.assertEquals("Passwords do not match.", body);
    }

    @Test
    public void createLdapUserTest() throws InterruptedException {
        LdapUser user = new LdapUser();
        user.setUsername("blackbeard");
        Response response = jersey.target(V1_USER + "/ldap").request()
                .header("Authorization", "Bearer " + jwt)
                .put(Entity.entity(user, MediaType.APPLICATION_JSON));
        Assert.assertEquals(201, response.getStatus(), 0);
        Assert.assertNull(response.getHeaderString(TOTAL_COUNT_HEADER));
        JsonObject json = parseJsonObject(response);
        Assert.assertNotNull(json);
        Assert.assertEquals("blackbeard", json.getString("username"));

        assertConditionWithTimeout(() -> kafkaMockProducer.history().size() == 1, Duration.ofSeconds(5));
        final org.dependencytrack.proto.notification.v1.Notification userNotification = deserializeValue(KafkaTopics.NOTIFICATION_USER, kafkaMockProducer.history().get(0));
        assertThat(userNotification).isNotNull();
        assertThat(userNotification.getScope()).isEqualTo(SCOPE_SYSTEM);
        assertThat(userNotification.getGroup()).isEqualTo(GROUP_USER_CREATED);
        assertThat(userNotification.getLevel()).isEqualTo(LEVEL_INFORMATIONAL);
        assertThat(userNotification.getTitle()).isEqualTo(NotificationConstants.Title.USER_CREATED);
        assertThat(userNotification.getContent()).isEqualTo("LDAP user created");
    }

    @Test
    public void createLdapUserInvalidUsernameTest() throws InterruptedException {
        LdapUser user = new LdapUser();
        user.setUsername("");
        Response response = jersey.target(V1_USER + "/ldap").request()
                .header("Authorization", "Bearer " + jwt)
                .put(Entity.entity(user, MediaType.APPLICATION_JSON));
        Assert.assertEquals(400, response.getStatus(), 0);
        String body = getPlainTextBody(response);
        Assert.assertEquals("Username cannot be null or blank.", body);
        assertConditionWithTimeout(() -> kafkaMockProducer.history().size() == 0, Duration.ofSeconds(5));
    }

    @Test
    public void createLdapUserDuplicateUsernameTest() {
        qm.createLdapUser("blackbeard");
        LdapUser user = new LdapUser();
        user.setUsername("blackbeard");
        Response response = jersey.target(V1_USER + "/ldap").request()
                .header("Authorization", "Bearer " + jwt)
                .put(Entity.entity(user, MediaType.APPLICATION_JSON));
        Assert.assertEquals(409, response.getStatus(), 0);
        String body = getPlainTextBody(response);
        Assert.assertEquals("A user with the same username already exists. Cannot create new user.", body);
    }

    @Test
    public void deleteLdapUserTest() throws InterruptedException {
        qm.createLdapUser("blackbeard");
        LdapUser user = new LdapUser();
        user.setUsername("blackbeard");
        Response response = jersey.target(V1_USER + "/ldap").request()
                .header(X_API_KEY, apiKey)
                .property(ClientProperties.SUPPRESS_HTTP_COMPLIANCE_VALIDATION, true) // HACK
                .method("DELETE", Entity.entity(user, MediaType.APPLICATION_JSON)); // HACK
        // Hack: Workaround to https://github.com/eclipse-ee4j/jersey/issues/3798
        Assert.assertEquals(204, response.getStatus(), 0);

        assertConditionWithTimeout(() -> kafkaMockProducer.history().size() == 1, Duration.ofSeconds(5));
        final org.dependencytrack.proto.notification.v1.Notification userNotification = deserializeValue(KafkaTopics.NOTIFICATION_USER, kafkaMockProducer.history().get(0));
        assertThat(userNotification).isNotNull();
        assertThat(userNotification.getScope()).isEqualTo(SCOPE_SYSTEM);
        assertThat(userNotification.getGroup()).isEqualTo(GROUP_USER_DELETED);
        assertThat(userNotification.getLevel()).isEqualTo(LEVEL_INFORMATIONAL);
        assertThat(userNotification.getTitle()).isEqualTo(NotificationConstants.Title.USER_DELETED);
        assertThat(userNotification.getContent()).isEqualTo("LDAP user deleted");
    }

    @Test
    public void createManagedUserTest() throws InterruptedException {
        ManagedUser user = new ManagedUser();
        user.setFullname("Captain BlackBeard");
        user.setEmail("blackbeard@example.com");
        user.setUsername("blackbeard");
        user.setNewPassword("password");
        user.setConfirmPassword("password");
        Response response = jersey.target(V1_USER + "/managed").request()
                .header("Authorization", "Bearer " + jwt)
                .put(Entity.entity(user, MediaType.APPLICATION_JSON));
        Assert.assertEquals(201, response.getStatus(), 0);
        Assert.assertNull(response.getHeaderString(TOTAL_COUNT_HEADER));
        JsonObject json = parseJsonObject(response);
        Assert.assertNotNull(json);
        Assert.assertEquals("Captain BlackBeard", json.getString("fullname"));
        Assert.assertEquals("blackbeard@example.com", json.getString("email"));
        Assert.assertEquals("blackbeard", json.getString("username"));

        assertConditionWithTimeout(() -> kafkaMockProducer.history().size() == 1, Duration.ofSeconds(5));
        final org.dependencytrack.proto.notification.v1.Notification userNotification = deserializeValue(KafkaTopics.NOTIFICATION_USER, kafkaMockProducer.history().get(0));
        assertThat(userNotification).isNotNull();
        assertThat(userNotification.getScope()).isEqualTo(SCOPE_SYSTEM);
        assertThat(userNotification.getGroup()).isEqualTo(GROUP_USER_CREATED);
        assertThat(userNotification.getLevel()).isEqualTo(LEVEL_INFORMATIONAL);
        assertThat(userNotification.getTitle()).isEqualTo(NotificationConstants.Title.USER_CREATED);
        assertThat(userNotification.getContent()).isEqualTo("Managed user created");
    }

    @Test
    public void createManagedUserInvalidUsernameTest() {
        ManagedUser user = new ManagedUser();
        user.setFullname("Captain BlackBeard");
        user.setEmail("blackbeard@example.com");
        user.setUsername("");
        user.setNewPassword("password");
        user.setConfirmPassword("password");
        Response response = jersey.target(V1_USER + "/managed").request()
                .header("Authorization", "Bearer " + jwt)
                .put(Entity.entity(user, MediaType.APPLICATION_JSON));
        Assert.assertEquals(400, response.getStatus(), 0);
        Assert.assertNull(response.getHeaderString(TOTAL_COUNT_HEADER));
        String body = getPlainTextBody(response);
        Assert.assertEquals("Username cannot be null or blank.", body);
    }

    @Test
    public void createManagedUserInvalidFullnameTest() {
        ManagedUser user = new ManagedUser();
        user.setFullname("");
        user.setEmail("blackbeard@example.com");
        user.setUsername("blackbeard");
        user.setNewPassword("password");
        user.setConfirmPassword("password");
        Response response = jersey.target(V1_USER + "/managed").request()
                .header("Authorization", "Bearer " + jwt)
                .put(Entity.entity(user, MediaType.APPLICATION_JSON));
        Assert.assertEquals(400, response.getStatus(), 0);
        Assert.assertNull(response.getHeaderString(TOTAL_COUNT_HEADER));
        String body = getPlainTextBody(response);
        Assert.assertEquals("The users full name is missing.", body);
    }

    @Test
    public void createManagedUserInvalidEmailTest() {
        ManagedUser user = new ManagedUser();
        user.setFullname("Captain BlackBeard");
        user.setEmail("");
        user.setUsername("blackbeard");
        user.setNewPassword("password");
        user.setConfirmPassword("password");
        Response response = jersey.target(V1_USER + "/managed").request()
                .header("Authorization", "Bearer " + jwt)
                .put(Entity.entity(user, MediaType.APPLICATION_JSON));
        Assert.assertEquals(400, response.getStatus(), 0);
        Assert.assertNull(response.getHeaderString(TOTAL_COUNT_HEADER));
        String body = getPlainTextBody(response);
        Assert.assertEquals("The users email address is missing.", body);
    }

    @Test
    public void createManagedUserInvalidPasswordTest() {
        ManagedUser user = new ManagedUser();
        user.setFullname("Captain BlackBeard");
        user.setEmail("blackbeard@example.com");
        user.setUsername("blackbeard");
        user.setNewPassword("");
        user.setConfirmPassword("password");
        Response response = jersey.target(V1_USER + "/managed").request()
                .header("Authorization", "Bearer " + jwt)
                .put(Entity.entity(user, MediaType.APPLICATION_JSON));
        Assert.assertEquals(400, response.getStatus(), 0);
        Assert.assertNull(response.getHeaderString(TOTAL_COUNT_HEADER));
        String body = getPlainTextBody(response);
        Assert.assertEquals("A password must be set.", body);
    }

    @Test
    public void createManagedUserPasswordMismatchTest() {
        ManagedUser user = new ManagedUser();
        user.setFullname("Captain BlackBeard");
        user.setEmail("blackbeard@example.com");
        user.setUsername("blackbeard");
        user.setNewPassword("password");
        user.setConfirmPassword("blah");
        Response response = jersey.target(V1_USER + "/managed").request()
                .header("Authorization", "Bearer " + jwt)
                .put(Entity.entity(user, MediaType.APPLICATION_JSON));
        Assert.assertEquals(400, response.getStatus(), 0);
        Assert.assertNull(response.getHeaderString(TOTAL_COUNT_HEADER));
        String body = getPlainTextBody(response);
        Assert.assertEquals("The passwords do not match.", body);
    }

    @Test
    public void createManagedUserDuplicateUsernameTest() {
        qm.createManagedUser("blackbeard", TEST_USER_PASSWORD_HASH);
        ManagedUser user = new ManagedUser();
        user.setFullname("Captain BlackBeard");
        user.setEmail("blackbeard@example.com");
        user.setUsername("blackbeard");
        user.setNewPassword("password");
        user.setConfirmPassword("password");
        Response response = jersey.target(V1_USER + "/managed").request()
                .header("Authorization", "Bearer " + jwt)
                .put(Entity.entity(user, MediaType.APPLICATION_JSON));
        Assert.assertEquals(409, response.getStatus(), 0);
        Assert.assertNull(response.getHeaderString(TOTAL_COUNT_HEADER));
        String body = getPlainTextBody(response);
        Assert.assertEquals("A user with the same username already exists. Cannot create new user.", body);
    }

    @Test
    public void updateManagedUserTest() {
        qm.createManagedUser("blackbeard", "Captain BlackBeard", "blackbeard@example.com", TEST_USER_PASSWORD_HASH, false, false, false);
        ManagedUser user = new ManagedUser();
        user.setUsername("blackbeard");
        user.setFullname("Dr BlackBeard, Ph.D.");
        user.setEmail("blackbeard@example.com");
        user.setForcePasswordChange(true);
        user.setNonExpiryPassword(true);
        user.setSuspended(true);
        Response response = jersey.target(V1_USER + "/managed").request()
                .header("Authorization", "Bearer " + jwt)
                .post(Entity.entity(user, MediaType.APPLICATION_JSON));
        Assert.assertEquals(200, response.getStatus(), 0);
        Assert.assertNull(response.getHeaderString(TOTAL_COUNT_HEADER));
        JsonObject json = parseJsonObject(response);
        Assert.assertNotNull(json);
        Assert.assertEquals("Dr BlackBeard, Ph.D.", json.getString("fullname"));
        Assert.assertEquals("blackbeard@example.com", json.getString("email"));
        Assert.assertTrue(json.getBoolean("forcePasswordChange"));
        Assert.assertTrue(json.getBoolean("nonExpiryPassword"));
        Assert.assertTrue(json.getBoolean("suspended"));
    }

    @Test
    public void updateManagedUserInvalidFullnameTest() {
        qm.createManagedUser("blackbeard", "Captain BlackBeard", "blackbeard@example.com", TEST_USER_PASSWORD_HASH, false, false, false);
        ManagedUser user = new ManagedUser();
        user.setUsername("blackbeard");
        user.setFullname("");
        user.setEmail("blackbeard@example.com");
        user.setForcePasswordChange(true);
        user.setNonExpiryPassword(true);
        user.setSuspended(true);
        Response response = jersey.target(V1_USER + "/managed").request()
                .header("Authorization", "Bearer " + jwt)
                .post(Entity.entity(user, MediaType.APPLICATION_JSON));
        Assert.assertEquals(400, response.getStatus(), 0);
        Assert.assertNull(response.getHeaderString(TOTAL_COUNT_HEADER));
        String body = getPlainTextBody(response);
        Assert.assertEquals("The users full name is missing.", body);
    }

    @Test
    public void updateManagedUserInvalidEmailTest() {
        qm.createManagedUser("blackbeard", "Captain BlackBeard", "blackbeard@example.com", TEST_USER_PASSWORD_HASH, false, false, false);
        ManagedUser user = new ManagedUser();
        user.setUsername("blackbeard");
        user.setFullname("Captain BlackBeard");
        user.setEmail("");
        user.setForcePasswordChange(true);
        user.setNonExpiryPassword(true);
        user.setSuspended(true);
        Response response = jersey.target(V1_USER + "/managed").request()
                .header("Authorization", "Bearer " + jwt)
                .post(Entity.entity(user, MediaType.APPLICATION_JSON));
        Assert.assertEquals(400, response.getStatus(), 0);
        Assert.assertNull(response.getHeaderString(TOTAL_COUNT_HEADER));
        String body = getPlainTextBody(response);
        Assert.assertEquals("The users email address is missing.", body);
    }

    @Test
    public void updateManagedUserInvalidUsernameTest() {
        qm.createManagedUser("blackbeard", "Captain BlackBeard", "blackbeard@example.com", TEST_USER_PASSWORD_HASH, false, false, false);
        ManagedUser user = new ManagedUser();
        user.setUsername("");
        user.setFullname("Captain BlackBeard");
        user.setEmail("blackbeard@example.com");
        user.setForcePasswordChange(true);
        user.setNonExpiryPassword(true);
        user.setSuspended(true);
        Response response = jersey.target(V1_USER + "/managed").request()
                .header("Authorization", "Bearer " + jwt)
                .post(Entity.entity(user, MediaType.APPLICATION_JSON));
        Assert.assertEquals(404, response.getStatus(), 0);
        Assert.assertNull(response.getHeaderString(TOTAL_COUNT_HEADER));
        String body = getPlainTextBody(response);
        Assert.assertEquals("The user could not be found.", body);
    }

    @Test
    public void deleteManagedUserTest() throws InterruptedException {
        qm.createManagedUser("blackbeard", "Captain BlackBeard", "blackbeard@example.com", TEST_USER_PASSWORD_HASH, false, false, false);
        ManagedUser user = new ManagedUser();
        user.setUsername("blackbeard");
        Response response = jersey.target(V1_USER + "/managed").request()
                .header(X_API_KEY, apiKey)
                .property(ClientProperties.SUPPRESS_HTTP_COMPLIANCE_VALIDATION, true) // HACK
                .method("DELETE", Entity.entity(user, MediaType.APPLICATION_JSON)); // HACK
        // Hack: Workaround to https://github.com/eclipse-ee4j/jersey/issues/3798
        Assert.assertEquals(204, response.getStatus(), 0);

        assertConditionWithTimeout(() -> kafkaMockProducer.history().size() == 1, Duration.ofSeconds(5));
        final org.dependencytrack.proto.notification.v1.Notification userNotification = deserializeValue(KafkaTopics.NOTIFICATION_USER, kafkaMockProducer.history().get(0));
        assertThat(userNotification).isNotNull();
        assertThat(userNotification.getScope()).isEqualTo(SCOPE_SYSTEM);
        assertThat(userNotification.getGroup()).isEqualTo(GROUP_USER_DELETED);
        assertThat(userNotification.getLevel()).isEqualTo(LEVEL_INFORMATIONAL);
        assertThat(userNotification.getTitle()).isEqualTo(NotificationConstants.Title.USER_DELETED);
        assertThat(userNotification.getContent()).isEqualTo("Managed user deleted");
    }

    @Test
    public void createOidcUserTest() throws InterruptedException {
        final OidcUser user = new OidcUser();
        user.setUsername("blackbeard");
        Response response = jersey.target(V1_USER + "/oidc").request()
                .header("Authorization", "Bearer " + jwt)
                .put(Entity.entity(user, MediaType.APPLICATION_JSON));
        Assert.assertEquals(201, response.getStatus(), 0);
        Assert.assertNull(response.getHeaderString(TOTAL_COUNT_HEADER));
        JsonObject json = parseJsonObject(response);
        Assert.assertNotNull(json);
        Assert.assertEquals("blackbeard", json.getString("username"));

        assertConditionWithTimeout(() -> kafkaMockProducer.history().size() == 1, Duration.ofSeconds(5));
        final org.dependencytrack.proto.notification.v1.Notification userNotification = deserializeValue(KafkaTopics.NOTIFICATION_USER, kafkaMockProducer.history().get(0));
        assertThat(userNotification).isNotNull();
        assertThat(userNotification.getScope()).isEqualTo(SCOPE_SYSTEM);
        assertThat(userNotification.getGroup()).isEqualTo(GROUP_USER_CREATED);
        assertThat(userNotification.getLevel()).isEqualTo(LEVEL_INFORMATIONAL);
        assertThat(userNotification.getTitle()).isEqualTo(NotificationConstants.Title.USER_CREATED);
        assertThat(userNotification.getContent()).isEqualTo("OpenID Connect user created");
    }

    @Test
    public void createOidcUserDuplicateUsernameTest() {
        qm.createOidcUser("blackbeard");
        final OidcUser user = new OidcUser();
        user.setUsername("blackbeard");
        Response response = jersey.target(V1_USER + "/oidc").request()
                .header("Authorization", "Bearer " + jwt)
                .put(Entity.entity(user, MediaType.APPLICATION_JSON));
        Assert.assertEquals(409, response.getStatus(), 0);
        String body = getPlainTextBody(response);
        Assert.assertEquals("A user with the same username already exists. Cannot create new user.", body);
    }

    @Test
    public void deleteOidcUserTest() {
        qm.createOidcUser("blackbeard");
        OidcUser user = new OidcUser();
        user.setUsername("blackbeard");
        Response response = jersey.target(V1_USER + "/oidc").request()
                .header(X_API_KEY, apiKey)
                .property(ClientProperties.SUPPRESS_HTTP_COMPLIANCE_VALIDATION, true) // HACK
                .method("DELETE", Entity.entity(user, MediaType.APPLICATION_JSON)); // HACK
        // Hack: Workaround to https://github.com/eclipse-ee4j/jersey/issues/3798
        Assert.assertEquals(204, response.getStatus(), 0);
    }

    @Test
    public void addTeamToUserTest() {
        qm.createManagedUser("blackbeard", "Captain BlackBeard", "blackbeard@example.com", TEST_USER_PASSWORD_HASH, false, false, false);
        Team team = qm.createTeam("Pirates");
        IdentifiableObject ido = new IdentifiableObject();
        ido.setUuid(team.getUuid().toString());
        ManagedUser user = new ManagedUser();
        user.setUsername("blackbeard");
        Response response = jersey.target(V1_USER + "/blackbeard/membership").request()
                .header(X_API_KEY, apiKey)
                .post(Entity.entity(ido, MediaType.APPLICATION_JSON));
        Assert.assertEquals(200, response.getStatus(), 0);
        Assert.assertNull(response.getHeaderString(TOTAL_COUNT_HEADER));
        JsonObject json = parseJsonObject(response);
        Assert.assertNotNull(json);
        Assert.assertEquals("Captain BlackBeard", json.getString("fullname"));
        Assert.assertEquals("blackbeard@example.com", json.getString("email"));
        Assert.assertFalse(json.getBoolean("forcePasswordChange"));
        Assert.assertFalse(json.getBoolean("nonExpiryPassword"));
        Assert.assertFalse(json.getBoolean("suspended"));
    }

    @Test
    public void addTeamToUserInvalidTeamTest() {
        qm.createManagedUser("blackbeard", "Captain BlackBeard", "blackbeard@example.com", TEST_USER_PASSWORD_HASH, false, false, false);
        IdentifiableObject ido = new IdentifiableObject();
        ido.setUuid(UUID.randomUUID().toString());
        ManagedUser user = new ManagedUser();
        user.setUsername("blackbeard");
        Response response = jersey.target(V1_USER + "/blackbeard/membership").request()
                .header(X_API_KEY, apiKey)
                .post(Entity.entity(ido, MediaType.APPLICATION_JSON));
        Assert.assertEquals(404, response.getStatus(), 0);
        Assert.assertNull(response.getHeaderString(TOTAL_COUNT_HEADER));
        String body = getPlainTextBody(response);
        Assert.assertEquals("The team could not be found.", body);
    }

    @Test
    public void addTeamToUserInvalidUserTest() {
        Team team = qm.createTeam("Pirates");
        IdentifiableObject ido = new IdentifiableObject();
        ido.setUuid(team.getUuid().toString());
        ManagedUser user = new ManagedUser();
        user.setUsername("blah");
        Response response = jersey.target(V1_USER + "/blackbeard/membership").request()
                .header(X_API_KEY, apiKey)
                .post(Entity.entity(ido, MediaType.APPLICATION_JSON));
        Assert.assertEquals(404, response.getStatus(), 0);
        Assert.assertNull(response.getHeaderString(TOTAL_COUNT_HEADER));
        String body = getPlainTextBody(response);
        Assert.assertEquals("The user could not be found.", body);
    }

    @Test
    public void addTeamToUserDuplicateMembershipTest() {
        Team team = qm.createTeam("Pirates");
        ManagedUser user = qm.createManagedUser("blackbeard", "Captain BlackBeard", "blackbeard@example.com", TEST_USER_PASSWORD_HASH, false, false, false);
        qm.addUserToTeam(user, team);
        IdentifiableObject ido = new IdentifiableObject();
        ido.setUuid(team.getUuid().toString());
        Response response = jersey.target(V1_USER + "/blackbeard/membership").request()
                .header(X_API_KEY, apiKey)
                .post(Entity.entity(ido, MediaType.APPLICATION_JSON));
        Assert.assertEquals(304, response.getStatus(), 0);
        Assert.assertNull(response.getHeaderString(TOTAL_COUNT_HEADER));
        String body = getPlainTextBody(response);
        // TODO: Possible bug in Jersey? The response entity is set in the resource, but blank in the actual response.
        //Assert.assertEquals("The user is already a member of the specified team.", body);
    }

    @Test
    public void removeTeamFromUserTest() {
        Team team = qm.createTeam("Pirates");
        ManagedUser user = qm.createManagedUser("blackbeard", "Captain BlackBeard", "blackbeard@example.com", TEST_USER_PASSWORD_HASH, false, false, false);
        qm.addUserToTeam(user, team);
        IdentifiableObject ido = new IdentifiableObject();
        ido.setUuid(team.getUuid().toString());
        Response response = jersey.target(V1_USER + "/blackbeard/membership").request()
                .header(X_API_KEY, apiKey)
                .property(ClientProperties.SUPPRESS_HTTP_COMPLIANCE_VALIDATION, true) // HACK
                .method("DELETE", Entity.entity(ido, MediaType.APPLICATION_JSON)); // HACK
        // Hack: Workaround to https://github.com/eclipse-ee4j/jersey/issues/3798
        Assert.assertEquals(200, response.getStatus(), 0);
    }

    @Test
    public void setUserTeamsTest() {
<<<<<<< HEAD
        Team team1 = qm.createTeam("Pirates", false);
        Team team2 = qm.createTeam("Penguins", false);
        Team team3 = qm.createTeam("Steelers", false);

        qm.createManagedUser("blackbeard", "Captain BlackBeard", "blackbeard@example.com",
                TEST_USER_PASSWORD_HASH, false, false, false);

        TeamsSetRequest requestBody = new TeamsSetRequest(Set.of(
                team1.getUuid().toString(),
                team2.getUuid().toString(),
                team3.getUuid().toString()));

        Response response = jersey.target(V1_USER + "/blackbeard/membership").request()
                .header(X_API_KEY, apiKey)
                .property(ClientProperties.SUPPRESS_HTTP_COMPLIANCE_VALIDATION, true)
                .put(Entity.entity(requestBody, MediaType.APPLICATION_JSON));

        Assert.assertEquals(200, response.getStatus());

        UserPrincipal user = qm.getUserPrincipal("blackbeard");
        Assert.assertNotNull(user);

        List<Team> userTeams = user.getTeams();
        Assert.assertEquals(userTeams.size(), 3);
        Assert.assertTrue(userTeams.contains(team1));
        Assert.assertTrue(userTeams.contains(team2));
        Assert.assertTrue(userTeams.contains(team3));

        Team team4 = qm.createTeam("Strawhats", false);
        Team team5 = qm.createTeam("Cowboys", false);

        requestBody = new TeamsSetRequest(Set.of(
                team4.getUuid().toString(),
                team5.getUuid().toString()));

        response = jersey.target(V1_USER + "/blackbeard/membership").request()
                .header(X_API_KEY, apiKey)
                .property(ClientProperties.SUPPRESS_HTTP_COMPLIANCE_VALIDATION, true)
                .put(Entity.entity(requestBody, MediaType.APPLICATION_JSON));
=======
        String username = qm.createManagedUser("blackbeard", "Captain BlackBeard", "blackbeard@example.com",
        TEST_USER_PASSWORD_HASH, false, false, false).getUsername();
        String endpoint = V1_USER + "/membership";
        List<Team> teamSet1 = List.of(
            qm.createTeam("Pirates", false),
            qm.createTeam("Penguins", false),
            qm.createTeam("Steelers", false),
            qm.createTeam("Red Sox", false),
            qm.createTeam("Cubs", false)
        );

        List<Team> teamSet2 = List.of(
            qm.createTeam("Yankees", false),
            qm.createTeam("Dodgers", false),
            qm.createTeam("Giants", false)
        );

        JsonObject teamRequest1 = Json.createObjectBuilder()
                .add("username", username)
                .add("teams", Json.createArrayBuilder(
                    teamSet1.stream().map(Team::getUuid).map(UUID::toString).toList()))
                .build();

        JsonObject teamRequest2 = Json.createObjectBuilder()
                .add("username", username)
                .add("teams", Json.createArrayBuilder(
                    teamSet2.stream().map(Team::getUuid).map(UUID::toString).toList()))
                .build();

        Response response = jersey.target(endpoint).request()
                .header(X_API_KEY, apiKey)
                .property(ClientProperties.SUPPRESS_HTTP_COMPLIANCE_VALIDATION, true)
                .put(Entity.entity(teamRequest1.toString(), MediaType.APPLICATION_JSON));

        Assert.assertEquals(200, response.getStatus());

        UserPrincipal user = qm.getManagedUser("blackbeard");
        List<Team> userTeams = user.getTeams();

        Assert.assertEquals(userTeams.size(), teamSet1.size());
        Assert.assertTrue(userTeams.containsAll(teamSet1));

        response = jersey.target(endpoint).request()
                .header(X_API_KEY, apiKey)
                .property(ClientProperties.SUPPRESS_HTTP_COMPLIANCE_VALIDATION, true)
                .put(Entity.entity(teamRequest2.toString(), MediaType.APPLICATION_JSON));
>>>>>>> 342e3b8a

        user = qm.getUserPrincipal("blackbeard");
        userTeams = user.getTeams();

        Assert.assertEquals(200, response.getStatus());
<<<<<<< HEAD

        Assert.assertFalse(userTeams.contains(team1));
        Assert.assertFalse(userTeams.contains(team2));
        Assert.assertFalse(userTeams.contains(team3));
        Assert.assertTrue(userTeams.contains(team4));
        Assert.assertTrue(userTeams.contains(team5));
    }

    @Test
    public void setUserTeamsInvalidTeamsTest() {
        qm.createManagedUser("blackbeard", "Captain BlackBeard", "blackbeard@example.com",
                TEST_USER_PASSWORD_HASH, false, false, false);

        Team validTeam = qm.createTeam("Pirates", false);
        TeamsSetRequest requestBody = new TeamsSetRequest(
                // 1 valid, 2 invalid
                Set.of(
                        validTeam.getUuid().toString(),
                        "b3ed3497-8f50-41c5-b754-ab31853b07",
                        "9f4851-9bac-4ad9-b23f-209943cda7"));

        Response response = jersey.target(V1_USER + "/blackbeard/membership").request()
                .header(X_API_KEY, apiKey)
                .property(ClientProperties.SUPPRESS_HTTP_COMPLIANCE_VALIDATION, true)
                .put(Entity.entity(requestBody, MediaType.APPLICATION_JSON));
        Assert.assertEquals(400, response.getStatus());

        JsonObject jsonResponse = parseJsonObject(response);
        Assert.assertNotNull(jsonResponse);

        JsonArray invalidTeamsArray = jsonResponse.getJsonArray("teams");
        Assert.assertEquals(2, invalidTeamsArray.size());
    }

    @Test
    public void setUserTeamsInvalidUuidTest() {
        qm.createManagedUser("blackbeard", "Captain BlackBeard", "blackbeard@example.com",
                TEST_USER_PASSWORD_HASH, false, false, false);
        TeamsSetRequest requestBody = new TeamsSetRequest(Set.of("Not a Uuid"));

        Response response = jersey.target(V1_USER + "/blackbeard/membership").request()
                .header(X_API_KEY, apiKey)
                .property(ClientProperties.SUPPRESS_HTTP_COMPLIANCE_VALIDATION, true)
                .put(Entity.entity(requestBody, MediaType.APPLICATION_JSON));
        Assert.assertEquals(400, response.getStatus());
=======
        Assert.assertEquals(userTeams.size(), teamSet2.size());
        Assert.assertTrue(Collections.disjoint(userTeams, teamSet1));
        Assert.assertTrue(userTeams.containsAll(teamSet2));
    }

    @Test
    public void setUserTeamsInvalidTest() {
        String endpoint = V1_USER + "/membership";
        qm.createManagedUser("blackbeard", "Captain BlackBeard", "blackbeard@example.com",
                TEST_USER_PASSWORD_HASH, false, false, false);
        UUID teamUuid = qm.createTeam("Pirates", false).getUuid();

        JsonObject badTeamBody = Json.createObjectBuilder()
            .add("username", "blackbeard")
            .add("teams", Json.createArrayBuilder().add(UUID.randomUUID().toString()))
            .build();

        JsonObject unknownUserBody = Json.createObjectBuilder()
            .add("username", "unknown")
            .add("teams", Json.createArrayBuilder().add(teamUuid.toString()))
            .build();
        // invalid uuid
        Response response = jersey.target(endpoint).request()
                .header(X_API_KEY, apiKey)
                .property(ClientProperties.SUPPRESS_HTTP_COMPLIANCE_VALIDATION, true)
                .put(Entity.entity(badTeamBody.toString(), MediaType.APPLICATION_JSON));
        Assert.assertEquals(400, response.getStatus());

        // unknown user
        response = jersey.target(endpoint).request()
                .header(X_API_KEY, apiKey)
                .property(ClientProperties.SUPPRESS_HTTP_COMPLIANCE_VALIDATION, true)
                .put(Entity.entity(unknownUserBody.toString(), MediaType.APPLICATION_JSON));
        Assert.assertEquals(404, response.getStatus());

>>>>>>> 342e3b8a
    }
}<|MERGE_RESOLUTION|>--- conflicted
+++ resolved
@@ -31,7 +31,6 @@
 import org.dependencytrack.event.kafka.KafkaTopics;
 import org.dependencytrack.model.IdentifiableObject;
 import org.dependencytrack.notification.NotificationConstants;
-import org.dependencytrack.resources.v1.vo.TeamsSetRequest;
 import org.glassfish.jersey.client.ClientProperties;
 import org.glassfish.jersey.server.ResourceConfig;
 import org.junit.Assert;
@@ -46,13 +45,8 @@
 import jakarta.ws.rs.core.MediaType;
 import jakarta.ws.rs.core.Response;
 import java.time.Duration;
-<<<<<<< HEAD
-import java.util.List;
-import java.util.Set;
-=======
 import java.util.Collections;
 import java.util.List;
->>>>>>> 342e3b8a
 import java.util.UUID;
 
 import static org.assertj.core.api.AssertionsForClassTypes.assertThat;
@@ -668,47 +662,6 @@
 
     @Test
     public void setUserTeamsTest() {
-<<<<<<< HEAD
-        Team team1 = qm.createTeam("Pirates", false);
-        Team team2 = qm.createTeam("Penguins", false);
-        Team team3 = qm.createTeam("Steelers", false);
-
-        qm.createManagedUser("blackbeard", "Captain BlackBeard", "blackbeard@example.com",
-                TEST_USER_PASSWORD_HASH, false, false, false);
-
-        TeamsSetRequest requestBody = new TeamsSetRequest(Set.of(
-                team1.getUuid().toString(),
-                team2.getUuid().toString(),
-                team3.getUuid().toString()));
-
-        Response response = jersey.target(V1_USER + "/blackbeard/membership").request()
-                .header(X_API_KEY, apiKey)
-                .property(ClientProperties.SUPPRESS_HTTP_COMPLIANCE_VALIDATION, true)
-                .put(Entity.entity(requestBody, MediaType.APPLICATION_JSON));
-
-        Assert.assertEquals(200, response.getStatus());
-
-        UserPrincipal user = qm.getUserPrincipal("blackbeard");
-        Assert.assertNotNull(user);
-
-        List<Team> userTeams = user.getTeams();
-        Assert.assertEquals(userTeams.size(), 3);
-        Assert.assertTrue(userTeams.contains(team1));
-        Assert.assertTrue(userTeams.contains(team2));
-        Assert.assertTrue(userTeams.contains(team3));
-
-        Team team4 = qm.createTeam("Strawhats", false);
-        Team team5 = qm.createTeam("Cowboys", false);
-
-        requestBody = new TeamsSetRequest(Set.of(
-                team4.getUuid().toString(),
-                team5.getUuid().toString()));
-
-        response = jersey.target(V1_USER + "/blackbeard/membership").request()
-                .header(X_API_KEY, apiKey)
-                .property(ClientProperties.SUPPRESS_HTTP_COMPLIANCE_VALIDATION, true)
-                .put(Entity.entity(requestBody, MediaType.APPLICATION_JSON));
-=======
         String username = qm.createManagedUser("blackbeard", "Captain BlackBeard", "blackbeard@example.com",
         TEST_USER_PASSWORD_HASH, false, false, false).getUsername();
         String endpoint = V1_USER + "/membership";
@@ -755,59 +708,11 @@
                 .header(X_API_KEY, apiKey)
                 .property(ClientProperties.SUPPRESS_HTTP_COMPLIANCE_VALIDATION, true)
                 .put(Entity.entity(teamRequest2.toString(), MediaType.APPLICATION_JSON));
->>>>>>> 342e3b8a
 
         user = qm.getUserPrincipal("blackbeard");
         userTeams = user.getTeams();
 
         Assert.assertEquals(200, response.getStatus());
-<<<<<<< HEAD
-
-        Assert.assertFalse(userTeams.contains(team1));
-        Assert.assertFalse(userTeams.contains(team2));
-        Assert.assertFalse(userTeams.contains(team3));
-        Assert.assertTrue(userTeams.contains(team4));
-        Assert.assertTrue(userTeams.contains(team5));
-    }
-
-    @Test
-    public void setUserTeamsInvalidTeamsTest() {
-        qm.createManagedUser("blackbeard", "Captain BlackBeard", "blackbeard@example.com",
-                TEST_USER_PASSWORD_HASH, false, false, false);
-
-        Team validTeam = qm.createTeam("Pirates", false);
-        TeamsSetRequest requestBody = new TeamsSetRequest(
-                // 1 valid, 2 invalid
-                Set.of(
-                        validTeam.getUuid().toString(),
-                        "b3ed3497-8f50-41c5-b754-ab31853b07",
-                        "9f4851-9bac-4ad9-b23f-209943cda7"));
-
-        Response response = jersey.target(V1_USER + "/blackbeard/membership").request()
-                .header(X_API_KEY, apiKey)
-                .property(ClientProperties.SUPPRESS_HTTP_COMPLIANCE_VALIDATION, true)
-                .put(Entity.entity(requestBody, MediaType.APPLICATION_JSON));
-        Assert.assertEquals(400, response.getStatus());
-
-        JsonObject jsonResponse = parseJsonObject(response);
-        Assert.assertNotNull(jsonResponse);
-
-        JsonArray invalidTeamsArray = jsonResponse.getJsonArray("teams");
-        Assert.assertEquals(2, invalidTeamsArray.size());
-    }
-
-    @Test
-    public void setUserTeamsInvalidUuidTest() {
-        qm.createManagedUser("blackbeard", "Captain BlackBeard", "blackbeard@example.com",
-                TEST_USER_PASSWORD_HASH, false, false, false);
-        TeamsSetRequest requestBody = new TeamsSetRequest(Set.of("Not a Uuid"));
-
-        Response response = jersey.target(V1_USER + "/blackbeard/membership").request()
-                .header(X_API_KEY, apiKey)
-                .property(ClientProperties.SUPPRESS_HTTP_COMPLIANCE_VALIDATION, true)
-                .put(Entity.entity(requestBody, MediaType.APPLICATION_JSON));
-        Assert.assertEquals(400, response.getStatus());
-=======
         Assert.assertEquals(userTeams.size(), teamSet2.size());
         Assert.assertTrue(Collections.disjoint(userTeams, teamSet1));
         Assert.assertTrue(userTeams.containsAll(teamSet2));
@@ -843,6 +748,5 @@
                 .put(Entity.entity(unknownUserBody.toString(), MediaType.APPLICATION_JSON));
         Assert.assertEquals(404, response.getStatus());
 
->>>>>>> 342e3b8a
     }
 }