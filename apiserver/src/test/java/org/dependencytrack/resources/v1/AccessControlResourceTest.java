--- conflicted
+++ resolved
@@ -22,15 +22,10 @@
 import alpine.model.Team;
 import alpine.server.auth.PasswordService;
 import alpine.server.filters.ApiFilter;
-<<<<<<< HEAD
 import alpine.server.filters.AuthenticationFeature;
 import alpine.server.filters.AuthorizationFeature;
-=======
-import alpine.server.filters.AuthenticationFilter;
-import alpine.server.filters.AuthorizationFilter;
 import jakarta.ws.rs.client.Entity;
 import jakarta.ws.rs.core.Response;
->>>>>>> 191d671f
 import org.dependencytrack.JerseyTestRule;
 import org.dependencytrack.ResourceTest;
 import org.dependencytrack.auth.Permissions;
@@ -53,8 +48,7 @@
             new ResourceConfig(AccessControlResource.class)
                     .register(ApiFilter.class)
                     .register(AuthenticationFeature.class)
-                    .register(AuthorizationFeature.class)
-                    .register(org.dependencytrack.filters.AuthorizationFeature.class));
+                    .register(AuthorizationFeature.class));
 
     @Test
     public void addMappingTest() {
