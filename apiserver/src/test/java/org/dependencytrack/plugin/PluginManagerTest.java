--- conflicted
+++ resolved
@@ -22,14 +22,6 @@
 import alpine.test.config.ConfigPropertyRule;
 import alpine.test.config.WithConfigProperty;
 import org.dependencytrack.PersistenceCapableTest;
-<<<<<<< HEAD
-import org.dependencytrack.datasource.vuln.csaf.CsafVulnDataSourcePlugin;
-import org.dependencytrack.datasource.vuln.github.GitHubVulnDataSourcePlugin;
-import org.dependencytrack.datasource.vuln.nvd.NvdVulnDataSourcePlugin;
-import org.dependencytrack.datasource.vuln.osv.OsvVulnDataSourcePlugin;
-import org.dependencytrack.filestorage.FileStoragePlugin;
-=======
->>>>>>> cb3003e5
 import org.dependencytrack.plugin.api.ExtensionFactory;
 import org.dependencytrack.plugin.api.ExtensionPoint;
 import org.dependencytrack.plugin.api.Plugin;
@@ -62,17 +54,7 @@
     public void testGetLoadedPlugins() {
         final SequencedCollection<Plugin> loadedPlugins =
                 PluginManager.getInstance().getLoadedPlugins();
-<<<<<<< HEAD
-        assertThat(loadedPlugins).satisfiesExactlyInAnyOrder(
-                plugin -> assertThat(plugin).isOfAnyClassIn(DummyPlugin.class),
-                plugin -> assertThat(plugin).isInstanceOf(FileStoragePlugin.class),
-                plugin -> assertThat(plugin).isInstanceOf(CsafVulnDataSourcePlugin.class),
-                plugin -> assertThat(plugin).isInstanceOf(GitHubVulnDataSourcePlugin.class),
-                plugin -> assertThat(plugin).isInstanceOf(NvdVulnDataSourcePlugin.class),
-                plugin -> assertThat(plugin).isInstanceOf(OsvVulnDataSourcePlugin.class));
-=======
         assertThat(loadedPlugins).isNotEmpty();
->>>>>>> cb3003e5
         assertThat(loadedPlugins).isUnmodifiable();
     }
 
