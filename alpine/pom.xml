<?xml version="1.0" encoding="UTF-8"?>
<!--
  ~ This file is part of Alpine.
  ~
  ~ Licensed under the Apache License, Version 2.0 (the "License");
  ~ you may not use this file except in compliance with the License.
  ~ You may obtain a copy of the License at
  ~
  ~   http://www.apache.org/licenses/LICENSE-2.0
  ~
  ~ Unless required by applicable law or agreed to in writing, software
  ~ distributed under the License is distributed on an "AS IS" BASIS,
  ~ WITHOUT WARRANTIES OR CONDITIONS OF ANY KIND, either express or implied.
  ~ See the License for the specific language governing permissions and
  ~ limitations under the License.
  ~
  ~ SPDX-License-Identifier: Apache-2.0
  ~ Copyright (c) Steve Springett. All Rights Reserved.
  -->
<project xmlns="http://maven.apache.org/POM/4.0.0" xmlns:xsi="http://www.w3.org/2001/XMLSchema-instance" xsi:schemaLocation="http://maven.apache.org/POM/4.0.0 http://maven.apache.org/xsd/maven-4.0.0.xsd">
    <modelVersion>4.0.0</modelVersion>
    <parent>
        <groupId>org.dependencytrack</groupId>
        <artifactId>dependency-track-parent</artifactId>
        <version>5.6.0-SNAPSHOT</version>
    </parent>

    <artifactId>alpine-parent</artifactId>
    <packaging>pom</packaging>

    <modules>
        <module>alpine-common</module>
        <module>alpine-model</module>
        <module>alpine-infra</module>
        <module>alpine-server</module>
        <module>alpine-executable-war</module>
    </modules>

    <name>alpine-parent</name>
    <description>
        An opinionated scaffolding library that jumpstarts Java projects with an API-first design,
        secure defaults, and minimal dependencies.
    </description>
    <url>https://github.com/stevespringett/Alpine</url>
    <inceptionYear>2016</inceptionYear>

    <licenses>
        <license>
            <name>Apache-2.0</name>
            <url>http://www.apache.org/licenses/LICENSE-2.0.txt</url>
            <distribution>repo</distribution>
        </license>
    </licenses>

    <developers>
        <developer>
            <name>Steve Springett</name>
            <organizationUrl>http://stevespringett.com/</organizationUrl>
            <roles>
                <role>Architect</role>
                <role>Developer</role>
            </roles>
        </developer>
    </developers>

    <properties>
        <!-- Maven Build Properties -->
        <timestamp>${maven.build.timestamp}</timestamp>
        <checkstyle.skip>true</checkstyle.skip>

        <!-- Maven Plugin Versions -->
        <maven.dependency.plugin.version>3.8.1</maven.dependency.plugin.version>
        <maven.shade.plugin.version>3.6.0</maven.shade.plugin.version>
        <maven.uuidgenerator.plugin.version>1.0.1</maven.uuidgenerator.plugin.version>

        <!-- Dependency Versions -->
        <lib.angus-mail.version>2.0.3</lib.angus-mail.version>
        <lib.bcrypt.version>0.4</lib.bcrypt.version>
        <lib.caffeine.version>3.2.1</lib.caffeine.version>
        <lib.commons.collections4.version>4.5.0</lib.commons.collections4.version>
        <lib.commons.io.version>2.19.0</lib.commons.io.version>
        <lib.commons.lang3.version>3.17.0</lib.commons.lang3.version>
        <lib.h2.version>2.3.232</lib.h2.version>
        <lib.hikaricp.version>6.3.0</lib.hikaricp.version>
        <lib.javassist.version>3.30.2-GA</lib.javassist.version>
<<<<<<< HEAD
        <lib.jakarta-json-api.version>2.1.3</lib.jakarta-json-api.version>
        <lib.jakarta-mail-api.version>2.1.3</lib.jakarta-mail-api.version>
        <lib.jakarta-servlet-api.version>6.1.0</lib.jakarta-servlet-api.version>
        <lib.jakarta-xml-bind-api.version>4.0.2</lib.jakarta-xml-bind-api.version>
=======
>>>>>>> 837a8e75
        <lib.jaxb-runtime.version>4.0.5</lib.jaxb-runtime.version>
        <lib.jdo.api.version>3.2.1</lib.jdo.api.version>
        <lib.json-unit.version>4.1.1</lib.json-unit.version>
        <lib.jsonwebtoken.version>0.12.6</lib.jsonwebtoken.version>
        <lib.jsr305.version>3.0.2</lib.jsr305.version>
        <lib.logback.version>1.5.18</lib.logback.version>
        <lib.logstash-logback-encoder.version>8.1</lib.logstash-logback-encoder.version>
        <lib.micrometer.version>1.15.1</lib.micrometer.version>
        <lib.microprofile-health-api.version>4.0.1</lib.microprofile-health-api.version>
        <lib.nimbus-oauth2-oidc-sdk.version>11.26</lib.nimbus-oauth2-oidc-sdk.version>
        <lib.owasp.encoder.version>1.3.1</lib.owasp.encoder.version>
        <lib.owasp.security-logging.version>1.1.7</lib.owasp.security-logging.version>
        <lib.parsson.version>1.1.7</lib.parsson.version>
        <lib.swagger.version>2.2.34</lib.swagger.version>
        <!-- Unit test libraries -->
        <lib.junit-pioneer.version>2.3.0</lib.junit-pioneer.version>
        <lib.mockito.version>5.18.0</lib.mockito.version>
        <lib.wiremock.version>2.35.2</lib.wiremock.version>
    </properties>

    <dependencyManagement>
        <dependencies>
            <!-- Misc helper libraries -->
            <dependency>
                <groupId>commons-io</groupId>
                <artifactId>commons-io</artifactId>
                <version>${lib.commons.io.version}</version>
            </dependency>
            <dependency>
                <groupId>org.apache.commons</groupId>
                <artifactId>commons-lang3</artifactId>
                <version>${lib.commons.lang3.version}</version>
            </dependency>
            <dependency>
                <groupId>org.apache.commons</groupId>
                <artifactId>commons-collections4</artifactId>
                <version>${lib.commons.collections4.version}</version>
            </dependency>
            <!-- JAXB -->
            <dependency>
                <groupId>org.glassfish.jaxb</groupId>
                <artifactId>jaxb-runtime</artifactId>
                <version>${lib.jaxb-runtime.version}</version>
            </dependency>
            <!-- JSON API specification and default implementation -->
            <dependency>
                <groupId>org.eclipse.parsson</groupId>
                <artifactId>jakarta.json</artifactId>
                <version>${lib.parsson.version}</version>
            </dependency>
            <!-- OpenAPI -->
            <dependency>
                <groupId>io.swagger.core.v3</groupId>
                <artifactId>swagger-annotations-jakarta</artifactId>
                <version>${lib.swagger.version}</version>
            </dependency>
            <!-- Persistence -->
            <dependency>
                <groupId>com.zaxxer</groupId>
                <artifactId>HikariCP</artifactId>
                <version>${lib.hikaricp.version}</version>
            </dependency>
            <dependency>
                <groupId>org.javassist</groupId>
                <artifactId>javassist</artifactId>
                <version>${lib.javassist.version}</version>
            </dependency>
            <dependency>
                <groupId>com.h2database</groupId>
                <artifactId>h2</artifactId>
                <version>${lib.h2.version}</version>
            </dependency>
            <!-- Authentication and Authorization -->
            <dependency>
                <groupId>io.jsonwebtoken</groupId>
                <artifactId>jjwt</artifactId>
                <version>${lib.jsonwebtoken.version}</version>
            </dependency>
            <dependency>
                <groupId>org.mindrot</groupId>
                <artifactId>jbcrypt</artifactId>
                <version>${lib.bcrypt.version}</version>
            </dependency>
            <dependency>
                <groupId>com.nimbusds</groupId>
                <artifactId>oauth2-oidc-sdk</artifactId>
                <version>${lib.nimbus-oauth2-oidc-sdk.version}</version>
            </dependency>
            <!-- Metrics -->
            <dependency>
                <groupId>io.micrometer</groupId>
                <artifactId>micrometer-registry-prometheus</artifactId>
                <version>${lib.micrometer.version}</version>
            </dependency>
            <dependency>
                <groupId>io.micrometer</groupId>
                <artifactId>micrometer-registry-prometheus-simpleclient</artifactId>
                <version>${lib.micrometer.version}</version>
            </dependency>
            <!-- Health -->
            <dependency>
                <groupId>org.eclipse.microprofile.health</groupId>
                <artifactId>microprofile-health-api</artifactId>
                <version>${lib.microprofile-health-api.version}</version>
            </dependency>
            <!-- Logging -->
            <!-- Overriding OWASP Security Logging dependencies with newer versions -->
            <dependency>
                <groupId>ch.qos.logback</groupId>
                <artifactId>logback-classic</artifactId>
                <version>${lib.logback.version}</version>
            </dependency>
            <dependency>
                <groupId>ch.qos.logback</groupId>
                <artifactId>logback-core</artifactId>
                <version>${lib.logback.version}</version>
            </dependency>
            <dependency>
                <groupId>org.owasp</groupId>
                <artifactId>security-logging-common</artifactId>
                <version>${lib.owasp.security-logging.version}</version>
            </dependency>
            <dependency>
                <groupId>org.owasp</groupId>
                <artifactId>security-logging-logback</artifactId>
                <version>${lib.owasp.security-logging.version}</version>
            </dependency>
            <dependency>
                <groupId>net.logstash.logback</groupId>
                <artifactId>logstash-logback-encoder</artifactId>
                <version>${lib.logstash-logback-encoder.version}</version>
            </dependency>
            <!-- XSS prevention -->
            <dependency>
                <groupId>org.owasp.encoder</groupId>
                <artifactId>encoder</artifactId>
                <version>${lib.owasp.encoder.version}</version>
            </dependency>
            <dependency>
                <groupId>org.owasp.encoder</groupId>
                <artifactId>encoder-jsp</artifactId>
                <version>${lib.owasp.encoder.version}</version>
            </dependency>
            <!-- JavaMail API -->
            <dependency>
                <groupId>org.eclipse.angus</groupId>
                <artifactId>angus-mail</artifactId>
                <version>${lib.angus-mail.version}</version>
            </dependency>
            <!-- Quality -->
            <dependency>
                <groupId>com.google.code.findbugs</groupId>
                <artifactId>jsr305</artifactId>
                <version>${lib.jsr305.version}</version>
            </dependency>
            <!-- Object cache -->
            <dependency>
                <groupId>com.github.ben-manes.caffeine</groupId>
                <artifactId>caffeine</artifactId>
                <version>${lib.caffeine.version}</version>
            </dependency>
            <!-- Unit Tests -->
            <dependency>
                <groupId>org.junit-pioneer</groupId>
                <artifactId>junit-pioneer</artifactId>
                <version>${lib.junit-pioneer.version}</version>
                <scope>test</scope>
                <exclusions>
                    <exclusion>
                        <groupId>org.junit.platform</groupId>
                        <artifactId>junit-platform-engine</artifactId>
                    </exclusion>
                    <exclusion>
                        <groupId>org.junit.platform</groupId>
                        <artifactId>junit-platform-launcher</artifactId>
                    </exclusion>
                </exclusions>
            </dependency>
            <dependency>
                <groupId>org.mockito</groupId>
                <artifactId>mockito-core</artifactId>
                <version>${lib.mockito.version}</version>
                <scope>test</scope>
            </dependency>
            <dependency>
                <groupId>net.javacrumbs.json-unit</groupId>
                <artifactId>json-unit-assertj</artifactId>
                <version>${lib.json-unit.version}</version>
                <scope>test</scope>
            </dependency>
            <dependency>
                <groupId>com.github.tomakehurst</groupId>
                <artifactId>wiremock-jre8-standalone</artifactId>
                <version>${lib.wiremock.version}</version>
                <scope>test</scope>
            </dependency>
        </dependencies>
    </dependencyManagement>

    <prerequisites>
        <maven>3.6.0</maven>
    </prerequisites>

    <build>
        <plugins>
            <plugin>
                <groupId>org.apache.maven.plugins</groupId>
                <artifactId>maven-surefire-plugin</artifactId>
                <configuration>
                    <argLine>
                        @{argLine}
                        -Xmx256m
                        -XX:-TieredCompilation
                        -XX:TieredStopAtLevel=1
                        -javaagent:${settings.localRepository}/org/mockito/mockito-core/${lib.mockito.version}/mockito-core-${lib.mockito.version}.jar
                        -Xshare:off
                        --add-opens java.base/java.util=ALL-UNNAMED
                        --add-opens java.base/java.lang=ALL-UNNAMED
                    </argLine>
                    <!-- Some Alpine tests leave the JVM behind in a dirty state. -->
                    <reuseForks>false</reuseForks>
                </configuration>
            </plugin>

            <plugin>
                <groupId>us.springett</groupId>
                <artifactId>maven-uuid-generator</artifactId>
                <version>${maven.uuidgenerator.plugin.version}</version>
                <executions>
                    <execution>
                        <id>generate-uuid</id>
                        <phase>initialize</phase>
                        <goals>
                            <goal>generate</goal>
                        </goals>
                    </execution>
                </executions>
            </plugin>
        </plugins>

        <resources>
            <resource>
                <directory>src/main/resources</directory>
                <filtering>false</filtering>
            </resource>
            <resource>
                <directory>src/main/resources</directory>
                <filtering>true</filtering>
                <includes>
                    <include>alpine.version</include>
                    <include>application.properties</include>
                </includes>
            </resource>
        </resources>
    </build>

</project><|MERGE_RESOLUTION|>--- conflicted
+++ resolved
@@ -83,13 +83,6 @@
         <lib.h2.version>2.3.232</lib.h2.version>
         <lib.hikaricp.version>6.3.0</lib.hikaricp.version>
         <lib.javassist.version>3.30.2-GA</lib.javassist.version>
-<<<<<<< HEAD
-        <lib.jakarta-json-api.version>2.1.3</lib.jakarta-json-api.version>
-        <lib.jakarta-mail-api.version>2.1.3</lib.jakarta-mail-api.version>
-        <lib.jakarta-servlet-api.version>6.1.0</lib.jakarta-servlet-api.version>
-        <lib.jakarta-xml-bind-api.version>4.0.2</lib.jakarta-xml-bind-api.version>
-=======
->>>>>>> 837a8e75
         <lib.jaxb-runtime.version>4.0.5</lib.jaxb-runtime.version>
         <lib.jdo.api.version>3.2.1</lib.jdo.api.version>
         <lib.json-unit.version>4.1.1</lib.json-unit.version>
