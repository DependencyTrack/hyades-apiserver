--- conflicted
+++ resolved
@@ -51,11 +51,7 @@
 @SuppressWarnings({ "all", "unchecked", "rawtypes", "this-escape" })
 public class UsersTeams extends TableImpl<UsersTeamsRecord> {
 
-<<<<<<< HEAD
-    private static final long serialVersionUID = 666645532;
-=======
     private static final long serialVersionUID = 274318204;
->>>>>>> d5b28197
 
     /**
      * The reference instance of <code>USERS_TEAMS</code>
@@ -126,11 +122,7 @@
     )
     public static class UsersTeamsPath extends UsersTeams implements Path<UsersTeamsRecord> {
 
-<<<<<<< HEAD
-        private static final long serialVersionUID = 666645532;
-=======
         private static final long serialVersionUID = 274318204;
->>>>>>> d5b28197
         public <O extends Record> UsersTeamsPath(Table<O> path, ForeignKey<O, UsersTeamsRecord> childPath, InverseForeignKey<O, UsersTeamsRecord> parentPath) {
             super(path, childPath, parentPath);
         }
