/*
 * This file is generated by jOOQ.
 */
package org.dependencytrack.persistence.jooq.generated.tables.records;


import javax.annotation.processing.Generated;

import org.dependencytrack.persistence.jooq.generated.tables.OidcGroup;
import org.jooq.Record1;
import org.jooq.impl.UpdatableRecordImpl;


/**
 * This class is generated by jOOQ.
 */
@Generated(
    value = {
        "https://www.jooq.org",
        "jOOQ version:3.20.4",
        "schema version:v5.6.0-27"
    },
    comments = "This class is generated by jOOQ"
)
@SuppressWarnings({ "all", "unchecked", "rawtypes", "this-escape" })
public class OidcGroupRecord extends UpdatableRecordImpl<OidcGroupRecord> {

<<<<<<< HEAD
    private static final long serialVersionUID = 669539251;
=======
    private static final long serialVersionUID = -1380876876;
>>>>>>> d5b28197

    /**
     * Setter for <code>OIDCGROUP.ID</code>.
     */
    public OidcGroupRecord setId(Long value) {
        set(0, value);
        return this;
    }

    /**
     * Getter for <code>OIDCGROUP.ID</code>.
     */
    public Long getId() {
        return (Long) get(0);
    }

    /**
     * Setter for <code>OIDCGROUP.NAME</code>.
     */
    public OidcGroupRecord setName(String value) {
        set(1, value);
        return this;
    }

    /**
     * Getter for <code>OIDCGROUP.NAME</code>.
     */
    public String getName() {
        return (String) get(1);
    }

    /**
     * Setter for <code>OIDCGROUP.UUID</code>.
     */
    public OidcGroupRecord setUuid(String value) {
        set(2, value);
        return this;
    }

    /**
     * Getter for <code>OIDCGROUP.UUID</code>.
     */
    public String getUuid() {
        return (String) get(2);
    }

    // -------------------------------------------------------------------------
    // Primary key information
    // -------------------------------------------------------------------------

    @Override
    public Record1<Long> key() {
        return (Record1) super.key();
    }

    // -------------------------------------------------------------------------
    // Constructors
    // -------------------------------------------------------------------------

    /**
     * Create a detached OidcGroupRecord
     */
    public OidcGroupRecord() {
        super(OidcGroup.OIDCGROUP);
    }

    /**
     * Create a detached, initialised OidcGroupRecord
     */
    public OidcGroupRecord(Long id, String name, String uuid) {
        super(OidcGroup.OIDCGROUP);

        setId(id);
        setName(name);
        setUuid(uuid);
        resetTouchedOnNotNull();
    }
}<|MERGE_RESOLUTION|>--- conflicted
+++ resolved
@@ -25,11 +25,7 @@
 @SuppressWarnings({ "all", "unchecked", "rawtypes", "this-escape" })
 public class OidcGroupRecord extends UpdatableRecordImpl<OidcGroupRecord> {
 
-<<<<<<< HEAD
-    private static final long serialVersionUID = 669539251;
-=======
     private static final long serialVersionUID = -1380876876;
->>>>>>> d5b28197
 
     /**
      * Setter for <code>OIDCGROUP.ID</code>.
