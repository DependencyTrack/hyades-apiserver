/*
 * This file is generated by jOOQ.
 */
package org.dependencytrack.persistence.jooq.generated.tables.records;


import java.time.OffsetDateTime;
import java.util.UUID;

import javax.annotation.processing.Generated;

import org.dependencytrack.persistence.jooq.generated.tables.Bom;
import org.jooq.Record1;
import org.jooq.impl.UpdatableRecordImpl;


/**
 * This class is generated by jOOQ.
 */
@Generated(
    value = {
        "https://www.jooq.org",
        "jOOQ version:3.20.4",
        "schema version:v5.6.0-27"
    },
    comments = "This class is generated by jOOQ"
)
@SuppressWarnings({ "all", "unchecked", "rawtypes", "this-escape" })
public class BomRecord extends UpdatableRecordImpl<BomRecord> {

<<<<<<< HEAD
    private static final long serialVersionUID = 2085004136;
=======
    private static final long serialVersionUID = -1158088535;
>>>>>>> d5b28197

    /**
     * Setter for <code>BOM.ID</code>.
     */
    public BomRecord setId(Long value) {
        set(0, value);
        return this;
    }

    /**
     * Getter for <code>BOM.ID</code>.
     */
    public Long getId() {
        return (Long) get(0);
    }

    /**
     * Setter for <code>BOM.BOM_FORMAT</code>.
     */
    public BomRecord setBomFormat(String value) {
        set(1, value);
        return this;
    }

    /**
     * Getter for <code>BOM.BOM_FORMAT</code>.
     */
    public String getBomFormat() {
        return (String) get(1);
    }

    /**
     * Setter for <code>BOM.BOM_VERSION</code>.
     */
    public BomRecord setBomVersion(Integer value) {
        set(2, value);
        return this;
    }

    /**
     * Getter for <code>BOM.BOM_VERSION</code>.
     */
    public Integer getBomVersion() {
        return (Integer) get(2);
    }

    /**
     * Setter for <code>BOM.IMPORTED</code>.
     */
    public BomRecord setImported(OffsetDateTime value) {
        set(3, value);
        return this;
    }

    /**
     * Getter for <code>BOM.IMPORTED</code>.
     */
    public OffsetDateTime getImported() {
        return (OffsetDateTime) get(3);
    }

    /**
     * Setter for <code>BOM.PROJECT_ID</code>.
     */
    public BomRecord setProjectId(Long value) {
        set(4, value);
        return this;
    }

    /**
     * Getter for <code>BOM.PROJECT_ID</code>.
     */
    public Long getProjectId() {
        return (Long) get(4);
    }

    /**
     * Setter for <code>BOM.SERIAL_NUMBER</code>.
     */
    public BomRecord setSerialNumber(String value) {
        set(5, value);
        return this;
    }

    /**
     * Getter for <code>BOM.SERIAL_NUMBER</code>.
     */
    public String getSerialNumber() {
        return (String) get(5);
    }

    /**
     * Setter for <code>BOM.SPEC_VERSION</code>.
     */
    public BomRecord setSpecVersion(String value) {
        set(6, value);
        return this;
    }

    /**
     * Getter for <code>BOM.SPEC_VERSION</code>.
     */
    public String getSpecVersion() {
        return (String) get(6);
    }

    /**
     * Setter for <code>BOM.UUID</code>.
     */
    public BomRecord setUuid(UUID value) {
        set(7, value);
        return this;
    }

    /**
     * Getter for <code>BOM.UUID</code>.
     */
    public UUID getUuid() {
        return (UUID) get(7);
    }

    /**
     * Setter for <code>BOM.GENERATED</code>.
     */
    public BomRecord setGenerated(OffsetDateTime value) {
        set(8, value);
        return this;
    }

    /**
     * Getter for <code>BOM.GENERATED</code>.
     */
    public OffsetDateTime getGenerated() {
        return (OffsetDateTime) get(8);
    }

    // -------------------------------------------------------------------------
    // Primary key information
    // -------------------------------------------------------------------------

    @Override
    public Record1<Long> key() {
        return (Record1) super.key();
    }

    // -------------------------------------------------------------------------
    // Constructors
    // -------------------------------------------------------------------------

    /**
     * Create a detached BomRecord
     */
    public BomRecord() {
        super(Bom.BOM);
    }

    /**
     * Create a detached, initialised BomRecord
     */
    public BomRecord(Long id, String bomFormat, Integer bomVersion, OffsetDateTime imported, Long projectId, String serialNumber, String specVersion, UUID uuid, OffsetDateTime generated) {
        super(Bom.BOM);

        setId(id);
        setBomFormat(bomFormat);
        setBomVersion(bomVersion);
        setImported(imported);
        setProjectId(projectId);
        setSerialNumber(serialNumber);
        setSpecVersion(specVersion);
        setUuid(uuid);
        setGenerated(generated);
        resetTouchedOnNotNull();
    }
}<|MERGE_RESOLUTION|>--- conflicted
+++ resolved
@@ -28,11 +28,7 @@
 @SuppressWarnings({ "all", "unchecked", "rawtypes", "this-escape" })
 public class BomRecord extends UpdatableRecordImpl<BomRecord> {
 
-<<<<<<< HEAD
-    private static final long serialVersionUID = 2085004136;
-=======
     private static final long serialVersionUID = -1158088535;
->>>>>>> d5b28197
 
     /**
      * Setter for <code>BOM.ID</code>.
