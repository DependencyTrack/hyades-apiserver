/*
 * This file is generated by jOOQ.
 */
package org.dependencytrack.persistence.jooq.generated.tables;


import java.util.Arrays;
import java.util.Collection;
import java.util.List;

import javax.annotation.processing.Generated;

import org.dependencytrack.persistence.jooq.generated.DefaultSchema;
import org.dependencytrack.persistence.jooq.generated.Keys;
import org.dependencytrack.persistence.jooq.generated.tables.ApiKey.ApiKeyPath;
import org.dependencytrack.persistence.jooq.generated.tables.Team.TeamPath;
import org.dependencytrack.persistence.jooq.generated.tables.records.ApiKeysTeamsRecord;
import org.jooq.Condition;
import org.jooq.Field;
import org.jooq.ForeignKey;
import org.jooq.InverseForeignKey;
import org.jooq.Name;
import org.jooq.Path;
import org.jooq.PlainSQL;
import org.jooq.QueryPart;
import org.jooq.Record;
import org.jooq.SQL;
import org.jooq.Schema;
import org.jooq.Select;
import org.jooq.Stringly;
import org.jooq.Table;
import org.jooq.TableField;
import org.jooq.TableOptions;
import org.jooq.UniqueKey;
import org.jooq.impl.DSL;
import org.jooq.impl.SQLDataType;
import org.jooq.impl.TableImpl;


/**
 * This class is generated by jOOQ.
 */
@Generated(
    value = {
        "https://www.jooq.org",
        "jOOQ version:3.20.4",
        "schema version:v5.6.0-27"
    },
    comments = "This class is generated by jOOQ"
)
@SuppressWarnings({ "all", "unchecked", "rawtypes", "this-escape" })
public class ApiKeysTeams extends TableImpl<ApiKeysTeamsRecord> {

<<<<<<< HEAD
    private static final long serialVersionUID = -1676545580;
=======
    private static final long serialVersionUID = -1570762444;
>>>>>>> d5b28197

    /**
     * The reference instance of <code>APIKEYS_TEAMS</code>
     */
    public static final ApiKeysTeams APIKEYS_TEAMS = new ApiKeysTeams();

    /**
     * The class holding records for this type
     */
    @Override
    public Class<ApiKeysTeamsRecord> getRecordType() {
        return ApiKeysTeamsRecord.class;
    }

    /**
     * The column <code>APIKEYS_TEAMS.TEAM_ID</code>.
     */
    public final TableField<ApiKeysTeamsRecord, Long> teamId = createField(DSL.name("TEAM_ID"), SQLDataType.BIGINT.nullable(false), this, "");

    /**
     * The column <code>APIKEYS_TEAMS.APIKEY_ID</code>.
     */
    public final TableField<ApiKeysTeamsRecord, Long> apiKeyId = createField(DSL.name("APIKEY_ID"), SQLDataType.BIGINT.nullable(false), this, "");

    private ApiKeysTeams(Name alias, Table<ApiKeysTeamsRecord> aliased) {
        this(alias, aliased, (Field<?>[]) null, null);
    }

    private ApiKeysTeams(Name alias, Table<ApiKeysTeamsRecord> aliased, Field<?>[] parameters, Condition where) {
        super(alias, null, aliased, parameters, DSL.comment(""), TableOptions.table(), where);
    }

    /**
     * Create an aliased <code>APIKEYS_TEAMS</code> table reference
     */
    public ApiKeysTeams(String alias) {
        this(DSL.name(alias), APIKEYS_TEAMS);
    }

    /**
     * Create an aliased <code>APIKEYS_TEAMS</code> table reference
     */
    public ApiKeysTeams(Name alias) {
        this(alias, APIKEYS_TEAMS);
    }

    /**
     * Create a <code>APIKEYS_TEAMS</code> table reference
     */
    public ApiKeysTeams() {
        this(DSL.name("APIKEYS_TEAMS"), null);
    }

    public <O extends Record> ApiKeysTeams(Table<O> path, ForeignKey<O, ApiKeysTeamsRecord> childPath, InverseForeignKey<O, ApiKeysTeamsRecord> parentPath) {
        super(path, childPath, parentPath, APIKEYS_TEAMS);
    }

    /**
     * A subtype implementing {@link Path} for simplified path-based joins.
     */
    @Generated(
        value = {
            "https://www.jooq.org",
            "jOOQ version:3.20.4",
            "schema version:v5.6.0-27"
        },
        comments = "This class is generated by jOOQ"
    )
    public static class ApiKeysTeamsPath extends ApiKeysTeams implements Path<ApiKeysTeamsRecord> {

<<<<<<< HEAD
        private static final long serialVersionUID = -1676545580;
=======
        private static final long serialVersionUID = -1570762444;
>>>>>>> d5b28197
        public <O extends Record> ApiKeysTeamsPath(Table<O> path, ForeignKey<O, ApiKeysTeamsRecord> childPath, InverseForeignKey<O, ApiKeysTeamsRecord> parentPath) {
            super(path, childPath, parentPath);
        }
        private ApiKeysTeamsPath(Name alias, Table<ApiKeysTeamsRecord> aliased) {
            super(alias, aliased);
        }

        @Override
        public ApiKeysTeamsPath as(String alias) {
            return new ApiKeysTeamsPath(DSL.name(alias), this);
        }

        @Override
        public ApiKeysTeamsPath as(Name alias) {
            return new ApiKeysTeamsPath(alias, this);
        }

        @Override
        public ApiKeysTeamsPath as(Table<?> alias) {
            return new ApiKeysTeamsPath(alias.getQualifiedName(), this);
        }
    }

    @Override
    public Schema getSchema() {
        return aliased() ? null : DefaultSchema.DEFAULT_SCHEMA;
    }

    @Override
    public UniqueKey<ApiKeysTeamsRecord> getPrimaryKey() {
        return Keys.APIKEYS_TEAMS_PK;
    }

    @Override
    public List<ForeignKey<ApiKeysTeamsRecord, ?>> getReferences() {
        return Arrays.asList(Keys.APIKEYS_TEAMS_APIKEY_FK, Keys.APIKEYS_TEAMS_TEAM_FK);
    }

    private transient ApiKeyPath _apiKey;

    /**
     * Get the implicit join path to the <code>APIKEY</code> table.
     */
    public ApiKeyPath apiKey() {
        if (_apiKey == null)
            _apiKey = new ApiKeyPath(this, Keys.APIKEYS_TEAMS_APIKEY_FK, null);

        return _apiKey;
    }

    private transient TeamPath _team;

    /**
     * Get the implicit join path to the <code>TEAM</code> table.
     */
    public TeamPath team() {
        if (_team == null)
            _team = new TeamPath(this, Keys.APIKEYS_TEAMS_TEAM_FK, null);

        return _team;
    }

    @Override
    public ApiKeysTeams as(String alias) {
        return new ApiKeysTeams(DSL.name(alias), this);
    }

    @Override
    public ApiKeysTeams as(Name alias) {
        return new ApiKeysTeams(alias, this);
    }

    @Override
    public ApiKeysTeams as(Table<?> alias) {
        return new ApiKeysTeams(alias.getQualifiedName(), this);
    }

    /**
     * Rename this table
     */
    @Override
    public ApiKeysTeams rename(String name) {
        return new ApiKeysTeams(DSL.name(name), null);
    }

    /**
     * Rename this table
     */
    @Override
    public ApiKeysTeams rename(Name name) {
        return new ApiKeysTeams(name, null);
    }

    /**
     * Rename this table
     */
    @Override
    public ApiKeysTeams rename(Table<?> name) {
        return new ApiKeysTeams(name.getQualifiedName(), null);
    }

    /**
     * Create an inline derived table from this table
     */
    @Override
    public ApiKeysTeams where(Condition condition) {
        return new ApiKeysTeams(getQualifiedName(), aliased() ? this : null, null, condition);
    }

    /**
     * Create an inline derived table from this table
     */
    @Override
    public ApiKeysTeams where(Collection<? extends Condition> conditions) {
        return where(DSL.and(conditions));
    }

    /**
     * Create an inline derived table from this table
     */
    @Override
    public ApiKeysTeams where(Condition... conditions) {
        return where(DSL.and(conditions));
    }

    /**
     * Create an inline derived table from this table
     */
    @Override
    public ApiKeysTeams where(Field<Boolean> condition) {
        return where(DSL.condition(condition));
    }

    /**
     * Create an inline derived table from this table
     */
    @Override
    @PlainSQL
    public ApiKeysTeams where(SQL condition) {
        return where(DSL.condition(condition));
    }

    /**
     * Create an inline derived table from this table
     */
    @Override
    @PlainSQL
    public ApiKeysTeams where(@Stringly.SQL String condition) {
        return where(DSL.condition(condition));
    }

    /**
     * Create an inline derived table from this table
     */
    @Override
    @PlainSQL
    public ApiKeysTeams where(@Stringly.SQL String condition, Object... binds) {
        return where(DSL.condition(condition, binds));
    }

    /**
     * Create an inline derived table from this table
     */
    @Override
    @PlainSQL
    public ApiKeysTeams where(@Stringly.SQL String condition, QueryPart... parts) {
        return where(DSL.condition(condition, parts));
    }

    /**
     * Create an inline derived table from this table
     */
    @Override
    public ApiKeysTeams whereExists(Select<?> select) {
        return where(DSL.exists(select));
    }

    /**
     * Create an inline derived table from this table
     */
    @Override
    public ApiKeysTeams whereNotExists(Select<?> select) {
        return where(DSL.notExists(select));
    }
}<|MERGE_RESOLUTION|>--- conflicted
+++ resolved
@@ -51,11 +51,7 @@
 @SuppressWarnings({ "all", "unchecked", "rawtypes", "this-escape" })
 public class ApiKeysTeams extends TableImpl<ApiKeysTeamsRecord> {
 
-<<<<<<< HEAD
-    private static final long serialVersionUID = -1676545580;
-=======
     private static final long serialVersionUID = -1570762444;
->>>>>>> d5b28197
 
     /**
      * The reference instance of <code>APIKEYS_TEAMS</code>
@@ -126,11 +122,7 @@
     )
     public static class ApiKeysTeamsPath extends ApiKeysTeams implements Path<ApiKeysTeamsRecord> {
 
-<<<<<<< HEAD
-        private static final long serialVersionUID = -1676545580;
-=======
         private static final long serialVersionUID = -1570762444;
->>>>>>> d5b28197
         public <O extends Record> ApiKeysTeamsPath(Table<O> path, ForeignKey<O, ApiKeysTeamsRecord> childPath, InverseForeignKey<O, ApiKeysTeamsRecord> parentPath) {
             super(path, childPath, parentPath);
         }
