--- conflicted
+++ resolved
@@ -25,11 +25,7 @@
 @SuppressWarnings({ "all", "unchecked", "rawtypes", "this-escape" })
 public class UserProjectEffectivePermissionsRecord extends UpdatableRecordImpl<UserProjectEffectivePermissionsRecord> {
 
-<<<<<<< HEAD
-    private static final long serialVersionUID = 367791318;
-=======
     private static final long serialVersionUID = -934414569;
->>>>>>> d5b28197
 
     /**
      * Setter for <code>USER_PROJECT_EFFECTIVE_PERMISSIONS.PROJECT_ID</code>.
