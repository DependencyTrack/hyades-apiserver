--- conflicted
+++ resolved
@@ -51,11 +51,7 @@
 @SuppressWarnings({ "all", "unchecked", "rawtypes", "this-escape" })
 public class IntegrityMetaComponent extends TableImpl<IntegrityMetaComponentRecord> {
 
-<<<<<<< HEAD
-    private static final long serialVersionUID = -461523102;
-=======
     private static final long serialVersionUID = -1317194047;
->>>>>>> d5b28197
 
     /**
      * The reference instance of <code>INTEGRITY_META_COMPONENT</code>
