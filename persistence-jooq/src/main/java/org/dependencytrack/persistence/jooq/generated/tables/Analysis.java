--- conflicted
+++ resolved
@@ -59,11 +59,7 @@
 @SuppressWarnings({ "all", "unchecked", "rawtypes", "this-escape" })
 public class Analysis extends TableImpl<AnalysisRecord> {
 
-<<<<<<< HEAD
-    private static final long serialVersionUID = -1637442219;
-=======
     private static final long serialVersionUID = -676941835;
->>>>>>> d5b28197
 
     /**
      * The reference instance of <code>ANALYSIS</code>
@@ -209,11 +205,7 @@
     )
     public static class AnalysisPath extends Analysis implements Path<AnalysisRecord> {
 
-<<<<<<< HEAD
-        private static final long serialVersionUID = -1637442219;
-=======
         private static final long serialVersionUID = -676941835;
->>>>>>> d5b28197
         public <O extends Record> AnalysisPath(Table<O> path, ForeignKey<O, AnalysisRecord> childPath, InverseForeignKey<O, AnalysisRecord> parentPath) {
             super(path, childPath, parentPath);
         }
