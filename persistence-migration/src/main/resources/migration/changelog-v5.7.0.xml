--- conflicted
+++ resolved
@@ -251,7 +251,134 @@
         </sql>
     </changeSet>
 
-    <changeSet id="v5.7.0-12" author="oxisto">
+    <changeSet id="v5.7.0-12" author="nscuro">
+        <createTable tableName="NOTIFICATION_OUTBOX">
+            <column name="ID" type="UUID">
+                <constraints primaryKey="true" primaryKeyName="NOTIFICATION_OUTBOX_PK"/>
+            </column>
+            <column name="TIMESTAMP" type="TIMESTAMPTZ(3)">
+                <constraints nullable="false"/>
+            </column>
+            <column name="SCOPE" type="TEXT">
+                <constraints nullable="false"/>
+            </column>
+            <column name="GROUP" type="TEXT">
+                <constraints nullable="false"/>
+            </column>
+            <column name="LEVEL" type="TEXT">
+                <constraints nullable="false"/>
+            </column>
+            <column name="PAYLOAD" type="BYTEA">
+                <constraints nullable="false"/>
+            </column>
+        </createTable>
+
+        <!--
+            Allow autovacuum to be triggered more frequently on the outbox table
+            since it is subject to frequent deletions. The default scale factor
+            of 20% would allow too much bloat to be accumulated.
+        -->
+        <sql>
+            ALTER TABLE "NOTIFICATION_OUTBOX" SET (autovacuum_vacuum_scale_factor = 0.1)
+        </sql>
+    </changeSet>
+
+    <changeSet id="v5.7.0-13" author="nscuro">
+        <sql splitStatements="true">
+            CREATE TYPE notification_level AS ENUM ('INFORMATIONAL', 'WARNING', 'ERROR');
+
+            ALTER TABLE "NOTIFICATIONRULE"
+            ALTER COLUMN "NOTIFICATION_LEVEL"
+            SET DATA TYPE notification_level USING "NOTIFICATION_LEVEL"::notification_level;
+        </sql>
+    </changeSet>
+
+    <changeSet id="v5.7.0-14" author="nscuro">
+        <createTable tableName="EXTENSION_KV_STORE">
+            <column name="EXTENSION_POINT" type="TEXT"/>
+            <column name="EXTENSION" type="TEXT"/>
+            <column name="KEY" type="TEXT"/>
+            <column name="VALUE" type="TEXT">
+                <constraints nullable="false"/>
+            </column>
+            <column name="CREATED_AT" type="TIMESTAMPTZ(3)">
+                <constraints nullable="false"/>
+            </column>
+            <column name="UPDATED_AT" type="TIMESTAMPTZ(3)"/>
+            <column name="VERSION" type="BIGINT">
+                <constraints nullable="false"/>
+            </column>
+        </createTable>
+        <addPrimaryKey
+                tableName="EXTENSION_KV_STORE"
+                columnNames="EXTENSION_POINT, EXTENSION, KEY"
+                constraintName="EXTENSION_KV_STORE_PK"/>
+    </changeSet>
+
+    <changeSet id="v5.7.0-15" author="nscuro">
+        <sql>
+            DELETE
+            FROM "CONFIGPROPERTY"
+            WHERE "GROUPNAME" = 'vuln.datasource'
+            AND "PROPERTYNAME" IN (
+            'extension.github.watermark'
+            , 'extension.nvd.watermark'
+            , 'extension.osv.watermarks'
+            );
+        </sql>
+    </changeSet>
+
+    <changeSet id="v5.7.0-16" author="nscuro">
+        <!--
+            Required to support the COMPONENT_PURL_SEARCH_IDX index,
+            as Postgres doesn't collect statistics on expressions used
+            in indexes by default.
+        -->
+        <sql>
+            CREATE STATISTICS "COMPONENT_PURL_LOWER_STATS"
+            ON LOWER("PURL") FROM "COMPONENT";
+        </sql>
+    </changeSet>
+
+
+    <changeSet id="v5.7.0-17" author="oxisto">
+        <sql splitStatements="false">
+            DO $$
+            DECLARE
+            mat_view_def TEXT;
+            index_defs TEXT[];
+            index_def TEXT;
+            BEGIN
+            SELECT pg_get_viewdef('"PORTFOLIOMETRICS_GLOBAL"', true)
+            INTO mat_view_def;
+
+            SELECT array_agg(indexdef)
+            INTO index_defs
+            FROM pg_indexes
+            WHERE tablename = 'PORTFOLIOMETRICS_GLOBAL';
+
+            DROP MATERIALIZED VIEW "PORTFOLIOMETRICS_GLOBAL";
+
+            ALTER TABLE "CONFIGPROPERTY"
+            ALTER COLUMN "PROPERTYVALUE" TYPE TEXT;
+
+            EXECUTE format(
+            'CREATE MATERIALIZED VIEW "PORTFOLIOMETRICS_GLOBAL" AS %s WITH DATA'
+            , TRIM(TRAILING ';' FROM mat_view_def)
+            );
+
+            IF index_defs IS NOT NULL THEN
+            FOREACH index_def IN ARRAY index_defs
+            LOOP
+            EXECUTE index_def;
+            END LOOP;
+            END IF;
+            END
+            $$;
+        </sql>
+    </changeSet>
+
+    <changeSet id="v5.7.0-18" author="oxisto">
         <createTable tableName="ADVISORY">
             <column name="ID" autoIncrement="true" type="BIGINT">
                 <constraints nullable="false" primaryKey="true" primaryKeyName="ADVISORY_PK"/>
@@ -278,7 +405,7 @@
         </createTable>
     </changeSet>
 
-    <changeSet id="v5.7.0-13" author="oxisto">
+    <changeSet id="v5.7.0-19" author="oxisto">
         <sql>
             ALTER TABLE "ADVISORY"
             ADD COLUMN "SEARCHVECTOR" tsvector
@@ -290,7 +417,7 @@
         </sql>
     </changeSet>
 
-    <changeSet id="v5.7.0-14" author="oxisto">
+    <changeSet id="v5.7.0-20" author="oxisto">
         <addColumn tableName="VULNERABILITYALIAS">
             <column name="CSAF_ID" type="VARCHAR(255)"/>
         </addColumn>
@@ -298,7 +425,7 @@
             <column name="CSAF_ID"/>
         </createIndex>
     </changeSet>
-    <changeSet id="v5.7.0-15" author="oxisto">
+    <changeSet id="v5.7.0-21" author="oxisto">
         <addColumn tableName="FINDINGATTRIBUTION">
             <column name="MATCHING_PERCENTAGE" type="SMALLINT"/>
         </addColumn>
@@ -330,31 +457,4 @@
                 constraintName="ADVISORIES_VULNERABILITIES_VULNERABILITY_FK"/>
     </changeSet>
 
-<<<<<<< HEAD
-=======
-    <changeSet id="v5.7.0-15" author="nscuro">
-        <sql>
-            DELETE
-              FROM "CONFIGPROPERTY"
-             WHERE "GROUPNAME" = 'vuln.datasource'
-               AND "PROPERTYNAME" IN (
-                     'extension.github.watermark'
-                   , 'extension.nvd.watermark'
-                   , 'extension.osv.watermarks'
-                   );
-        </sql>
-    </changeSet>
-
-    <changeSet id="v5.7.0-16" author="nscuro">
-        <!--
-            Required to support the COMPONENT_PURL_SEARCH_IDX index,
-            as Postgres doesn't collect statistics on expressions used
-            in indexes by default.
-        -->
-        <sql>
-            CREATE STATISTICS "COMPONENT_PURL_LOWER_STATS"
-                ON LOWER("PURL") FROM "COMPONENT";
-        </sql>
-    </changeSet>
->>>>>>> 639f7de9
 </databaseChangeLog>