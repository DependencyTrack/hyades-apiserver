<?xml version="1.1" encoding="UTF-8" standalone="no"?>
<databaseChangeLog
        objectQuotingStrategy="QUOTE_ALL_OBJECTS"
        xmlns="http://www.liquibase.org/xml/ns/dbchangelog"
        xmlns:xsi="http://www.w3.org/2001/XMLSchema-instance"
        xsi:schemaLocation="http://www.liquibase.org/xml/ns/dbchangelog
            http://www.liquibase.org/xml/ns/dbchangelog/dbchangelog-latest.xsd">

    <changeSet id="v5.6.0-1" author="sahibamittal">
        <modifyDataType tableName="AFFECTEDVERSIONATTRIBUTION" columnName="UUID" newDataType="UUID"/>
        <modifyDataType tableName="BOM" columnName="UUID" newDataType="UUID"/>
        <modifyDataType tableName="COMPONENT" columnName="UUID" newDataType="UUID"/>
        <modifyDataType tableName="COMPONENT_PROPERTY" columnName="UUID" newDataType="UUID"/>
        <modifyDataType tableName="FINDINGATTRIBUTION" columnName="UUID" newDataType="UUID"/>
        <modifyDataType tableName="LICENSE" columnName="UUID" newDataType="UUID"/>
        <modifyDataType tableName="LICENSEGROUP" columnName="UUID" newDataType="UUID"/>
        <modifyDataType tableName="NOTIFICATIONPUBLISHER" columnName="UUID" newDataType="UUID"/>
        <modifyDataType tableName="NOTIFICATIONRULE" columnName="UUID" newDataType="UUID"/>
        <modifyDataType tableName="POLICY" columnName="UUID" newDataType="UUID"/>
        <modifyDataType tableName="POLICYCONDITION" columnName="UUID" newDataType="UUID"/>
        <modifyDataType tableName="POLICYVIOLATION" columnName="UUID" newDataType="UUID"/>
        <modifyDataType tableName="PROJECT" columnName="UUID" newDataType="UUID"/>
        <modifyDataType tableName="REPOSITORY" columnName="UUID" newDataType="UUID"/>
        <modifyDataType tableName="SERVICECOMPONENT" columnName="UUID" newDataType="UUID"/>
        <modifyDataType tableName="VEX" columnName="UUID" newDataType="UUID"/>
        <modifyDataType tableName="VULNERABILITY" columnName="UUID" newDataType="UUID"/>
        <modifyDataType tableName="VULNERABILITYALIAS" columnName="UUID" newDataType="UUID"/>
        <modifyDataType tableName="VULNERABILITYSCAN" columnName="TARGET_IDENTIFIER" newDataType="UUID"/>
        <modifyDataType tableName="VULNERABILITYSCAN" columnName="TOKEN" newDataType="UUID"/>
        <modifyDataType tableName="VULNERABLESOFTWARE" columnName="UUID" newDataType="UUID"/>
        <modifyDataType tableName="WORKFLOW_STATE" columnName="TOKEN" newDataType="UUID"/>
    </changeSet>

    <changeSet id="v5.6.0-2" author="nscuro">
        <modifyDataType tableName="TEAM" columnName="NAME" newDataType="VARCHAR(255)"/>
    </changeSet>
  
    <changeSet id="v5.6.0-3" author="rossmurphy974@gmail.com">
        <addColumn tableName="PROJECT">
            <column name="AUTHORS" type="TEXT"/>
        </addColumn>
        <addColumn tableName="COMPONENT">
            <column name="AUTHORS" type="TEXT"/>
        </addColumn>
        
        <sql>
            UPDATE "PROJECT"
            SET "AUTHORS" = JSON_BUILD_ARRAY(JSON_BUILD_OBJECT('name', "AUTHOR"))::TEXT
            WHERE "AUTHOR" IS NOT NULL;
        </sql>
        <sql>
            UPDATE "COMPONENT"
            SET "AUTHORS" = JSON_BUILD_ARRAY(JSON_BUILD_OBJECT('name', "AUTHOR"))::TEXT
            WHERE "AUTHOR" IS NOT NULL;
        </sql>

        <dropColumn tableName="PROJECT">
            <column name="AUTHOR"/>
        </dropColumn>
        <dropColumn tableName="COMPONENT">
            <column name="AUTHOR"/>
        </dropColumn>
    </changeSet>
    
    <changeSet id="v5.6.0-4" author="nscuro">
        <dropIndex tableName="COMPONENT" indexName="COMPONENT_DIRECT_DEPENDENCIES_GIN_IDX"/>
        <modifyDataType tableName="COMPONENT" columnName="DIRECT_DEPENDENCIES" newDataType="JSONB"/>
        <modifyDataType tableName="PROJECT" columnName="DIRECT_DEPENDENCIES" newDataType="JSONB"/>
        <sql splitStatements="true">
            CREATE
             INDEX "COMPONENT_DIRECT_DEPENDENCIES_JSONB_IDX"
                ON "COMPONENT"
             USING GIN("DIRECT_DEPENDENCIES" JSONB_PATH_OPS);
        </sql>
    </changeSet>

    <changeSet id="v5.6.0-5" author="sahibamittal">
        <sql>
            DELETE FROM "CONFIGPROPERTY"
            WHERE "GROUPNAME" = 'artifact'
            AND "PROPERTYNAME" = 'bom.validation.enabled';
        </sql>
    </changeSet>

    <changeSet id="v5.6.0-6" author="sahibamittal">
        <createTable tableName="NOTIFICATIONRULE_TAGS">
            <column name="NOTIFICATIONRULE_ID" type="BIGINT">
                <constraints nullable="false"/>
            </column>
            <column name="TAG_ID" type="BIGINT"/>
        </createTable>

        <createIndex indexName="NOTIFICATIONRULE_TAGS_NOTIFICATIONRULE_ID_IDX" tableName="NOTIFICATIONRULE_TAGS">
            <column name="NOTIFICATIONRULE_ID"/>
        </createIndex>
        <createIndex indexName="NOTIFICATIONRULE_TAGS_TAG_ID_IDX" tableName="NOTIFICATIONRULE_TAGS">
            <column name="TAG_ID"/>
        </createIndex>

        <addForeignKeyConstraint baseColumnNames="NOTIFICATIONRULE_ID" baseTableName="NOTIFICATIONRULE_TAGS"
                                 constraintName="NOTIFICATIONRULE_TAGS_NOTIFICATIONRULE_FK" deferrable="true" initiallyDeferred="true"
                                 onDelete="NO ACTION" onUpdate="NO ACTION" referencedColumnNames="ID"
                                 referencedTableName="NOTIFICATIONRULE" validate="true"/>

        <addForeignKeyConstraint baseColumnNames="TAG_ID" baseTableName="NOTIFICATIONRULE_TAGS"
                                 constraintName="NOTIFICATIONRULE_TAGS_TAG_FK" deferrable="true" initiallyDeferred="true"
                                 onDelete="NO ACTION" onUpdate="NO ACTION" referencedColumnNames="ID"
                                 referencedTableName="TAG" validate="true"/>
    </changeSet>

    <changeSet id="v5.6.0-7" author="sahibamittal">
        <addColumn tableName="PROJECT">
            <column name="IS_LATEST" type="BOOLEAN" defaultValueBoolean="false">
                <constraints nullable="false"/>
            </column>
        </addColumn>
        <addColumn tableName="POLICY">
            <column name="ONLY_LATEST_PROJECT_VERSION" type="BOOLEAN" defaultValueBoolean="false">
                <constraints nullable="false"/>
            </column>
        </addColumn>
        <createIndex indexName="PROJECT_IS_LATEST_IDX" tableName="PROJECT">
            <column name="IS_LATEST"/>
        </createIndex>
    </changeSet>

    <changeSet id="v5.6.0-8" author="nscuro">
        <sql>
            DELETE
              FROM "CONFIGPROPERTY"
             WHERE "GROUPNAME" = 'vuln-source'
               AND "PROPERTYNAME" = 'nvd.feeds.url';
        </sql>
    </changeSet>

    <changeSet id="v5.6.0-9" author="nscuro">
        <sql>
            CREATE INDEX "COMPONENT_PROPERTY_COMPONENT_ID_IDX"
                ON "COMPONENT_PROPERTY" ("COMPONENT_ID");
        </sql>
    </changeSet>

    <changeSet id="v5.6.0-9" author="sahibamittal">
        <addColumn tableName="PROJECT">
            <column name="INACTIVE_SINCE" type="TIMESTAMP WITH TIME ZONE">
                <constraints nullable="true"/>
            </column>
        </addColumn>
    
        <sql>UPDATE "PROJECT" SET "INACTIVE_SINCE" = NOW() WHERE "ACTIVE" IS FALSE</sql>

        <dropColumn tableName="PROJECT">
            <column name="ACTIVE" type="BOOLEAN"/>
        </dropColumn>
    </changeSet>

    <changeSet id="v5.6.0-10" author="nscuro">
        <createIndex tableName="PROJECT_METADATA" indexName="PROJECT_METADATA_PROJECT_ID_IDX" unique="true">
            <column name="PROJECT_ID"/>
        </createIndex>
    </changeSet>

    <changeSet id="v5.6.0-11" author="nscuro">
        <dropIndex tableName="COMPONENT" indexName="COMPONENT_BLAKE2B_256_IDX"/>
        <dropIndex tableName="COMPONENT" indexName="COMPONENT_BLAKE2B_384_IDX"/>
        <dropIndex tableName="COMPONENT" indexName="COMPONENT_BLAKE2B_512_IDX"/>
        <dropIndex tableName="COMPONENT" indexName="COMPONENT_BLAKE3_IDX"/>
        <dropIndex tableName="COMPONENT" indexName="COMPONENT_MD5_IDX"/>
        <dropIndex tableName="COMPONENT" indexName="COMPONENT_SHA1_IDX"/>
        <dropIndex tableName="COMPONENT" indexName="COMPONENT_SHA3_256_IDX"/>
        <dropIndex tableName="COMPONENT" indexName="COMPONENT_SHA3_384_IDX"/>
        <dropIndex tableName="COMPONENT" indexName="COMPONENT_SHA3_512_IDX"/>
        <dropIndex tableName="COMPONENT" indexName="COMPONENT_SHA256_IDX"/>
        <dropIndex tableName="COMPONENT" indexName="COMPONENT_SHA384_IDX"/>
        <dropIndex tableName="COMPONENT" indexName="COMPONENT_SHA512_IDX"/>

        <sql splitStatements="true">
            CREATE INDEX "COMPONENT_BLAKE2B_256_IDX" ON "COMPONENT" ("BLAKE2B_256") WHERE "BLAKE2B_256" IS NOT NULL;
            CREATE INDEX "COMPONENT_BLAKE2B_384_IDX" ON "COMPONENT" ("BLAKE2B_384") WHERE "BLAKE2B_384" IS NOT NULL;
            CREATE INDEX "COMPONENT_BLAKE2B_512_IDX" ON "COMPONENT" ("BLAKE2B_512") WHERE "BLAKE2B_512" IS NOT NULL;
            CREATE INDEX "COMPONENT_BLAKE3_IDX" ON "COMPONENT" ("BLAKE3") WHERE "BLAKE3" IS NOT NULL;
            CREATE INDEX "COMPONENT_MD5_IDX" ON "COMPONENT" ("MD5") WHERE "MD5" IS NOT NULL;
            CREATE INDEX "COMPONENT_SHA1_IDX" ON "COMPONENT" ("SHA1") WHERE "SHA1" IS NOT NULL;
            CREATE INDEX "COMPONENT_SHA_256_IDX" ON "COMPONENT" ("SHA_256") WHERE "SHA_256" IS NOT NULL;
            CREATE INDEX "COMPONENT_SHA_384_IDX" ON "COMPONENT" ("SHA_384") WHERE "SHA_384" IS NOT NULL;
            CREATE INDEX "COMPONENT_SHA_512_IDX" ON "COMPONENT" ("SHA_512") WHERE "SHA_512" IS NOT NULL;
            CREATE INDEX "COMPONENT_SHA3_256_IDX" ON "COMPONENT" ("SHA3_256") WHERE "SHA3_256" IS NOT NULL;
            CREATE INDEX "COMPONENT_SHA3_384_IDX" ON "COMPONENT" ("SHA3_384") WHERE "SHA3_384" IS NOT NULL;
            CREATE INDEX "COMPONENT_SHA3_512_IDX" ON "COMPONENT" ("SHA3_512") WHERE "SHA3_512" IS NOT NULL;
        </sql>
    </changeSet>

    <changeSet id="v5.6.0-12" author="sahibamittal">
        <dropForeignKeyConstraint baseTableName="AFFECTEDVERSIONATTRIBUTION" constraintName="AFFECTEDVERSIONATTRIBUTION_VULNERABILITY_FK"/>
        <addForeignKeyConstraint baseColumnNames="VULNERABILITY" baseTableName="AFFECTEDVERSIONATTRIBUTION"
             constraintName="AFFECTEDVERSIONATTRIBUTION_VULNERABILITY_FK" deferrable="true"
             initiallyDeferred="true" onDelete="CASCADE" onUpdate="NO ACTION"
             referencedColumnNames="ID" referencedTableName="VULNERABILITY" validate="true"/>

        <dropForeignKeyConstraint baseTableName="AFFECTEDVERSIONATTRIBUTION" constraintName="AFFECTEDVERSIONATTRIBUTION_VULNERABLESOFTWARE_FK"/>
        <addForeignKeyConstraint baseColumnNames="VULNERABLE_SOFTWARE" baseTableName="AFFECTEDVERSIONATTRIBUTION"
                                 constraintName="AFFECTEDVERSIONATTRIBUTION_VULNERABLESOFTWARE_FK" deferrable="true"
                                 initiallyDeferred="true" onDelete="CASCADE" onUpdate="NO ACTION"
                                 referencedColumnNames="ID" referencedTableName="VULNERABLESOFTWARE" validate="true"/>

        <dropForeignKeyConstraint baseTableName="ANALYSISCOMMENT" constraintName="ANALYSISCOMMENT_ANALYSIS_FK"/>
        <addForeignKeyConstraint baseColumnNames="ANALYSIS_ID" baseTableName="ANALYSISCOMMENT"
                                 constraintName="ANALYSISCOMMENT_ANALYSIS_FK" deferrable="true" initiallyDeferred="true"
                                 onDelete="CASCADE" onUpdate="NO ACTION" referencedColumnNames="ID"
                                 referencedTableName="ANALYSIS" validate="true"/>

        <dropForeignKeyConstraint baseTableName="ANALYSIS" constraintName="ANALYSIS_COMPONENT_FK"/>
        <addForeignKeyConstraint baseColumnNames="COMPONENT_ID" baseTableName="ANALYSIS" constraintName="ANALYSIS_COMPONENT_FK"
                                 deferrable="true" initiallyDeferred="true" onDelete="CASCADE" onUpdate="NO ACTION"
                                 referencedColumnNames="ID" referencedTableName="COMPONENT" validate="true"/>

        <dropForeignKeyConstraint baseTableName="ANALYSIS" constraintName="ANALYSIS_PROJECT_FK"/>
        <addForeignKeyConstraint baseColumnNames="PROJECT_ID" baseTableName="ANALYSIS" constraintName="ANALYSIS_PROJECT_FK"
                                 deferrable="true" initiallyDeferred="true" onDelete="CASCADE" onUpdate="NO ACTION"
                                 referencedColumnNames="ID" referencedTableName="PROJECT" validate="true"/>
        
        <dropForeignKeyConstraint baseTableName="ANALYSIS" constraintName="ANALYSIS_VULNERABILITY_FK"/>
        <addForeignKeyConstraint baseColumnNames="VULNERABILITY_ID" baseTableName="ANALYSIS"
                                 constraintName="ANALYSIS_VULNERABILITY_FK" deferrable="true" initiallyDeferred="true"
                                 onDelete="CASCADE" onUpdate="NO ACTION" referencedColumnNames="ID"
                                 referencedTableName="VULNERABILITY" validate="true"/>
        
        <dropForeignKeyConstraint baseTableName="APIKEYS_TEAMS" constraintName="APIKEYS_TEAMS_TEAM_FK"/>
        <addForeignKeyConstraint baseColumnNames="TEAM_ID" baseTableName="APIKEYS_TEAMS"
                                 constraintName="APIKEYS_TEAMS_TEAM_FK" deferrable="true" initiallyDeferred="true"
                                 onDelete="CASCADE" onUpdate="NO ACTION" referencedColumnNames="ID"
                                 referencedTableName="TEAM" validate="true"/>
        
        <dropForeignKeyConstraint baseTableName="APIKEYS_TEAMS" constraintName="APIKEYS_TEAMS_APIKEY_FK"/>
        <addForeignKeyConstraint baseColumnNames="APIKEY_ID" baseTableName="APIKEYS_TEAMS"
                                 constraintName="APIKEYS_TEAMS_APIKEY_FK" deferrable="true" initiallyDeferred="true"
                                 onDelete="CASCADE" onUpdate="NO ACTION" referencedColumnNames="ID"
                                 referencedTableName="APIKEY" validate="true"/>

        <dropForeignKeyConstraint baseTableName="BOM" constraintName="BOM_PROJECT_FK"/>
        <addForeignKeyConstraint baseColumnNames="PROJECT_ID" baseTableName="BOM" constraintName="BOM_PROJECT_FK"
                                 deferrable="true" initiallyDeferred="true" onDelete="CASCADE" onUpdate="NO ACTION"
                                 referencedColumnNames="ID" referencedTableName="PROJECT" validate="true"/>

        <dropForeignKeyConstraint baseTableName="COMPONENTS_VULNERABILITIES" constraintName="COMPONENTS_VULNERABILITIES_COMPONENT_FK"/>
        <addForeignKeyConstraint baseColumnNames="COMPONENT_ID" baseTableName="COMPONENTS_VULNERABILITIES"
                                 constraintName="COMPONENTS_VULNERABILITIES_COMPONENT_FK" deferrable="true"
                                 initiallyDeferred="true" onDelete="CASCADE" onUpdate="NO ACTION"
                                 referencedColumnNames="ID" referencedTableName="COMPONENT" validate="true"/>

        <dropForeignKeyConstraint baseTableName="COMPONENTS_VULNERABILITIES" constraintName="COMPONENTS_VULNERABILITIES_VULNERABILITY_FK"/>
        <addForeignKeyConstraint baseColumnNames="VULNERABILITY_ID" baseTableName="COMPONENTS_VULNERABILITIES"
                                 constraintName="COMPONENTS_VULNERABILITIES_VULNERABILITY_FK" deferrable="true"
                                 initiallyDeferred="true" onDelete="CASCADE" onUpdate="NO ACTION"
                                 referencedColumnNames="ID" referencedTableName="VULNERABILITY" validate="true"/>

        <dropForeignKeyConstraint baseTableName="COMPONENT" constraintName="COMPONENT_COMPONENT_FK"/>
        <addForeignKeyConstraint baseColumnNames="PARENT_COMPONENT_ID" baseTableName="COMPONENT"
                                 constraintName="COMPONENT_COMPONENT_FK" deferrable="true" initiallyDeferred="true"
                                 onDelete="CASCADE" onUpdate="NO ACTION" referencedColumnNames="ID"
                                 referencedTableName="COMPONENT" validate="true"/>

        <dropForeignKeyConstraint baseTableName="COMPONENT" constraintName="COMPONENT_PROJECT_FK"/>
        <addForeignKeyConstraint baseColumnNames="PROJECT_ID" baseTableName="COMPONENT" constraintName="COMPONENT_PROJECT_FK"
                                 deferrable="true" initiallyDeferred="true" onDelete="CASCADE" onUpdate="NO ACTION"
                                 referencedColumnNames="ID" referencedTableName="PROJECT" validate="true"/>

        <dropForeignKeyConstraint baseTableName="DEPENDENCYMETRICS" constraintName="DEPENDENCYMETRICS_COMPONENT_FK"/>
        <addForeignKeyConstraint baseColumnNames="COMPONENT_ID" baseTableName="DEPENDENCYMETRICS"
                                 constraintName="DEPENDENCYMETRICS_COMPONENT_FK" deferrable="true" initiallyDeferred="true"
                                 onDelete="CASCADE" onUpdate="NO ACTION" referencedColumnNames="ID"
                                 referencedTableName="COMPONENT" validate="true"/>

        <dropForeignKeyConstraint baseTableName="DEPENDENCYMETRICS" constraintName="DEPENDENCYMETRICS_PROJECT_FK"/>
        <addForeignKeyConstraint baseColumnNames="PROJECT_ID" baseTableName="DEPENDENCYMETRICS"
                                 constraintName="DEPENDENCYMETRICS_PROJECT_FK" deferrable="true" initiallyDeferred="true"
                                 onDelete="CASCADE" onUpdate="NO ACTION" referencedColumnNames="ID"
                                 referencedTableName="PROJECT" validate="true"/>

        <dropForeignKeyConstraint baseTableName="FINDINGATTRIBUTION" constraintName="FINDINGATTRIBUTION_COMPONENT_FK"/>
        <addForeignKeyConstraint baseColumnNames="COMPONENT_ID" baseTableName="FINDINGATTRIBUTION"
                                 constraintName="FINDINGATTRIBUTION_COMPONENT_FK" deferrable="true" initiallyDeferred="true"
                                 onDelete="CASCADE" onUpdate="NO ACTION" referencedColumnNames="ID"
                                 referencedTableName="COMPONENT" validate="true"/>

        <dropForeignKeyConstraint baseTableName="FINDINGATTRIBUTION" constraintName="FINDINGATTRIBUTION_PROJECT_FK"/>
        <addForeignKeyConstraint baseColumnNames="PROJECT_ID" baseTableName="FINDINGATTRIBUTION"
                                 constraintName="FINDINGATTRIBUTION_PROJECT_FK" deferrable="true" initiallyDeferred="true"
                                 onDelete="CASCADE" onUpdate="NO ACTION" referencedColumnNames="ID"
                                 referencedTableName="PROJECT" validate="true"/>

        <dropForeignKeyConstraint baseTableName="FINDINGATTRIBUTION" constraintName="FINDINGATTRIBUTION_VULNERABILITY_FK"/>
        <addForeignKeyConstraint baseColumnNames="VULNERABILITY_ID" baseTableName="FINDINGATTRIBUTION"
                                 constraintName="FINDINGATTRIBUTION_VULNERABILITY_FK" deferrable="true" initiallyDeferred="true"
                                 onDelete="CASCADE" onUpdate="NO ACTION" referencedColumnNames="ID"
                                 referencedTableName="VULNERABILITY" validate="true"/>

        <dropForeignKeyConstraint baseTableName="INTEGRITY_ANALYSIS" constraintName="INTEGRITY_ANALYSIS_COMPONENT_FK"/>
        <addForeignKeyConstraint baseColumnNames="COMPONENT_ID" baseTableName="INTEGRITY_ANALYSIS"
                                 constraintName="INTEGRITY_ANALYSIS_COMPONENT_FK" deferrable="true" initiallyDeferred="true"
                                 onDelete="CASCADE" onUpdate="NO ACTION" referencedColumnNames="ID"
                                 referencedTableName="COMPONENT" validate="true"/>

        <dropForeignKeyConstraint baseTableName="LDAPUSERS_PERMISSIONS" constraintName="LDAPUSERS_PERMISSIONS_LDAPUSER_FK"/>
        <addForeignKeyConstraint baseColumnNames="LDAPUSER_ID" baseTableName="LDAPUSERS_PERMISSIONS"
                                 constraintName="LDAPUSERS_PERMISSIONS_LDAPUSER_FK" deferrable="true" initiallyDeferred="true"
                                 onDelete="CASCADE" onUpdate="NO ACTION" referencedColumnNames="ID"
                                 referencedTableName="LDAPUSER" validate="true"/>

        <dropForeignKeyConstraint baseTableName="LDAPUSERS_PERMISSIONS" constraintName="LDAPUSERS_PERMISSIONS_PERMISSION_FK"/>
        <addForeignKeyConstraint baseColumnNames="PERMISSION_ID" baseTableName="LDAPUSERS_PERMISSIONS"
                                 constraintName="LDAPUSERS_PERMISSIONS_PERMISSION_FK" deferrable="true" initiallyDeferred="true"
                                 onDelete="CASCADE" onUpdate="NO ACTION" referencedColumnNames="ID"
                                 referencedTableName="PERMISSION" validate="true"/>

        <dropForeignKeyConstraint baseTableName="LDAPUSERS_TEAMS" constraintName="LDAPUSERS_TEAMS_TEAM_FK"/>
        <addForeignKeyConstraint baseColumnNames="TEAM_ID" baseTableName="LDAPUSERS_TEAMS"
                                 constraintName="LDAPUSERS_TEAMS_TEAM_FK" deferrable="true" initiallyDeferred="true"
                                 onDelete="CASCADE" onUpdate="NO ACTION" referencedColumnNames="ID"
                                 referencedTableName="TEAM" validate="true"/>

        <dropForeignKeyConstraint baseTableName="LDAPUSERS_TEAMS" constraintName="LDAPUSERS_TEAMS_LDAPUSER_FK"/>
        <addForeignKeyConstraint baseColumnNames="LDAPUSER_ID" baseTableName="LDAPUSERS_TEAMS"
                                 constraintName="LDAPUSERS_TEAMS_LDAPUSER_FK" deferrable="true" initiallyDeferred="true"
                                 onDelete="CASCADE" onUpdate="NO ACTION" referencedColumnNames="ID"
                                 referencedTableName="LDAPUSER" validate="true"/>

        <dropForeignKeyConstraint baseTableName="LICENSEGROUP_LICENSE" constraintName="LICENSEGROUP_LICENSE_LICENSEGROUP_FK"/>
        <addForeignKeyConstraint baseColumnNames="LICENSEGROUP_ID" baseTableName="LICENSEGROUP_LICENSE"
                                 constraintName="LICENSEGROUP_LICENSE_LICENSEGROUP_FK" deferrable="true" initiallyDeferred="true"
                                 onDelete="CASCADE" onUpdate="NO ACTION" referencedColumnNames="ID"
                                 referencedTableName="LICENSEGROUP" validate="true"/>

        <dropForeignKeyConstraint baseTableName="LICENSEGROUP_LICENSE" constraintName="LICENSEGROUP_LICENSE_LICENSE_FK"/>
        <addForeignKeyConstraint baseColumnNames="LICENSE_ID" baseTableName="LICENSEGROUP_LICENSE"
                                 constraintName="LICENSEGROUP_LICENSE_LICENSE_FK" deferrable="true" initiallyDeferred="true"
                                 onDelete="CASCADE" onUpdate="NO ACTION" referencedColumnNames="ID"
                                 referencedTableName="LICENSE" validate="true"/>

        <dropForeignKeyConstraint baseTableName="MANAGEDUSERS_PERMISSIONS" constraintName="MANAGEDUSERS_PERMISSIONS_MANAGEDUSER_FK"/>
        <addForeignKeyConstraint baseColumnNames="MANAGEDUSER_ID" baseTableName="MANAGEDUSERS_PERMISSIONS"
                                 constraintName="MANAGEDUSERS_PERMISSIONS_MANAGEDUSER_FK" deferrable="true"
                                 initiallyDeferred="true" onDelete="CASCADE" onUpdate="NO ACTION"
                                 referencedColumnNames="ID" referencedTableName="MANAGEDUSER" validate="true"/>

        <dropForeignKeyConstraint baseTableName="MANAGEDUSERS_PERMISSIONS" constraintName="MANAGEDUSERS_PERMISSIONS_PERMISSION_FK"/>
        <addForeignKeyConstraint baseColumnNames="PERMISSION_ID" baseTableName="MANAGEDUSERS_PERMISSIONS"
                                 constraintName="MANAGEDUSERS_PERMISSIONS_PERMISSION_FK" deferrable="true"
                                 initiallyDeferred="true" onDelete="CASCADE" onUpdate="NO ACTION"
                                 referencedColumnNames="ID" referencedTableName="PERMISSION" validate="true"/>

        <dropForeignKeyConstraint baseTableName="MANAGEDUSERS_TEAMS" constraintName="MANAGEDUSERS_TEAMS_TEAM_FK"/>
        <addForeignKeyConstraint baseColumnNames="TEAM_ID" baseTableName="MANAGEDUSERS_TEAMS"
                                 constraintName="MANAGEDUSERS_TEAMS_TEAM_FK" deferrable="true" initiallyDeferred="true"
                                 onDelete="CASCADE" onUpdate="NO ACTION" referencedColumnNames="ID"
                                 referencedTableName="TEAM" validate="true"/>

        <dropForeignKeyConstraint baseTableName="MANAGEDUSERS_TEAMS" constraintName="MANAGEDUSERS_TEAMS_MANAGEDUSER_FK"/>
        <addForeignKeyConstraint baseColumnNames="MANAGEDUSER_ID" baseTableName="MANAGEDUSERS_TEAMS"
                                 constraintName="MANAGEDUSERS_TEAMS_MANAGEDUSER_FK" deferrable="true" initiallyDeferred="true"
                                 onDelete="CASCADE" onUpdate="NO ACTION" referencedColumnNames="ID"
                                 referencedTableName="MANAGEDUSER" validate="true"/>

        <dropForeignKeyConstraint baseTableName="MAPPEDLDAPGROUP" constraintName="MAPPEDLDAPGROUP_TEAM_FK"/>
        <addForeignKeyConstraint baseColumnNames="TEAM_ID" baseTableName="MAPPEDLDAPGROUP"
                                 constraintName="MAPPEDLDAPGROUP_TEAM_FK" deferrable="true" initiallyDeferred="true"
                                 onDelete="CASCADE" onUpdate="NO ACTION" referencedColumnNames="ID"
                                 referencedTableName="TEAM" validate="true"/>

        <dropForeignKeyConstraint baseTableName="MAPPEDOIDCGROUP" constraintName="MAPPEDOIDCGROUP_OIDCGROUP_FK"/>
        <addForeignKeyConstraint baseColumnNames="GROUP_ID" baseTableName="MAPPEDOIDCGROUP"
                                 constraintName="MAPPEDOIDCGROUP_OIDCGROUP_FK" deferrable="true" initiallyDeferred="true"
                                 onDelete="CASCADE" onUpdate="NO ACTION" referencedColumnNames="ID"
                                 referencedTableName="OIDCGROUP" validate="true"/>

        <dropForeignKeyConstraint baseTableName="MAPPEDOIDCGROUP" constraintName="MAPPEDOIDCGROUP_TEAM_FK"/>
        <addForeignKeyConstraint baseColumnNames="TEAM_ID" baseTableName="MAPPEDOIDCGROUP"
                                 constraintName="MAPPEDOIDCGROUP_TEAM_FK" deferrable="true" initiallyDeferred="true"
                                 onDelete="CASCADE" onUpdate="NO ACTION" referencedColumnNames="ID"
                                 referencedTableName="TEAM" validate="true"/>

        <dropForeignKeyConstraint baseTableName="NOTIFICATIONRULE" constraintName="NOTIFICATIONRULE_NOTIFICATIONPUBLISHER_FK"/>
        <addForeignKeyConstraint baseColumnNames="PUBLISHER" baseTableName="NOTIFICATIONRULE"
                                 constraintName="NOTIFICATIONRULE_NOTIFICATIONPUBLISHER_FK" deferrable="true" initiallyDeferred="true"
                                 onDelete="CASCADE" onUpdate="NO ACTION" referencedColumnNames="ID"
                                 referencedTableName="NOTIFICATIONPUBLISHER" validate="true"/>

        <dropForeignKeyConstraint baseTableName="NOTIFICATIONRULE_PROJECTS" constraintName="NOTIFICATIONRULE_PROJECTS_NOTIFICATIONRULE_FK"/>
        <addForeignKeyConstraint baseColumnNames="NOTIFICATIONRULE_ID" baseTableName="NOTIFICATIONRULE_PROJECTS"
                                 constraintName="NOTIFICATIONRULE_PROJECTS_NOTIFICATIONRULE_FK" deferrable="true"
                                 initiallyDeferred="true" onDelete="CASCADE" onUpdate="NO ACTION"
                                 referencedColumnNames="ID" referencedTableName="NOTIFICATIONRULE" validate="true"/>

        <dropForeignKeyConstraint baseTableName="NOTIFICATIONRULE_PROJECTS" constraintName="NOTIFICATIONRULE_PROJECTS_PROJECT_FK"/>
        <addForeignKeyConstraint baseColumnNames="PROJECT_ID" baseTableName="NOTIFICATIONRULE_PROJECTS"
                                 constraintName="NOTIFICATIONRULE_PROJECTS_PROJECT_FK" deferrable="true"
                                 initiallyDeferred="true" onDelete="CASCADE" onUpdate="NO ACTION"
                                 referencedColumnNames="ID" referencedTableName="PROJECT" validate="true"/>

        <dropForeignKeyConstraint baseTableName="NOTIFICATIONRULE_TAGS" constraintName="NOTIFICATIONRULE_TAGS_TAG_FK"/>
        <addForeignKeyConstraint baseColumnNames="TAG_ID" baseTableName="NOTIFICATIONRULE_TAGS"
                                 constraintName="NOTIFICATIONRULE_TAGS_TAG_FK" deferrable="true" initiallyDeferred="true"
                                 onDelete="CASCADE" onUpdate="NO ACTION" referencedColumnNames="ID"
                                 referencedTableName="TAG" validate="true"/>

        <dropForeignKeyConstraint baseTableName="NOTIFICATIONRULE_TAGS" constraintName="NOTIFICATIONRULE_TAGS_NOTIFICATIONRULE_FK"/>
        <addForeignKeyConstraint baseColumnNames="NOTIFICATIONRULE_ID" baseTableName="NOTIFICATIONRULE_TAGS"
                                 constraintName="NOTIFICATIONRULE_TAGS_NOTIFICATIONRULE_FK" deferrable="true" initiallyDeferred="true"
                                 onDelete="CASCADE" onUpdate="NO ACTION" referencedColumnNames="ID"
                                 referencedTableName="NOTIFICATIONRULE" validate="true"/>

        <dropForeignKeyConstraint baseTableName="NOTIFICATIONRULE_TEAMS" constraintName="NOTIFICATIONRULE_TEAMS_NOTIFICATIONRULE_FK"/>
        <addForeignKeyConstraint baseColumnNames="NOTIFICATIONRULE_ID" baseTableName="NOTIFICATIONRULE_TEAMS"
                                 constraintName="NOTIFICATIONRULE_TEAMS_NOTIFICATIONRULE_FK" deferrable="true" initiallyDeferred="true"
                                 onDelete="CASCADE" onUpdate="NO ACTION" referencedColumnNames="ID"
                                 referencedTableName="NOTIFICATIONRULE" validate="true"/>

        <dropForeignKeyConstraint baseTableName="NOTIFICATIONRULE_TEAMS" constraintName="NOTIFICATIONRULE_TEAMS_TEAM_FK"/>
        <addForeignKeyConstraint baseColumnNames="TEAM_ID" baseTableName="NOTIFICATIONRULE_TEAMS"
                                 constraintName="NOTIFICATIONRULE_TEAMS_TEAM_FK" deferrable="true" initiallyDeferred="true"
                                 onDelete="CASCADE" onUpdate="NO ACTION" referencedColumnNames="ID"
                                 referencedTableName="TEAM" validate="true"/>

        <dropForeignKeyConstraint baseTableName="OIDCUSERS_PERMISSIONS" constraintName="OIDCUSERS_PERMISSIONS_PERMISSION_FK"/>
        <addForeignKeyConstraint baseColumnNames="PERMISSION_ID" baseTableName="OIDCUSERS_PERMISSIONS"
                                 constraintName="OIDCUSERS_PERMISSIONS_PERMISSION_FK" deferrable="true" initiallyDeferred="true"
                                 onDelete="CASCADE" onUpdate="NO ACTION" referencedColumnNames="ID"
                                 referencedTableName="PERMISSION" validate="true"/>

        <dropForeignKeyConstraint baseTableName="OIDCUSERS_PERMISSIONS" constraintName="OIDCUSERS_PERMISSIONS_OIDCUSER_FK"/>
        <addForeignKeyConstraint baseColumnNames="OIDCUSER_ID" baseTableName="OIDCUSERS_PERMISSIONS"
                                 constraintName="OIDCUSERS_PERMISSIONS_OIDCUSER_FK" deferrable="true" initiallyDeferred="true"
                                 onDelete="CASCADE" onUpdate="NO ACTION" referencedColumnNames="ID"
                                 referencedTableName="OIDCUSER" validate="true"/>

        <dropForeignKeyConstraint baseTableName="OIDCUSERS_TEAMS" constraintName="OIDCUSERS_TEAMS_OIDCUSER_FK"/>
        <addForeignKeyConstraint baseColumnNames="OIDCUSERS_ID" baseTableName="OIDCUSERS_TEAMS"
                                 constraintName="OIDCUSERS_TEAMS_OIDCUSER_FK" deferrable="true" initiallyDeferred="true"
                                 onDelete="CASCADE" onUpdate="NO ACTION" referencedColumnNames="ID"
                                 referencedTableName="OIDCUSER" validate="true"/>

        <dropForeignKeyConstraint baseTableName="OIDCUSERS_TEAMS" constraintName="OIDCUSERS_TEAMS_TEAM_FK"/>
        <addForeignKeyConstraint baseColumnNames="TEAM_ID" baseTableName="OIDCUSERS_TEAMS"
                                 constraintName="OIDCUSERS_TEAMS_TEAM_FK" deferrable="true" initiallyDeferred="true"
                                 onDelete="CASCADE" onUpdate="NO ACTION" referencedColumnNames="ID"
                                 referencedTableName="TEAM" validate="true"/>

        <dropForeignKeyConstraint baseTableName="POLICYCONDITION" constraintName="POLICYCONDITION_POLICY_FK"/>
        <addForeignKeyConstraint baseColumnNames="POLICY_ID" baseTableName="POLICYCONDITION"
                                 constraintName="POLICYCONDITION_POLICY_FK" deferrable="true" initiallyDeferred="true"
                                 onDelete="CASCADE" onUpdate="NO ACTION" referencedColumnNames="ID"
                                 referencedTableName="POLICY" validate="true"/>

        <dropForeignKeyConstraint baseTableName="POLICYVIOLATION" constraintName="POLICYVIOLATION_COMPONENT_FK"/>
        <addForeignKeyConstraint baseColumnNames="COMPONENT_ID" baseTableName="POLICYVIOLATION"
                                 constraintName="POLICYVIOLATION_COMPONENT_FK" deferrable="true" initiallyDeferred="true"
                                 onDelete="CASCADE" onUpdate="NO ACTION" referencedColumnNames="ID"
                                 referencedTableName="COMPONENT" validate="true"/>

        <dropForeignKeyConstraint baseTableName="POLICYVIOLATION" constraintName="POLICYVIOLATION_POLICYCONDITION_FK"/>
        <addForeignKeyConstraint baseColumnNames="POLICYCONDITION_ID" baseTableName="POLICYVIOLATION"
                                 constraintName="POLICYVIOLATION_POLICYCONDITION_FK" deferrable="true" initiallyDeferred="true"
                                 onDelete="CASCADE" onUpdate="NO ACTION" referencedColumnNames="ID"
                                 referencedTableName="POLICYCONDITION" validate="true"/>

        <dropForeignKeyConstraint baseTableName="POLICYVIOLATION" constraintName="POLICYVIOLATION_PROJECT_FK"/>
        <addForeignKeyConstraint baseColumnNames="PROJECT_ID" baseTableName="POLICYVIOLATION"
                                 constraintName="POLICYVIOLATION_PROJECT_FK" deferrable="true" initiallyDeferred="true"
                                 onDelete="CASCADE" onUpdate="NO ACTION" referencedColumnNames="ID"
                                 referencedTableName="PROJECT" validate="true"/>

        <dropForeignKeyConstraint baseTableName="POLICY_PROJECTS" constraintName="POLICY_PROJECTS_POLICY_FK"/>
        <addForeignKeyConstraint baseColumnNames="POLICY_ID" baseTableName="POLICY_PROJECTS"
                                 constraintName="POLICY_PROJECTS_POLICY_FK" deferrable="true" initiallyDeferred="true"
                                 onDelete="CASCADE" onUpdate="NO ACTION" referencedColumnNames="ID"
                                 referencedTableName="POLICY" validate="true"/>

        <dropForeignKeyConstraint baseTableName="POLICY_PROJECTS" constraintName="POLICY_PROJECTS_PROJECT_FK"/>
        <addForeignKeyConstraint baseColumnNames="PROJECT_ID" baseTableName="POLICY_PROJECTS"
                                 constraintName="POLICY_PROJECTS_PROJECT_FK" deferrable="true" initiallyDeferred="true"
                                 onDelete="CASCADE" onUpdate="NO ACTION" referencedColumnNames="ID"
                                 referencedTableName="PROJECT" validate="true"/>

        <dropForeignKeyConstraint baseTableName="POLICY_TAGS" constraintName="POLICY_TAGS_POLICY_FK"/>
        <addForeignKeyConstraint baseColumnNames="POLICY_ID" baseTableName="POLICY_TAGS"
                                 constraintName="POLICY_TAGS_POLICY_FK" deferrable="true" initiallyDeferred="true"
                                 onDelete="CASCADE" onUpdate="NO ACTION" referencedColumnNames="ID"
                                 referencedTableName="POLICY" validate="true"/>

        <dropForeignKeyConstraint baseTableName="POLICY_TAGS" constraintName="POLICY_TAGS_TAG_FK"/>
        <addForeignKeyConstraint baseColumnNames="TAG_ID" baseTableName="POLICY_TAGS" constraintName="POLICY_TAGS_TAG_FK"
                                 deferrable="true" initiallyDeferred="true" onDelete="CASCADE" onUpdate="NO ACTION"
                                 referencedColumnNames="ID" referencedTableName="TAG" validate="true"/>

        <dropForeignKeyConstraint baseTableName="PROJECT" constraintName="PROJECT_PROJECT_FK"/>
        <addForeignKeyConstraint baseColumnNames="PARENT_PROJECT_ID" baseTableName="PROJECT"
                                 constraintName="PROJECT_PROJECT_FK" deferrable="true" initiallyDeferred="true"
                                 onDelete="CASCADE" onUpdate="NO ACTION" referencedColumnNames="ID"
                                 referencedTableName="PROJECT" validate="true"/>

        <dropForeignKeyConstraint baseTableName="PROJECTMETRICS" constraintName="PROJECTMETRICS_PROJECT_FK"/>
        <addForeignKeyConstraint baseColumnNames="PROJECT_ID" baseTableName="PROJECTMETRICS"
                                 constraintName="PROJECTMETRICS_PROJECT_FK" deferrable="true" initiallyDeferred="true"
                                 onDelete="CASCADE" onUpdate="NO ACTION" referencedColumnNames="ID"
                                 referencedTableName="PROJECT" validate="true"/>

        <dropForeignKeyConstraint baseTableName="PROJECTS_TAGS" constraintName="PROJECTS_TAGS_TAG_FK"/>
        <addForeignKeyConstraint baseColumnNames="TAG_ID" baseTableName="PROJECTS_TAGS"
                                 constraintName="PROJECTS_TAGS_TAG_FK" deferrable="true" initiallyDeferred="true"
                                 onDelete="CASCADE" onUpdate="NO ACTION" referencedColumnNames="ID"
                                 referencedTableName="TAG" validate="true"/>

        <dropForeignKeyConstraint baseTableName="PROJECTS_TAGS" constraintName="PROJECTS_TAGS_PROJECT_FK"/>
        <addForeignKeyConstraint baseColumnNames="PROJECT_ID" baseTableName="PROJECTS_TAGS"
                                 constraintName="PROJECTS_TAGS_PROJECT_FK" deferrable="true" initiallyDeferred="true"
                                 onDelete="CASCADE" onUpdate="NO ACTION" referencedColumnNames="ID"
                                 referencedTableName="PROJECT" validate="true"/>

        <dropForeignKeyConstraint baseTableName="PROJECT_ACCESS_TEAMS" constraintName="PROJECT_ACCESS_TEAMS_PROJECT_FK"/>
        <addForeignKeyConstraint baseColumnNames="PROJECT_ID" baseTableName="PROJECT_ACCESS_TEAMS"
                                 constraintName="PROJECT_ACCESS_TEAMS_PROJECT_FK" deferrable="true" initiallyDeferred="true"
                                 onDelete="CASCADE" onUpdate="NO ACTION" referencedColumnNames="ID"
                                 referencedTableName="PROJECT" validate="true"/>

        <dropForeignKeyConstraint baseTableName="PROJECT_ACCESS_TEAMS" constraintName="PROJECT_ACCESS_TEAMS_TEAM_FK"/>
        <addForeignKeyConstraint baseColumnNames="TEAM_ID" baseTableName="PROJECT_ACCESS_TEAMS"
                                 constraintName="PROJECT_ACCESS_TEAMS_TEAM_FK" deferrable="true" initiallyDeferred="true"
                                 onDelete="CASCADE" onUpdate="NO ACTION" referencedColumnNames="ID"
                                 referencedTableName="TEAM" validate="true"/>

        <dropForeignKeyConstraint baseTableName="PROJECT_METADATA" constraintName="PROJECT_METADATA_PROJECT_ID_FK"/>
        <addForeignKeyConstraint baseTableName="PROJECT_METADATA" baseColumnNames="PROJECT_ID"
                                 constraintName="PROJECT_METADATA_PROJECT_ID_FK" deferrable="true" initiallyDeferred="true"
                                 referencedTableName="PROJECT" referencedColumnNames="ID"
                                 onDelete="CASCADE" onUpdate="NO ACTION" validate="true"/>

        <dropForeignKeyConstraint baseTableName="PROJECT_PROPERTY" constraintName="PROJECT_PROPERTY_PROJECT_FK"/>
        <addForeignKeyConstraint baseColumnNames="PROJECT_ID" baseTableName="PROJECT_PROPERTY"
                                 constraintName="PROJECT_PROPERTY_PROJECT_FK" deferrable="true" initiallyDeferred="true"
                                 onDelete="CASCADE" onUpdate="NO ACTION" referencedColumnNames="ID"
                                 referencedTableName="PROJECT" validate="true"/>

        <dropForeignKeyConstraint baseTableName="SERVICECOMPONENTS_VULNERABILITIES" constraintName="SERVICECOMPONENTS_VULNERABILITIES_VULNERABILITY_FK"/>
        <addForeignKeyConstraint baseColumnNames="VULNERABILITY_ID" baseTableName="SERVICECOMPONENTS_VULNERABILITIES"
                                 constraintName="SERVICECOMPONENTS_VULNERABILITIES_VULNERABILITY_FK" deferrable="true"
                                 initiallyDeferred="true" onDelete="CASCADE" onUpdate="NO ACTION"
                                 referencedColumnNames="ID" referencedTableName="VULNERABILITY" validate="true"/>

        <dropForeignKeyConstraint baseTableName="SERVICECOMPONENTS_VULNERABILITIES" constraintName="SERVICECOMPONENTS_VULNERABILITIES_SERVICECOMPONENT_FK"/>
        <addForeignKeyConstraint baseColumnNames="SERVICECOMPONENT_ID" baseTableName="SERVICECOMPONENTS_VULNERABILITIES"
                                 constraintName="SERVICECOMPONENTS_VULNERABILITIES_SERVICECOMPONENT_FK" deferrable="true"
                                 initiallyDeferred="true" onDelete="CASCADE" onUpdate="NO ACTION"
                                 referencedColumnNames="ID" referencedTableName="SERVICECOMPONENT" validate="true"/>

        <dropForeignKeyConstraint baseTableName="SERVICECOMPONENT" constraintName="SERVICECOMPONENT_SERVICECOMPONENT_FK"/>
        <addForeignKeyConstraint baseColumnNames="PARENT_SERVICECOMPONENT_ID" baseTableName="SERVICECOMPONENT"
                                 constraintName="SERVICECOMPONENT_SERVICECOMPONENT_FK" deferrable="true" initiallyDeferred="true"
                                 onDelete="CASCADE" onUpdate="NO ACTION" referencedColumnNames="ID"
                                 referencedTableName="SERVICECOMPONENT" validate="true"/>

        <dropForeignKeyConstraint baseTableName="SERVICECOMPONENT" constraintName="SERVICECOMPONENT_PROJECT_FK"/>
        <addForeignKeyConstraint baseColumnNames="PROJECT_ID" baseTableName="SERVICECOMPONENT"
                                 constraintName="SERVICECOMPONENT_PROJECT_FK" deferrable="true" initiallyDeferred="true"
                                 onDelete="CASCADE" onUpdate="NO ACTION" referencedColumnNames="ID"
                                 referencedTableName="PROJECT" validate="true"/>

        <dropForeignKeyConstraint baseTableName="TEAMS_PERMISSIONS" constraintName="TEAMS_PERMISSIONS_TEAM_FK"/>
        <addForeignKeyConstraint baseColumnNames="TEAM_ID" baseTableName="TEAMS_PERMISSIONS"
                                 constraintName="TEAMS_PERMISSIONS_TEAM_FK" deferrable="true" initiallyDeferred="true"
                                 onDelete="CASCADE" onUpdate="NO ACTION" referencedColumnNames="ID"
                                 referencedTableName="TEAM" validate="true"/>

        <dropForeignKeyConstraint baseTableName="TEAMS_PERMISSIONS" constraintName="TEAMS_PERMISSIONS_PERMISSION_FK"/>
        <addForeignKeyConstraint baseColumnNames="PERMISSION_ID" baseTableName="TEAMS_PERMISSIONS"
                                 constraintName="TEAMS_PERMISSIONS_PERMISSION_FK" deferrable="true" initiallyDeferred="true"
                                 onDelete="CASCADE" onUpdate="NO ACTION" referencedColumnNames="ID"
                                 referencedTableName="PERMISSION" validate="true"/>

        <dropForeignKeyConstraint baseTableName="VEX" constraintName="VEX_PROJECT_FK"/>
        <addForeignKeyConstraint baseColumnNames="PROJECT_ID" baseTableName="VEX" constraintName="VEX_PROJECT_FK"
                                 deferrable="true" initiallyDeferred="true" onDelete="CASCADE" onUpdate="NO ACTION"
                                 referencedColumnNames="ID" referencedTableName="PROJECT" validate="true"/>

        <dropForeignKeyConstraint baseTableName="VIOLATIONANALYSISCOMMENT" constraintName="VIOLATIONANALYSISCOMMENT_VIOLATIONANALYSIS_FK"/>
        <addForeignKeyConstraint baseColumnNames="VIOLATIONANALYSIS_ID" baseTableName="VIOLATIONANALYSISCOMMENT"
                                 constraintName="VIOLATIONANALYSISCOMMENT_VIOLATIONANALYSIS_FK" deferrable="true"
                                 initiallyDeferred="true" onDelete="CASCADE" onUpdate="NO ACTION"
                                 referencedColumnNames="ID" referencedTableName="VIOLATIONANALYSIS" validate="true"/>

        <dropForeignKeyConstraint baseTableName="VIOLATIONANALYSIS" constraintName="VIOLATIONANALYSIS_COMPONENT_FK"/>
        <addForeignKeyConstraint baseColumnNames="COMPONENT_ID" baseTableName="VIOLATIONANALYSIS"
                                 constraintName="VIOLATIONANALYSIS_COMPONENT_FK" deferrable="true" initiallyDeferred="true"
                                 onDelete="CASCADE" onUpdate="NO ACTION" referencedColumnNames="ID"
                                 referencedTableName="COMPONENT" validate="true"/>

        <dropForeignKeyConstraint baseTableName="VIOLATIONANALYSIS" constraintName="VIOLATIONANALYSIS_POLICYVIOLATION_FK"/>
        <addForeignKeyConstraint baseColumnNames="POLICYVIOLATION_ID" baseTableName="VIOLATIONANALYSIS"
                                 constraintName="VIOLATIONANALYSIS_POLICYVIOLATION_FK" deferrable="true" initiallyDeferred="true"
                                 onDelete="CASCADE" onUpdate="NO ACTION" referencedColumnNames="ID"
                                 referencedTableName="POLICYVIOLATION" validate="true"/>

        <dropForeignKeyConstraint baseTableName="VIOLATIONANALYSIS" constraintName="VIOLATIONANALYSIS_PROJECT_FK"/>
        <addForeignKeyConstraint baseColumnNames="PROJECT_ID" baseTableName="VIOLATIONANALYSIS"
                                 constraintName="VIOLATIONANALYSIS_PROJECT_FK" deferrable="true" initiallyDeferred="true"
                                 onDelete="CASCADE" onUpdate="NO ACTION" referencedColumnNames="ID"
                                 referencedTableName="PROJECT" validate="true"/>

        <dropForeignKeyConstraint baseTableName="VULNERABILITIES_TAGS" constraintName="VULNERABILITIES_TAGS_TAG_FK"/>
        <addForeignKeyConstraint baseColumnNames="TAG_ID" baseTableName="VULNERABILITIES_TAGS"
                                 constraintName="VULNERABILITIES_TAGS_TAG_FK" deferrable="true" initiallyDeferred="true"
                                 onDelete="CASCADE" onUpdate="NO ACTION" referencedColumnNames="ID"
                                 referencedTableName="TAG" validate="true"/>

        <dropForeignKeyConstraint baseTableName="VULNERABILITIES_TAGS" constraintName="VULNERABILITIES_TAGS_VULNERABILITY_FK"/>
        <addForeignKeyConstraint baseColumnNames="VULNERABILITY_ID" baseTableName="VULNERABILITIES_TAGS"
                                 constraintName="VULNERABILITIES_TAGS_VULNERABILITY_FK" deferrable="true" initiallyDeferred="true"
                                 onDelete="CASCADE" onUpdate="NO ACTION" referencedColumnNames="ID"
                                 referencedTableName="VULNERABILITY" validate="true"/>

        <dropForeignKeyConstraint baseTableName="VULNERABLESOFTWARE_VULNERABILITIES" constraintName="VULNERABLESOFTWARE_VULNERABILITIES_VULNERABILITY_FK"/>
        <addForeignKeyConstraint baseColumnNames="VULNERABILITY_ID" baseTableName="VULNERABLESOFTWARE_VULNERABILITIES"
                                 constraintName="VULNERABLESOFTWARE_VULNERABILITIES_VULNERABILITY_FK" deferrable="true"
                                 initiallyDeferred="true" onDelete="CASCADE" onUpdate="NO ACTION"
                                 referencedColumnNames="ID" referencedTableName="VULNERABILITY" validate="true"/>

        <dropForeignKeyConstraint baseTableName="VULNERABLESOFTWARE_VULNERABILITIES" constraintName="VULNERABLESOFTWARE_VULNERABILITIES_VULNERABLESOFTWARE_FK"/>
        <addForeignKeyConstraint baseColumnNames="VULNERABLESOFTWARE_ID"
                                 baseTableName="VULNERABLESOFTWARE_VULNERABILITIES"
                                 constraintName="VULNERABLESOFTWARE_VULNERABILITIES_VULNERABLESOFTWARE_FK" deferrable="true"
                                 initiallyDeferred="true" onDelete="CASCADE" onUpdate="NO ACTION"
                                 referencedColumnNames="ID" referencedTableName="VULNERABLESOFTWARE" validate="true"/>

        <dropForeignKeyConstraint baseTableName="WORKFLOW_STATE" constraintName="WORKFLOW_STATE_WORKFLOW_STATE_FK"/>
        <addForeignKeyConstraint baseColumnNames="PARENT_STEP_ID" baseTableName="WORKFLOW_STATE"
                                 constraintName="WORKFLOW_STATE_WORKFLOW_STATE_FK" deferrable="true" initiallyDeferred="true"
                                 onDelete="CASCADE" onUpdate="NO ACTION" referencedColumnNames="ID"
                                 referencedTableName="WORKFLOW_STATE" validate="true"/>
    </changeSet>

    <changeSet id="v5.6.0-13" author="nscuro">
        <createTable tableName="COMPONENT_OCCURRENCE">
            <column name="ID" type="UUID">
                <constraints primaryKey="true" primaryKeyName="COMPONENT_OCCURRENCE_PK"/>
            </column>
            <column name="COMPONENT_ID" type="BIGINT">
                <constraints nullable="false"/>
            </column>
            <column name="LOCATION" type="TEXT">
                <constraints nullable="false"/>
            </column>
            <column name="LINE" type="INT"/>
            <column name="OFFSET" type="INT"/>
            <column name="SYMBOL" type="TEXT"/>
            <column name="CREATED_AT" type="TIMESTAMPTZ(3)" defaultValue="NOW()">
                <constraints nullable="false"/>
            </column>
        </createTable>

        <addForeignKeyConstraint
                baseTableName="COMPONENT_OCCURRENCE"
                baseColumnNames="COMPONENT_ID"
                constraintName="COMPONENT_OCCURRENCE_COMPONENT_FK"
                referencedTableName="COMPONENT"
                referencedColumnNames="ID"
                deferrable="true"
                initiallyDeferred="true"
                onDelete="CASCADE"
                onUpdate="NO ACTION"
                validate="true"/>

        <createIndex
                tableName="COMPONENT_OCCURRENCE"
                indexName="COMPONENT_OCCURRENCE_COMPONENT_ID_IDX">
            <column name="COMPONENT_ID"/>
        </createIndex>
    </changeSet>

    <changeSet id="v5.6.0-14" author="nscuro">
        <dropIndex tableName="PROJECT_ACCESS_TEAMS" indexName="PROJECT_ACCESS_TEAMS_PROJECT_ID_IDX"/>
        <dropIndex tableName="PROJECT_ACCESS_TEAMS" indexName="PROJECT_ACCESS_TEAMS_TEAM_ID_IDX"/>
        <sql>
            WITH
            cte_duplicate AS (
               SELECT "PROJECT_ID"
                    , "TEAM_ID"
                 FROM "PROJECT_ACCESS_TEAMS"
                GROUP BY "PROJECT_ID"
                       , "TEAM_ID"
               HAVING COUNT(*) > 1
            ),
            cte_deleted_duplicate AS (
              DELETE FROM "PROJECT_ACCESS_TEAMS"
               USING cte_duplicate
               WHERE cte_duplicate."PROJECT_ID" = "PROJECT_ACCESS_TEAMS"."PROJECT_ID"
                 AND cte_duplicate."TEAM_ID" = "PROJECT_ACCESS_TEAMS"."TEAM_ID"
            )
            INSERT INTO "PROJECT_ACCESS_TEAMS" ("PROJECT_ID", "TEAM_ID")
            SELECT "PROJECT_ID", "TEAM_ID" FROM cte_duplicate
        </sql>
        <addPrimaryKey
                tableName="PROJECT_ACCESS_TEAMS"
                columnNames="PROJECT_ID, TEAM_ID"
                constraintName="PROJECT_ACCESS_TEAMS_PK"/>
    </changeSet>

    <changeSet id="v5.6.0-15" author="nscuro">
        <!--
          Previous version of this changeset failed if projects without parent existed.
          Deployments that successfully executed this changeset are in a valid state though.
          https://github.com/DependencyTrack/hyades/issues/1737
        -->
        <validCheckSum>9:e7ba3d0bcd5751d57ada707ec0ffc449</validCheckSum>

        <createTable tableName="PROJECT_HIERARCHY">
            <column name="PARENT_PROJECT_ID" type="BIGINT"/>
            <column name="CHILD_PROJECT_ID" type="BIGINT"/>
            <column name="DEPTH" type="SMALLINT">
                <constraints nullable="false"/>
            </column>
        </createTable>

        <addPrimaryKey
                tableName="PROJECT_HIERARCHY"
                columnNames="PARENT_PROJECT_ID, CHILD_PROJECT_ID"
                constraintName="PROJECT_HIERARCHY_PK"/>
        <addForeignKeyConstraint
                baseTableName="PROJECT_HIERARCHY"
                baseColumnNames="PARENT_PROJECT_ID"
                constraintName="PROJECT_HIERARCHY_PARENT_PROJECT_FK"
                referencedTableName="PROJECT"
                referencedColumnNames="ID"
                deferrable="true"
                initiallyDeferred="true"/>
        <addForeignKeyConstraint
                baseTableName="PROJECT_HIERARCHY"
                baseColumnNames="CHILD_PROJECT_ID"
                constraintName="PROJECT_HIERARCHY_CHILD_PROJECT_FK"
                referencedTableName="PROJECT"
                referencedColumnNames="ID"
                deferrable="true"
                initiallyDeferred="true"/>

        <sql splitStatements="false">
            CREATE FUNCTION project_hierarchy_maintenance_on_project_insert()
            RETURNS TRIGGER AS $$
            BEGIN
              INSERT INTO "PROJECT_HIERARCHY" ("PARENT_PROJECT_ID", "CHILD_PROJECT_ID", "DEPTH")
              VALUES(NEW."ID", NEW."ID", 0);

              INSERT INTO "PROJECT_HIERARCHY" ("PARENT_PROJECT_ID", "CHILD_PROJECT_ID", "DEPTH")
              SELECT "PARENT_PROJECT_ID", NEW."ID", "DEPTH" + 1
                FROM "PROJECT_HIERARCHY"
               WHERE "CHILD_PROJECT_ID" = NEW."PARENT_PROJECT_ID";

              RETURN NEW;
            END;
            $$ LANGUAGE plpgsql;
        </sql>

        <sql splitStatements="false">
            CREATE FUNCTION project_hierarchy_maintenance_on_project_update()
            RETURNS TRIGGER AS $$
            BEGIN
              DELETE FROM "PROJECT_HIERARCHY" WHERE "CHILD_PROJECT_ID" = old."ID";

              INSERT INTO "PROJECT_HIERARCHY" ("PARENT_PROJECT_ID", "CHILD_PROJECT_ID", "DEPTH")
              VALUES (NEW."ID", NEW."ID", 0);

              INSERT INTO "PROJECT_HIERARCHY" ("PARENT_PROJECT_ID", "CHILD_PROJECT_ID", "DEPTH")
              SELECT "PARENT_PROJECT_ID", NEW."ID", "DEPTH" + 1
                FROM "PROJECT_HIERARCHY"
               WHERE "CHILD_PROJECT_ID" = NEW."PARENT_PROJECT_ID";

              RETURN NEW;
            END;
            $$ LANGUAGE plpgsql;
        </sql>

        <sql splitStatements="false">
            CREATE FUNCTION project_hierarchy_maintenance_on_project_delete()
            RETURNS TRIGGER AS $$
            BEGIN
              DELETE FROM "PROJECT_HIERARCHY"
               WHERE "PARENT_PROJECT_ID" IN (SELECT "ID" FROM old_table)
                  OR "CHILD_PROJECT_ID" IN (SELECT "ID" FROM old_table);

              RETURN NULL;
            END;
            $$ LANGUAGE plpgsql;
        </sql>

        <sql splitStatements="true">
            CREATE TRIGGER trigger_project_hierarchy_maintenance_on_project_insert
              AFTER INSERT ON "PROJECT"
              FOR EACH ROW
              EXECUTE FUNCTION project_hierarchy_maintenance_on_project_insert();

            CREATE TRIGGER trigger_project_hierarchy_maintenance_on_project_update
              AFTER UPDATE OF "PARENT_PROJECT_ID" ON "PROJECT"
              FOR EACH ROW
              WHEN (OLD."PARENT_PROJECT_ID" IS DISTINCT FROM NEW."PARENT_PROJECT_ID")
              EXECUTE FUNCTION project_hierarchy_maintenance_on_project_update();

            CREATE TRIGGER trigger_project_hierarchy_maintenance_on_project_delete
              AFTER DELETE ON "PROJECT"
              REFERENCING OLD TABLE AS old_table
              FOR EACH STATEMENT
              EXECUTE FUNCTION project_hierarchy_maintenance_on_project_delete();
        </sql>

        <sql splitStatements="true">
            INSERT INTO "PROJECT_HIERARCHY" ("PARENT_PROJECT_ID", "CHILD_PROJECT_ID", "DEPTH")
            SELECT "ID", "ID", 0 FROM "PROJECT";

            WITH RECURSIVE cte_project_hierarchy AS (
              SELECT "ID" AS child_id
                   , "PARENT_PROJECT_ID" AS parent_id
                   , 1 AS depth
                FROM "PROJECT"
               WHERE "PARENT_PROJECT_ID" IS NOT NULL
               UNION ALL
              SELECT child_id
                   , "PARENT_PROJECT_ID" AS parent_id
                   , depth + 1 AS depth
                FROM cte_project_hierarchy
               INNER JOIN "PROJECT"
                  ON "PROJECT"."ID" = cte_project_hierarchy.parent_id
               WHERE "PROJECT"."PARENT_PROJECT_ID" IS NOT NULL
            )
            INSERT INTO "PROJECT_HIERARCHY" ("PARENT_PROJECT_ID", "CHILD_PROJECT_ID", "DEPTH")
            SELECT parent_id, child_id, depth FROM cte_project_hierarchy;
        </sql>
    </changeSet>

    <changeSet id="v5.6.0-16" author="jhoward-lm">
        <createTable ifNotExists="true" tableName="USER_PROJECT_EFFECTIVE_PERMISSIONS">
            <column name="LDAPUSER_ID" type="BIGINT">
                <constraints nullable="true"
                    foreignKeyName="USER_PROJECT_EFFECTIVE_PERMISSIONS_LDAPUSER_FK"
                    referencedTableName="LDAPUSER" referencedColumnNames="ID"
                    deferrable="true" initiallyDeferred="true" deleteCascade="false"
                    validateForeignKey="true" />
            </column>

            <column name="MANAGEDUSER_ID" type="BIGINT">
                <constraints nullable="true"
                    foreignKeyName="USER_PROJECT_EFFECTIVE_PERMISSIONS_MANAGEDUSER_FK"
                    referencedTableName="MANAGEDUSER" referencedColumnNames="ID"
                    deferrable="true" initiallyDeferred="true" deleteCascade="false"
                    validateForeignKey="true" />
            </column>

            <column name="OIDCUSER_ID" type="BIGINT">
                <constraints nullable="true"
                    foreignKeyName="USER_PROJECT_EFFECTIVE_PERMISSIONS_OIDCUSER_FK"
                    referencedTableName="OIDCUSER" referencedColumnNames="ID"
                    deferrable="true" initiallyDeferred="true" deleteCascade="false"
                    validateForeignKey="true" />
            </column>

            <column name="PROJECT_ID" type="BIGINT">
                <constraints nullable="false"
                    foreignKeyName="USER_PROJECT_EFFECTIVE_PERMISSIONS_PROJECT_FK"
                    referencedTableName="PROJECT" referencedColumnNames="ID"
                    deferrable="true" initiallyDeferred="true" deleteCascade="true"
                    validateForeignKey="true" />
            </column>

            <column name="PERMISSION_ID" type="BIGINT">
                <constraints nullable="false"
                    foreignKeyName="USER_PROJECT_EFFECTIVE_PERMISSIONS_PERMISSION_ID_FK"
                    referencedTableName="PERMISSION" referencedColumnNames="ID"
                    deferrable="true" initiallyDeferred="true" deleteCascade="true"
                    validateForeignKey="true" />
            </column>

            <column name="PERMISSION_NAME" type="VARCHAR(255)">
                <constraints nullable="false"
                    foreignKeyName="USER_PROJECT_EFFECTIVE_PERMISSIONS_PERMISSION_NAME_FK"
                    referencedTableName="PERMISSION" referencedColumnNames="NAME"
                    deferrable="true" initiallyDeferred="true" deleteCascade="true"
                    validateForeignKey="true" />
            </column>
        </createTable>

        <sql splitStatements="true">
            -- Constraint to ensure one and only one of "LDAPUSER_ID", "MANAGEDUSER_ID", and "OIDCUSER_ID" is set
            ALTER TABLE "USER_PROJECT_EFFECTIVE_PERMISSIONS"
              ADD CHECK (
                ("LDAPUSER_ID" IS NOT NULL)::INTEGER +
                ("MANAGEDUSER_ID" IS NOT NULL)::INTEGER +
                ("OIDCUSER_ID" IS NOT NULL)::INTEGER = 1);

            -- Composite unique index on "LDAPUSER_ID", "PROJECT_ID", and "PERMISSION_ID" columns
            CREATE UNIQUE INDEX "USER_PROJECT_EFFECTIVE_PERMISSIONS_LDAPUSERS_IDX"
                ON "USER_PROJECT_EFFECTIVE_PERMISSIONS"
             USING btree ("LDAPUSER_ID", "PROJECT_ID", "PERMISSION_ID")
             WHERE "LDAPUSER_ID" IS NOT NULL;

            -- Composite unique index on "MANAGEDUSER_ID", "PROJECT_ID", and "PERMISSION_ID" columns
            CREATE UNIQUE INDEX "USER_PROJECT_EFFECTIVE_PERMISSIONS_MANAGEDUSERS_IDX"
                ON "USER_PROJECT_EFFECTIVE_PERMISSIONS"
             USING btree ("MANAGEDUSER_ID", "PROJECT_ID", "PERMISSION_ID")
             WHERE "MANAGEDUSER_ID" IS NOT NULL;

            -- Composite unique index on "OIDCUSER_ID", "PROJECT_ID", and "PERMISSION_ID" columns
            CREATE UNIQUE INDEX "USER_PROJECT_EFFECTIVE_PERMISSIONS_OIDCUSERS_IDX"
                ON "USER_PROJECT_EFFECTIVE_PERMISSIONS"
             USING btree ("OIDCUSER_ID", "PROJECT_ID", "PERMISSION_ID")
             WHERE "OIDCUSER_ID" IS NOT NULL;
        </sql>

        <sql splitStatements="false">
            -- Helper function to recalculate all user permissions for a project.
            -- Called by trigger functions to update the values in the USER_PROJECT_EFFECTIVE_PERMISSIONS table.
            CREATE OR REPLACE FUNCTION recalc_user_project_effective_permissions(project_ids BIGINT[])
            RETURNS void AS $$
            BEGIN
              -- Remove any existing effective permissions for this project.
              DELETE FROM "USER_PROJECT_EFFECTIVE_PERMISSIONS"
              WHERE "PROJECT_ID" = ANY(project_ids);

              -- Rebuild effective permissions for LDAP users
              INSERT INTO "USER_PROJECT_EFFECTIVE_PERMISSIONS"
                ("LDAPUSER_ID", "PROJECT_ID", "PERMISSION_ID", "PERMISSION_NAME")
              SELECT DISTINCT lt."LDAPUSER_ID", pat."PROJECT_ID", tp."PERMISSION_ID", p."NAME"
                FROM "PROJECT_ACCESS_TEAMS" pat
               INNER JOIN "TEAMS_PERMISSIONS" tp
                  ON tp."TEAM_ID" = pat."TEAM_ID"
               INNER JOIN "PERMISSION" p
                  ON p."ID" = tp."PERMISSION_ID"
               INNER JOIN "LDAPUSERS_TEAMS" lt
                  ON lt."TEAM_ID" = pat."TEAM_ID"
               WHERE pat."PROJECT_ID" = ANY(project_ids);

              -- Rebuild effective permissions for managed users
              INSERT INTO "USER_PROJECT_EFFECTIVE_PERMISSIONS"
                ("MANAGEDUSER_ID", "PROJECT_ID", "PERMISSION_ID", "PERMISSION_NAME")
              SELECT DISTINCT mt."MANAGEDUSER_ID", pat."PROJECT_ID", tp."PERMISSION_ID", p."NAME"
                FROM "PROJECT_ACCESS_TEAMS" pat
               INNER JOIN "TEAMS_PERMISSIONS" tp
                  ON tp."TEAM_ID" = pat."TEAM_ID"
               INNER JOIN "PERMISSION" p
                  ON p."ID" = tp."PERMISSION_ID"
               INNER JOIN "MANAGEDUSERS_TEAMS" mt
                  ON mt."TEAM_ID" = pat."TEAM_ID"
               WHERE pat."PROJECT_ID" = ANY(project_ids);

              -- Rebuild effective permissions for OIDC users
              INSERT INTO "USER_PROJECT_EFFECTIVE_PERMISSIONS"
                ("OIDCUSER_ID", "PROJECT_ID", "PERMISSION_ID", "PERMISSION_NAME")
              SELECT DISTINCT ot."OIDCUSERS_ID", pat."PROJECT_ID", tp."PERMISSION_ID", p."NAME"
                FROM "PROJECT_ACCESS_TEAMS" pat
               INNER JOIN "TEAMS_PERMISSIONS" tp
                  ON tp."TEAM_ID" = pat."TEAM_ID"
               INNER JOIN "PERMISSION" p
                  ON p."ID" = tp."PERMISSION_ID"
               INNER JOIN "OIDCUSERS_TEAMS" ot
                  ON ot."TEAM_ID" = pat."TEAM_ID"
               WHERE pat."PROJECT_ID" = ANY(project_ids);
            END;
            $$ LANGUAGE plpgsql;
        </sql>

        <sql splitStatements="false">
            CREATE OR REPLACE FUNCTION effective_permissions_mx_on_delete()
            RETURNS TRIGGER AS $$
            DECLARE
              project_ids BIGINT[];
            BEGIN
              IF TG_TABLE_NAME = 'PROJECT_ACCESS_TEAMS' THEN
                PERFORM recalc_user_project_effective_permissions(
                  (SELECT ARRAY_AGG(DISTINCT "PROJECT_ID") FROM old_table)
                );
              ELSIF TG_TABLE_NAME IN (
                'LDAPUSERS_TEAMS', 'MANAGEDUSERS_TEAMS', 'OIDCUSERS_TEAMS', 'TEAMS_PERMISSIONS'
              ) THEN
                PERFORM recalc_user_project_effective_permissions((
                  SELECT ARRAY_AGG(DISTINCT pat."PROJECT_ID")
                    FROM "PROJECT_ACCESS_TEAMS" AS pat
                   INNER JOIN old_table
                      ON old_table."TEAM_ID" = pat."TEAM_ID"
                ));
              END IF;
              RETURN NULL;
            END;
            $$ LANGUAGE plpgsql;
        </sql>

        <sql splitStatements="false">
            CREATE OR REPLACE FUNCTION effective_permissions_mx_on_insert()
            RETURNS TRIGGER AS $$
            DECLARE
              project_ids BIGINT[];
            BEGIN
              IF TG_TABLE_NAME = 'PROJECT_ACCESS_TEAMS' THEN
                PERFORM recalc_user_project_effective_permissions(
                  (SELECT ARRAY_AGG(DISTINCT "PROJECT_ID") FROM new_table)
                );
              ELSIF TG_TABLE_NAME IN (
                'LDAPUSERS_TEAMS', 'MANAGEDUSERS_TEAMS', 'OIDCUSERS_TEAMS', 'TEAMS_PERMISSIONS'
              ) THEN
                PERFORM recalc_user_project_effective_permissions((
                  SELECT ARRAY_AGG(DISTINCT pat."PROJECT_ID")
                    FROM "PROJECT_ACCESS_TEAMS" AS pat
                   INNER JOIN new_table
                      ON new_table."TEAM_ID" = pat."TEAM_ID"
                ));
              END IF;
              RETURN NULL;
            END;
            $$ LANGUAGE plpgsql;
        </sql>

        <sql splitStatements="false">
            CREATE OR REPLACE FUNCTION effective_permissions_mx_on_update()
            RETURNS TRIGGER AS $$
            DECLARE
              project_ids BIGINT[];
            BEGIN
              IF TG_TABLE_NAME = 'PROJECT_ACCESS_TEAMS' THEN
                PERFORM recalc_user_project_effective_permissions((
                  SELECT ARRAY_AGG("PROJECT_ID")
                    FROM (
                      SELECT "PROJECT_ID" FROM old_table
                      UNION
                      SELECT "PROJECT_ID" FROM new_table
                    ) AS combined_projects
                ));
              ELSIF TG_TABLE_NAME IN (
                'LDAPUSERS_TEAMS', 'MANAGEDUSERS_TEAMS', 'OIDCUSERS_TEAMS', 'TEAMS_PERMISSIONS'
              ) THEN
                PERFORM recalc_user_project_effective_permissions((
                  SELECT ARRAY_AGG(DISTINCT pat."PROJECT_ID")
                    FROM "PROJECT_ACCESS_TEAMS" pat
                    JOIN (
                      SELECT "TEAM_ID" FROM old_table
                      UNION
                      SELECT "TEAM_ID" FROM new_table
                    ) AS teams
                      ON pat."TEAM_ID" = teams."TEAM_ID"
                ));
              END IF;
              RETURN NULL;
            END;
            $$ LANGUAGE plpgsql;
        </sql>

        <sql splitStatements="false">
            CREATE OR REPLACE FUNCTION prevent_direct_effective_permissions_writes()
            RETURNS TRIGGER AS $$
            BEGIN
              -- Depth of 1 means this trigger was fired by an attempted direct
              -- insert, update, or delete on USER_PROJECT_EFFECTIVE_PERMISSIONS.
              -- Depth should be 2, meaning this trigger was fired from another trigger.
              IF pg_trigger_depth() &lt; 2 THEN
                RAISE EXCEPTION 'Direct modifications to USER_PROJECT_EFFECTIVE_PERMISSIONS are not allowed.';
              END IF;
              RETURN NEW;
            END;
            $$ LANGUAGE plpgsql;
        </sql>

        <sql splitStatements="true">
            -- INSERT trigger for PROJECT_ACCESS_TEAMS
            CREATE TRIGGER trigger_effective_permissions_mx_on_project_access_teams_insert
            AFTER INSERT ON "PROJECT_ACCESS_TEAMS"
            REFERENCING NEW TABLE AS new_table
            FOR EACH STATEMENT
            EXECUTE FUNCTION effective_permissions_mx_on_insert();

            -- DELETE trigger for PROJECT_ACCESS_TEAMS
            CREATE TRIGGER trigger_effective_permissions_mx_on_project_access_teams_delete
            AFTER DELETE ON "PROJECT_ACCESS_TEAMS"
            REFERENCING OLD TABLE AS old_table
            FOR EACH STATEMENT
            EXECUTE FUNCTION effective_permissions_mx_on_delete();

            -- UPDATE trigger for PROJECT_ACCESS_TEAMS
            CREATE TRIGGER trigger_effective_permissions_mx_on_project_access_teams_update
            AFTER UPDATE ON "PROJECT_ACCESS_TEAMS"
            REFERENCING OLD TABLE AS old_table NEW TABLE AS new_table
            FOR EACH STATEMENT
            EXECUTE FUNCTION effective_permissions_mx_on_update();

            -- INSERT trigger for LDAPUSERS_TEAMS
            CREATE TRIGGER trigger_effective_permissions_mx_on_ldapusers_teams_insert
            AFTER INSERT ON "LDAPUSERS_TEAMS"
            REFERENCING NEW TABLE AS new_table
            FOR EACH STATEMENT
            EXECUTE FUNCTION effective_permissions_mx_on_insert();

            -- DELETE trigger for LDAPUSERS_TEAMS
            CREATE TRIGGER trigger_effective_permissions_mx_on_ldapusers_teams_delete
            AFTER DELETE ON "LDAPUSERS_TEAMS"
            REFERENCING OLD TABLE AS old_table
            FOR EACH STATEMENT
            EXECUTE FUNCTION effective_permissions_mx_on_delete();

            -- UPDATE trigger for LDAPUSERS_TEAMS
            CREATE TRIGGER trigger_effective_permissions_mx_on_ldapusers_teams_update
            AFTER UPDATE ON "LDAPUSERS_TEAMS"
            REFERENCING OLD TABLE AS old_table NEW TABLE AS new_table
            FOR EACH STATEMENT
            EXECUTE FUNCTION effective_permissions_mx_on_update();

            -- INSERT trigger for MANAGEDUSERS_TEAMS
            CREATE TRIGGER trigger_effective_permissions_mx_on_managedusers_teams_insert
            AFTER INSERT ON "MANAGEDUSERS_TEAMS"
            REFERENCING NEW TABLE AS new_table
            FOR EACH STATEMENT
            EXECUTE FUNCTION effective_permissions_mx_on_insert();

            -- DELETE trigger for MANAGEDUSERS_TEAMS
            CREATE TRIGGER trigger_effective_permissions_mx_on_managedusers_teams_delete
            AFTER DELETE ON "MANAGEDUSERS_TEAMS"
            REFERENCING OLD TABLE AS old_table
            FOR EACH STATEMENT
            EXECUTE FUNCTION effective_permissions_mx_on_delete();

            -- UPDATE trigger for MANAGEDUSERS_TEAMS
            CREATE TRIGGER trigger_effective_permissions_mx_on_managedusers_teams_update
            AFTER UPDATE ON "MANAGEDUSERS_TEAMS"
            REFERENCING OLD TABLE AS old_table NEW TABLE AS new_table
            FOR EACH STATEMENT
            EXECUTE FUNCTION effective_permissions_mx_on_update();

            -- INSERT trigger for OIDCUSERS_TEAMS
            CREATE TRIGGER trigger_effective_permissions_mx_on_oidcusers_teams_insert
            AFTER INSERT ON "OIDCUSERS_TEAMS"
            REFERENCING NEW TABLE AS new_table
            FOR EACH STATEMENT
            EXECUTE FUNCTION effective_permissions_mx_on_insert();

            -- DELETE trigger for OIDCUSERS_TEAMS
            CREATE TRIGGER trigger_effective_permissions_mx_on_oidcusers_teams_delete
            AFTER DELETE ON "OIDCUSERS_TEAMS"
            REFERENCING OLD TABLE AS old_table
            FOR EACH STATEMENT
            EXECUTE FUNCTION effective_permissions_mx_on_delete();

            -- UPDATE trigger for OIDCUSERS_TEAMS
            CREATE TRIGGER trigger_effective_permissions_mx_on_oidcusers_teams_update
            AFTER UPDATE ON "OIDCUSERS_TEAMS"
            REFERENCING OLD TABLE AS old_table NEW TABLE AS new_table
            FOR EACH STATEMENT
            EXECUTE FUNCTION effective_permissions_mx_on_update();

            -- INSERT trigger for TEAMS_PERMISSIONS
            CREATE TRIGGER trigger_effective_permissions_mx_on_teams_permissions_insert
            AFTER INSERT ON "TEAMS_PERMISSIONS"
            REFERENCING NEW TABLE AS new_table
            FOR EACH STATEMENT
            EXECUTE FUNCTION effective_permissions_mx_on_insert();

            -- DELETE trigger for TEAMS_PERMISSIONS
            CREATE TRIGGER trigger_effective_permissions_mx_on_teams_permissions_delete
            AFTER DELETE ON "TEAMS_PERMISSIONS"
            REFERENCING OLD TABLE AS old_table
            FOR EACH STATEMENT
            EXECUTE FUNCTION effective_permissions_mx_on_delete();

            -- UPDATE trigger for TEAMS_PERMISSIONS
            CREATE TRIGGER trigger_effective_permissions_mx_on_teams_permissions_update
            AFTER UPDATE ON "TEAMS_PERMISSIONS"
            REFERENCING OLD TABLE AS old_table NEW TABLE AS new_table
            FOR EACH STATEMENT
            EXECUTE FUNCTION effective_permissions_mx_on_update();
        </sql>

        <sql splitStatements="false">
            -- Backfill the USER_PROJECT_EFFECTIVE_PERMISSIONS table for existing PROJECT_ACCESS_TEAMS entries
            DO $$
            BEGIN
              PERFORM recalc_user_project_effective_permissions(
                (SELECT ARRAY_AGG(DISTINCT "PROJECT_ID") FROM "PROJECT_ACCESS_TEAMS")
              );
            END;
            $$;
        </sql>

        <sql splitStatements="true">
            -- Prevent direct inserts/updates/writes to USER_PROJECT_EFFECTIVE_PERMISSIONS
            CREATE TRIGGER trigger_prevent_direct_effective_permissions_writes
            BEFORE DELETE OR INSERT OR UPDATE ON "USER_PROJECT_EFFECTIVE_PERMISSIONS"
            FOR EACH STATEMENT
            EXECUTE FUNCTION prevent_direct_effective_permissions_writes();
        </sql>
    </changeSet>

    <changeSet id="v5.6.0-17" author="jhoward-lm">
        <!--
          A previous version of this changeset was missing immediate constraint checking,
          had a syntax issue when looping over duplicate teams, and did not properly clean
          up duplicate relationship records after updating FK references of duplicate teams.
          Deployments that did not have duplicate teams at the time of the execution
          were able to successfully complete this changeset and do not have to repeat it.
        -->
        <validCheckSum>9:75a5b859b6131f15a841804da10c14dc</validCheckSum>

        <!--
          Disable deferred constraint checking during this transaction.
          Without this, we would not be able to add primary keys after
          having deleted records from a table before.
        -->
        <sql>SET CONSTRAINTS ALL IMMEDIATE</sql>

        <sql splitStatements="false">
            CREATE OR REPLACE FUNCTION remove_duplicate_rows(
              table_name TEXT,
              column_1   TEXT,
              column_2   TEXT
            )
            RETURNS void AS $$
            BEGIN
              EXECUTE format($q$
                DELETE FROM %I a
                 USING %I b
                 WHERE a.%I = b.%I
                   AND a.%I = b.%I
                   AND a.ctid &lt; b.ctid
                $q$, table_name, table_name, column_1, column_1, column_2, column_2
              );
            END;
            $$ LANGUAGE plpgsql;    
        </sql>

        <dropIndex tableName="APIKEYS_TEAMS" indexName="APIKEYS_TEAMS_TEAM_ID_IDX" />
        <dropIndex tableName="APIKEYS_TEAMS" indexName="APIKEYS_TEAMS_APIKEY_ID_IDX" />
        <dropIndex tableName="LDAPUSERS_PERMISSIONS" indexName="LDAPUSERS_PERMISSIONS_PERMISSION_ID_IDX" />
        <dropIndex tableName="LDAPUSERS_PERMISSIONS" indexName="LDAPUSERS_PERMISSIONS_LDAPUSER_ID_IDX" />
        <dropIndex tableName="LDAPUSERS_TEAMS" indexName="LDAPUSERS_TEAMS_TEAM_ID_IDX" />
        <dropIndex tableName="LDAPUSERS_TEAMS" indexName="LDAPUSERS_TEAMS_LDAPUSER_ID_IDX" />
        <dropIndex tableName="MANAGEDUSERS_PERMISSIONS" indexName="MANAGEDUSERS_PERMISSIONS_PERMISSION_ID_IDX" />
        <dropIndex tableName="MANAGEDUSERS_PERMISSIONS" indexName="MANAGEDUSERS_PERMISSIONS_MANAGEDUSER_ID_IDX" />
        <dropIndex tableName="MANAGEDUSERS_TEAMS" indexName="MANAGEDUSERS_TEAMS_TEAM_ID_IDX" />
        <dropIndex tableName="MANAGEDUSERS_TEAMS" indexName="MANAGEDUSERS_TEAMS_MANAGEDUSER_ID_IDX" />
        <dropIndex tableName="OIDCUSERS_PERMISSIONS" indexName="OIDCUSERS_PERMISSIONS_PERMISSION_ID_IDX" />
        <dropIndex tableName="OIDCUSERS_PERMISSIONS" indexName="OIDCUSERS_PERMISSIONS_OIDCUSER_ID_IDX" />
        <dropIndex tableName="OIDCUSERS_TEAMS" indexName="OIDCUSERS_TEAMS_TEAM_ID_IDX" />
        <dropIndex tableName="OIDCUSERS_TEAMS" indexName="OIDCUSERS_TEAMS_OIDCUSERS_ID_IDX" />
        <dropIndex tableName="NOTIFICATIONRULE_TEAMS" indexName="NOTIFICATIONRULE_TEAMS_NOTIFICATIONRULE_ID_IDX" />
        <dropIndex tableName="NOTIFICATIONRULE_TEAMS" indexName="NOTIFICATIONRULE_TEAMS_TEAM_ID_IDX" />
        <dropIndex tableName="TEAMS_PERMISSIONS" indexName="TEAMS_PERMISSIONS_TEAM_ID_IDX" />
        <dropIndex tableName="TEAMS_PERMISSIONS" indexName="TEAMS_PERMISSIONS_PERMISSION_ID_IDX" />

        <sql splitStatements="false">
            DO $$ 
            BEGIN
              PERFORM remove_duplicate_rows('APIKEYS_TEAMS', 'TEAM_ID', 'APIKEY_ID');
              PERFORM remove_duplicate_rows('LDAPUSERS_PERMISSIONS', 'LDAPUSER_ID', 'PERMISSION_ID');
              PERFORM remove_duplicate_rows('LDAPUSERS_TEAMS', 'TEAM_ID', 'LDAPUSER_ID');
              PERFORM remove_duplicate_rows('MANAGEDUSERS_PERMISSIONS', 'MANAGEDUSER_ID', 'PERMISSION_ID');
              PERFORM remove_duplicate_rows('MANAGEDUSERS_TEAMS', 'TEAM_ID', 'MANAGEDUSER_ID');
              PERFORM remove_duplicate_rows('NOTIFICATIONRULE_TEAMS', 'NOTIFICATIONRULE_ID', 'TEAM_ID');
              PERFORM remove_duplicate_rows('OIDCUSERS_PERMISSIONS', 'OIDCUSER_ID', 'PERMISSION_ID');
              PERFORM remove_duplicate_rows('OIDCUSERS_TEAMS', 'TEAM_ID', 'OIDCUSERS_ID');
              PERFORM remove_duplicate_rows('TEAMS_PERMISSIONS', 'TEAM_ID', 'PERMISSION_ID');
            END
            $$;
        </sql>

        <sql splitStatements="false">
            -- Remove all duplicates from TEAM table, updating foreign
            -- keys in other tables referencing the removed entries
            DO $$
            DECLARE
              referencing_tables TEXT[] := ARRAY[
                'APIKEYS_TEAMS',
                'LDAPUSERS_TEAMS',
                'MANAGEDUSERS_TEAMS',
                'NOTIFICATIONRULE_TEAMS',
                'OIDCUSERS_TEAMS',
                'TEAMS_PERMISSIONS'
              ];
              tbl_name TEXT;
              rec      RECORD;
              dup_id   INTEGER;
            BEGIN
            -- Loop over each team name group that has duplicates.
              FOR rec IN
              SELECT
                  "NAME" AS name,
                  MIN("ID") AS canonical_id,
                  ARRAY_AGG("ID") AS all_ids
                FROM "TEAM"
               GROUP BY "NAME"
              HAVING COUNT(*) &gt; 1
              LOOP
                RAISE NOTICE 'Processing team "%" with canonical ID %', rec.name, rec.canonical_id;

                -- For every duplicate row in the group, update references and delete the duplicate.
                FOREACH dup_id IN ARRAY rec.all_ids
                LOOP
                  -- Skip the chosen canonical row
                  CONTINUE WHEN dup_id = rec.canonical_id;

                  RAISE NOTICE 'Updating foreign key references from duplicate ID % to canonical ID %', dup_id, rec.canonical_id;

                  FOREACH tbl_name IN ARRAY referencing_tables
                  LOOP
                    EXECUTE format($update$
                      UPDATE %I
                         SET "TEAM_ID" = %s
                       WHERE "TEAM_ID" = %s
                      $update$, tbl_name, rec.canonical_id, dup_id);
                  END LOOP;

                  -- After reassigning foreign keys, delete the duplicate row from TEAM
                  RAISE NOTICE 'Deleting duplicate TEAM row with ID % for team "%" ', dup_id, rec.name;
                  EXECUTE format($delete$
                    DELETE FROM "TEAM"
                     WHERE "ID" = %s
                    $delete$, dup_id);
                END LOOP;
              END LOOP;

              PERFORM remove_duplicate_rows('APIKEYS_TEAMS', 'TEAM_ID', 'APIKEY_ID');
              PERFORM remove_duplicate_rows('LDAPUSERS_TEAMS', 'TEAM_ID', 'LDAPUSER_ID');
              PERFORM remove_duplicate_rows('MANAGEDUSERS_TEAMS', 'TEAM_ID', 'MANAGEDUSER_ID');
              PERFORM remove_duplicate_rows('NOTIFICATIONRULE_TEAMS', 'NOTIFICATIONRULE_ID', 'TEAM_ID');
              PERFORM remove_duplicate_rows('OIDCUSERS_TEAMS', 'TEAM_ID', 'OIDCUSERS_ID');
              PERFORM remove_duplicate_rows('TEAMS_PERMISSIONS', 'TEAM_ID', 'PERMISSION_ID');
              DROP FUNCTION remove_duplicate_rows;
            END $$;
        </sql>

        <addPrimaryKey tableName="APIKEYS_TEAMS"
            columnNames="TEAM_ID, APIKEY_ID"
            constraintName="APIKEYS_TEAMS_PK" />
        <addPrimaryKey tableName="LDAPUSERS_PERMISSIONS"
            columnNames="LDAPUSER_ID, PERMISSION_ID"
            constraintName="LDAPUSERS_PERMISSIONS_PK" />
        <addPrimaryKey tableName="LDAPUSERS_TEAMS"
            columnNames="TEAM_ID, LDAPUSER_ID"
            constraintName="LDAPUSERS_TEAMS_PK" />
        <addPrimaryKey tableName="MANAGEDUSERS_PERMISSIONS"
            columnNames="MANAGEDUSER_ID, PERMISSION_ID"
            constraintName="MANAGEDUSERS_PERMISSIONS_PK" />
        <addPrimaryKey tableName="MANAGEDUSERS_TEAMS"
            columnNames="TEAM_ID, MANAGEDUSER_ID"
            constraintName="MANAGEDUSERS_TEAMS_PK" />
        <addPrimaryKey tableName="OIDCUSERS_PERMISSIONS"
            columnNames="OIDCUSER_ID, PERMISSION_ID"
            constraintName="OIDCUSERS_PERMISSIONS_PK" />
        <addPrimaryKey tableName="OIDCUSERS_TEAMS"
            columnNames="TEAM_ID, OIDCUSERS_ID"
            constraintName="OIDCUSERS_TEAMS_PK" />
        <addPrimaryKey tableName="NOTIFICATIONRULE_TEAMS"
            columnNames="NOTIFICATIONRULE_ID, TEAM_ID"
            constraintName="NOTIFICATIONRULE_TEAMS_PK" />
        <addPrimaryKey tableName="TEAMS_PERMISSIONS"
            columnNames="TEAM_ID, PERMISSION_ID"
            constraintName="TEAMS_PERMISSIONS_PK" />
        <addUniqueConstraint tableName="TEAM"
            columnNames="NAME"
            constraintName="TEAM_NAME_IDX" />
    </changeSet>

    <changeSet id="v5.6.0-18" author="sahibamittal">
        <sql splitStatements="false">
            CREATE TYPE severity AS ENUM (
                'UNASSIGNED'
                , 'INFO'
                , 'LOW'
                , 'MEDIUM'
                , 'HIGH'
                , 'CRITICAL'
            );
            ALTER TABLE "ANALYSIS" ALTER COLUMN "SEVERITY" TYPE severity USING "SEVERITY"::severity;
            ALTER TABLE "VULNERABILITY" ALTER COLUMN "SEVERITY" TYPE severity USING "SEVERITY"::severity;
        </sql>
    </changeSet>

    <changeSet id="v5.6.0-19" author="nscuro">
        <sql>
            -- Identify OIDC groups with duplicate names.
            WITH cte_duplicate_group AS (
              SELECT "NAME" AS name
                   , MIN("ID") AS canonical_id
                FROM "OIDCGROUP"
               GROUP BY "NAME"
              HAVING COUNT(*) &gt; 1
            ),
            -- Delete mappings of duplicate OIDC groups.
            cte_deleted_mapping AS (
              DELETE FROM "MAPPEDOIDCGROUP"
               USING cte_duplicate_group
                   , "OIDCGROUP"
               WHERE "MAPPEDOIDCGROUP"."GROUP_ID" = "OIDCGROUP"."ID"
                 AND "OIDCGROUP"."NAME" = cte_duplicate_group.name
                 AND "OIDCGROUP"."ID" != cte_duplicate_group.canonical_id
              RETURNING "OIDCGROUP"."NAME" AS group_name
                      , "MAPPEDOIDCGROUP"."TEAM_ID" AS team_id
                      , "MAPPEDOIDCGROUP"."UUID" AS uuid
            ),
            -- Delete duplicate OIDC groups.
            cte_deleted_group AS (
              DELETE FROM "OIDCGROUP"
               USING cte_duplicate_group
               WHERE "OIDCGROUP"."NAME" = cte_duplicate_group.name
                 AND "OIDCGROUP"."ID" != cte_duplicate_group.canonical_id
              RETURNING "OIDCGROUP"."ID" AS id
            )
            -- Re-create deleted mappings, but using the canonical group ID.
            INSERT INTO "MAPPEDOIDCGROUP" ("GROUP_ID", "TEAM_ID", "UUID")
            SELECT "OIDCGROUP"."ID"
                 , cte_deleted_mapping.team_id
                 , cte_deleted_mapping.uuid
              FROM cte_deleted_mapping
             INNER JOIN "OIDCGROUP"
                ON "OIDCGROUP"."NAME" = cte_deleted_mapping.group_name
             -- This condition mostly just forces evaluation of cte_deleted_group.
             WHERE "OIDCGROUP"."ID" NOT IN (SELECT id FROM cte_deleted_group)
            -- If the duplicate groups had overlapping mappings, we'll get conflicts here.
            ON CONFLICT ("TEAM_ID", "GROUP_ID") DO NOTHING
        </sql>

        <createIndex tableName="OIDCGROUP" indexName="OIDCGROUP_NAME_IDX" unique="true">
            <column name="NAME"/>
        </createIndex>
    </changeSet>

    <changeSet id="v5.6.0-20" author="nscuro">
        <!-- Create new columns, leaving them nullable to allow for migration. -->
        <addColumn tableName="APIKEY">
            <column name="SECRET_HASH" type="VARCHAR(64)"/>
            <column name="PUBLIC_ID" type="VARCHAR(8)"/>
            <column name="IS_LEGACY" type="BOOL" defaultValueBoolean="false">
                <constraints nullable="false"/>
            </column>
        </addColumn>

        <!-- Migrate API keys by assigning public IDs and hashing their secrets. -->
        <customChange class="org.dependencytrack.persistence.migration.change.v560.ApiKeyMigrationChange"/>
    </changeSet>

    <changeSet id="v5.6.0-21" author="nscuro">
        <!--
          These must run in a separate transaction from the key migration to avoid
          "cannot ALTER TABLE because it is being used by active queries in this session" errors.
        -->
        <dropColumn tableName="APIKEY" columnName="APIKEY"/>
        <addNotNullConstraint tableName="APIKEY" columnName="SECRET_HASH"/>
        <addNotNullConstraint tableName="APIKEY" columnName="PUBLIC_ID"/>
        <createIndex tableName="APIKEY" indexName="APIKEY_PUBLIC_ID_IDX" unique="true">
            <column name="PUBLIC_ID"/>
        </createIndex>
    </changeSet>

    <changeSet id="v5.6.0-22" author="nscuro">
        <dropTable tableName="INSTALLEDUPGRADES"/>
        <dropTable tableName="SCHEMAVERSION"/>
    </changeSet>

    <changeSet id="v5.6.0-23" author="jhoward-lm">
        <!--
          A previous version of this changeset did not cater to duplicate usernames existing
          across the MANAGEDUSER, LDAPUSER, and OIDCUSER tables.
          Deployments that did not have duplicate usernames across user tables at the time
          of the execution were able to successfully complete this changeset and do not have
          to repeat it.
        -->
        <validCheckSum>9:aa6e0cecae0b4f050a56eb1bbcb686be</validCheckSum>

        <createTable ifNotExists="true" tableName="USER">
            <column autoIncrement="true" name="ID" type="BIGINT">
                <constraints nullable="false" primaryKey="true" primaryKeyName="USER_PK" />
            </column>
            <column name="USERNAME" type="TEXT">
                <constraints nullable="false" validateNullable="true" />
            </column>
            <column name="EMAIL" type="TEXT" />
            <column name="TYPE" type="TEXT">
                <constraints nullable="false" validateNullable="true" />
            </column>

            <!-- Columns specific to LDAP users -->
            <column name="DN" type="TEXT" />

            <!-- Columns specific to managed users -->
            <column name="FULLNAME" type="TEXT" />
            <column name="FORCE_PASSWORD_CHANGE" type="BOOLEAN" />
            <column name="SUSPENDED" type="BOOLEAN" />
            <column name="NON_EXPIRY_PASSWORD" type="BOOLEAN" />
            <column name="LAST_PASSWORD_CHANGE" type="TIMESTAMP WITH TIME ZONE" />
            <column name="PASSWORD" type="TEXT" />

            <!-- Columns specific to OIDC users -->
            <column name="SUBJECT_IDENTIFIER" type="TEXT" />
        </createTable>

        <createIndex unique="true" tableName="USER" indexName="USER_USERNAME_IDX">
            <column name="USERNAME" />
        </createIndex>

        <createTable tableName="USERS_PERMISSIONS">
            <column name="USER_ID" type="BIGINT">
                <constraints
                        nullable="false"
                        primaryKey="true"
                        primaryKeyName="USERS_PERMISSIONS_PK"
                        foreignKeyName="USERS_PERMISSIONS_USER_FK"
                        referencedTableName="USER"
                        referencedColumnNames="ID"
                        validateNullable="true"
                        validateForeignKey="true"
                        deleteCascade="true"/>
            </column>

            <column name="PERMISSION_ID" type="BIGINT">
                <constraints
                        nullable="false"
                        primaryKey="true"
                        primaryKeyName="USERS_PERMISSIONS_PK"
                        foreignKeyName="USERS_PERMISSIONS_PERMISSION_FK"
                        referencedTableName="PERMISSION"
                        referencedColumnNames="ID"
                        validateNullable="true"
                        validateForeignKey="true"
                        deleteCascade="true"/>
            </column>
        </createTable>

        <createTable tableName="USERS_TEAMS">
            <column name="USER_ID" type="BIGINT">
                <constraints
                        nullable="false"
                        primaryKey="true"
                        primaryKeyName="USERS_TEAMS_PK"
                        foreignKeyName="USERS_TEAMS_USER_FK"
                        referencedTableName="USER"
                        referencedColumnNames="ID"
                        validateNullable="true"
                        validateForeignKey="true"
                        deleteCascade="true"/>
            </column>

            <column name="TEAM_ID" type="BIGINT">
                <constraints
                        nullable="false"
                        primaryKey="true"
                        primaryKeyName="USERS_TEAMS_PK"
                        foreignKeyName="USERS_TEAMS_TEAM_FK"
                        referencedTableName="TEAM"
                        referencedColumnNames="ID"
                        validateNullable="true"
                        validateForeignKey="true"
                        deleteCascade="true"/>
            </column>
        </createTable>

        <sql splitStatements="true">
            ALTER TABLE "USER"
              ADD CONSTRAINT user_type_check
            CHECK ("TYPE" IN ('MANAGED', 'LDAP', 'OIDC'));

            ALTER TABLE "USER"
              ADD CONSTRAINT user_managed_check
            CHECK (
                ("TYPE" = 'MANAGED'
                    AND "FORCE_PASSWORD_CHANGE" IS NOT NULL
                    AND "LAST_PASSWORD_CHANGE" IS NOT NULL
                    AND "NON_EXPIRY_PASSWORD" IS NOT NULL
                    AND "PASSWORD" IS NOT NULL
                    AND "SUSPENDED" IS NOT NULL)
                OR
                ("TYPE" != 'MANAGED'
                    AND "FORCE_PASSWORD_CHANGE" IS NULL
                    AND "FULLNAME" IS NULL
                    AND "LAST_PASSWORD_CHANGE" IS NULL
                    AND "NON_EXPIRY_PASSWORD" IS NULL
                    AND "PASSWORD" IS NULL
                    AND "SUSPENDED" IS NULL)
            );

            ALTER TABLE "USER"
              ADD CONSTRAINT user_ldap_check
            CHECK (
                ("TYPE" = 'LDAP' AND "DN" IS NOT NULL)
                OR ("TYPE" != 'LDAP' AND "DN" IS NULL)
            );

            ALTER TABLE "USER"
              ADD CONSTRAINT user_oidc_check
            CHECK ("TYPE" = 'OIDC' OR "SUBJECT_IDENTIFIER" IS NULL);
        </sql>

        <!-- Migrate existing managed users. -->
        <sql splitStatements="true">
            INSERT INTO "USER" (
              "TYPE"
            , "USERNAME"
            , "EMAIL"
            , "PASSWORD"
            , "LAST_PASSWORD_CHANGE"
            , "FULLNAME"
            , "SUSPENDED"
            , "FORCE_PASSWORD_CHANGE"
            , "NON_EXPIRY_PASSWORD"
            )
            SELECT 'MANAGED'
                 , "USERNAME"
                 , "EMAIL"
                 , "PASSWORD"
                 , "LAST_PASSWORD_CHANGE"
                 , "FULLNAME"
                 , "SUSPENDED"
                 , "FORCE_PASSWORD_CHANGE"
                 , "NON_EXPIRY_PASSWORD"
              FROM "MANAGEDUSER";

            INSERT INTO "USERS_PERMISSIONS" ("PERMISSION_ID", "USER_ID")
            SELECT "MANAGEDUSERS_PERMISSIONS"."PERMISSION_ID"
                 , "USER"."ID"
              FROM "MANAGEDUSERS_PERMISSIONS"
             INNER JOIN "MANAGEDUSER"
                ON "MANAGEDUSER"."ID" = "MANAGEDUSERS_PERMISSIONS"."MANAGEDUSER_ID"
             INNER JOIN "USER"
                ON "USER"."USERNAME" = "MANAGEDUSER"."USERNAME"
               AND "USER"."TYPE" = 'MANAGED'
            ON CONFLICT ("PERMISSION_ID", "USER_ID") DO NOTHING;

            INSERT INTO "USERS_TEAMS" ("TEAM_ID", "USER_ID")
            SELECT "MANAGEDUSERS_TEAMS"."TEAM_ID"
                 , "USER"."ID"
              FROM "MANAGEDUSERS_TEAMS"
             INNER JOIN "MANAGEDUSER"
                ON "MANAGEDUSER"."ID" = "MANAGEDUSERS_TEAMS"."MANAGEDUSER_ID"
             INNER JOIN "USER"
                ON "USER"."USERNAME" = "MANAGEDUSER"."USERNAME"
               AND "USER"."TYPE" = 'MANAGED'
            ON CONFLICT ("TEAM_ID", "USER_ID") DO NOTHING;
        </sql>

        <!-- Migrate existing LDAP users. -->
        <sql splitStatements="true">
            WITH cte_created_user AS (
              INSERT INTO "USER" ("TYPE", "USERNAME", "EMAIL", "DN")
              SELECT 'LDAP', "USERNAME", "EMAIL", "DN"
                FROM "LDAPUSER"
              ON CONFLICT ("USERNAME") DO NOTHING
              RETURNING "USERNAME"
            )
            INSERT INTO "USER" ("TYPE", "USERNAME", "EMAIL", "DN")
            SELECT 'LDAP', ("USERNAME" || '-CONFLICT-LDAP') AS "USERNAME", "EMAIL", "DN"
              FROM "LDAPUSER"
             WHERE "USERNAME" NOT IN (SELECT "USERNAME" FROM cte_created_user);

            INSERT INTO "USERS_PERMISSIONS" ("PERMISSION_ID", "USER_ID")
            SELECT "LDAPUSERS_PERMISSIONS"."PERMISSION_ID"
                 , "USER"."ID"
              FROM "LDAPUSERS_PERMISSIONS"
             INNER JOIN "LDAPUSER"
                ON "LDAPUSER"."ID" = "LDAPUSERS_PERMISSIONS"."LDAPUSER_ID"
             INNER JOIN "USER"
                ON ("USER"."USERNAME" = "LDAPUSER"."USERNAME"
                    OR "USER"."USERNAME" = ("LDAPUSER"."USERNAME" || '-CONFLICT-LDAP'))
               AND "USER"."TYPE" = 'LDAP'
            ON CONFLICT ("PERMISSION_ID", "USER_ID") DO NOTHING;

            INSERT INTO "USERS_TEAMS" ("TEAM_ID", "USER_ID")
            SELECT "LDAPUSERS_TEAMS"."TEAM_ID"
                 , "USER"."ID"
              FROM "LDAPUSERS_TEAMS"
             INNER JOIN "LDAPUSER"
                ON "LDAPUSER"."ID" = "LDAPUSERS_TEAMS"."LDAPUSER_ID"
             INNER JOIN "USER"
                ON ("USER"."USERNAME" = "LDAPUSER"."USERNAME"
                    OR "USER"."USERNAME" = ("LDAPUSER"."USERNAME" || '-CONFLICT-LDAP'))
               AND "USER"."TYPE" = 'LDAP'
            ON CONFLICT ("TEAM_ID", "USER_ID") DO NOTHING;
        </sql>

        <!-- Migrate existing OIDC users. -->
        <sql splitStatements="true">
            WITH cte_created_user AS (
              INSERT INTO "USER" ("TYPE", "USERNAME", "EMAIL", "SUBJECT_IDENTIFIER")
              SELECT 'OIDC', "USERNAME", "EMAIL", "SUBJECT_IDENTIFIER"
                FROM "OIDCUSER"
              ON CONFLICT ("USERNAME") DO NOTHING
              RETURNING "USERNAME"
            )
            INSERT INTO "USER" ("TYPE", "USERNAME", "EMAIL", "SUBJECT_IDENTIFIER")
            SELECT 'OIDC', ("USERNAME" || '-CONFLICT-OIDC') AS "USERNAME", "EMAIL", "SUBJECT_IDENTIFIER"
              FROM "OIDCUSER"
            WHERE "USERNAME" NOT IN (SELECT "USERNAME" FROM cte_created_user);

            INSERT INTO "USERS_PERMISSIONS" ("PERMISSION_ID", "USER_ID")
            SELECT "OIDCUSERS_PERMISSIONS"."PERMISSION_ID"
                 , "USER"."ID"
              FROM "OIDCUSERS_PERMISSIONS"
             INNER JOIN "OIDCUSER"
                ON "OIDCUSER"."ID" = "OIDCUSERS_PERMISSIONS"."OIDCUSER_ID"
             INNER JOIN "USER"
                ON ("USER"."USERNAME" = "OIDCUSER"."USERNAME"
                    OR "USER"."USERNAME" = ("OIDCUSER"."USERNAME" || '-CONFLICT-OIDC'))
               AND "USER"."TYPE" = 'OIDC'
            ON CONFLICT ("PERMISSION_ID", "USER_ID") DO NOTHING;

            INSERT INTO "USERS_TEAMS" ("TEAM_ID", "USER_ID")
            SELECT "OIDCUSERS_TEAMS"."TEAM_ID"
                 , "USER"."ID"
              FROM "OIDCUSERS_TEAMS"
             INNER JOIN "OIDCUSER"
                ON "OIDCUSER"."ID" = "OIDCUSERS_TEAMS"."OIDCUSERS_ID"
             INNER JOIN "USER"
                ON ("USER"."USERNAME" = "OIDCUSER"."USERNAME"
                    OR "USER"."USERNAME" = ("OIDCUSER"."USERNAME" || '-CONFLICT-OIDC'))
               AND "USER"."TYPE" = 'OIDC'
            ON CONFLICT ("TEAM_ID", "USER_ID") DO NOTHING;
        </sql>

        <dropTable tableName="LDAPUSERS_TEAMS" cascadeConstraints="true" />
        <dropTable tableName="LDAPUSERS_PERMISSIONS" cascadeConstraints="true" />
        <dropTable tableName="LDAPUSER" cascadeConstraints="true" />
        <dropTable tableName="MANAGEDUSERS_TEAMS" cascadeConstraints="true" />
        <dropTable tableName="MANAGEDUSERS_PERMISSIONS" cascadeConstraints="true" />
        <dropTable tableName="MANAGEDUSER" cascadeConstraints="true" />
        <dropTable tableName="OIDCUSERS_TEAMS" cascadeConstraints="true" />
        <dropTable tableName="OIDCUSERS_PERMISSIONS" cascadeConstraints="true" />
        <dropTable tableName="OIDCUSER" cascadeConstraints="true" />
    </changeSet>

    <changeSet id="v5.6.0-24" author="jhoward-lm">
        <dropTable tableName="USER_PROJECT_EFFECTIVE_PERMISSIONS" cascadeConstraints="true" />

        <createTable ifNotExists="true" tableName="USER_PROJECT_EFFECTIVE_PERMISSIONS">
            <column name="PROJECT_ID" type="BIGINT">
                <constraints
                        nullable="false"
                        primaryKey="true"
                        primaryKeyName="USER_PROJECT_EFFECTIVE_PERMISSIONS_PK"
                        foreignKeyName="USER_PROJECT_EFFECTIVE_PERMISSIONS_PROJECT_FK"
                        referencedTableName="PROJECT"
                        referencedColumnNames="ID"
                        deferrable="true"
                        initiallyDeferred="true"
                        deleteCascade="true"
                        validateForeignKey="true"/>
            </column>

            <column name="USER_ID" type="BIGINT">
                <constraints
                        nullable="false"
                        primaryKey="true"
                        primaryKeyName="USER_PROJECT_EFFECTIVE_PERMISSIONS_PK"
                        foreignKeyName="USER_PROJECT_EFFECTIVE_PERMISSIONS_USER_FK"
                        referencedTableName="USER"
                        referencedColumnNames="ID"
                        deferrable="true"
                        initiallyDeferred="true"
                        deleteCascade="true"
                        validateForeignKey="true"/>
            </column>

            <column name="PERMISSION_ID" type="BIGINT">
                <constraints
                        nullable="false"
                        primaryKey="true"
                        primaryKeyName="USER_PROJECT_EFFECTIVE_PERMISSIONS_PK"
                        foreignKeyName="USER_PROJECT_EFFECTIVE_PERMISSIONS_PERMISSION_ID_FK"
                        referencedTableName="PERMISSION"
                        referencedColumnNames="ID"
                        deferrable="true"
                        initiallyDeferred="true"
                        deleteCascade="true"
                        validateForeignKey="true"/>
            </column>

            <column name="PERMISSION_NAME" type="VARCHAR(255)">
                <constraints
                        nullable="false"
                        foreignKeyName="USER_PROJECT_EFFECTIVE_PERMISSIONS_PERMISSION_NAME_FK"
                        referencedTableName="PERMISSION"
                        referencedColumnNames="NAME"
                        deferrable="true"
                        initiallyDeferred="true"
                        deleteCascade="true"
                        validateForeignKey="true"/>
            </column>
        </createTable>

        <sql splitStatements="false">
            -- Helper function to recalculate all user permissions for a project.
            -- Called by trigger functions to update the values in the USER_PROJECT_EFFECTIVE_PERMISSIONS table.
            CREATE OR REPLACE FUNCTION recalc_user_project_effective_permissions(project_ids BIGINT[])
            RETURNS void AS $$
            BEGIN
              -- Remove any existing effective permissions for this project.
              DELETE FROM "USER_PROJECT_EFFECTIVE_PERMISSIONS"
              WHERE "PROJECT_ID" = ANY(project_ids);

              -- Rebuild effective permissions for users
              INSERT INTO "USER_PROJECT_EFFECTIVE_PERMISSIONS"
                ("USER_ID", "PROJECT_ID", "PERMISSION_ID", "PERMISSION_NAME")
              SELECT DISTINCT ut."USER_ID", pat."PROJECT_ID", tp."PERMISSION_ID", p."NAME"
                FROM "PROJECT_ACCESS_TEAMS" pat
               INNER JOIN "TEAMS_PERMISSIONS" tp
                  ON tp."TEAM_ID" = pat."TEAM_ID"
               INNER JOIN "PERMISSION" p
                  ON p."ID" = tp."PERMISSION_ID"
               INNER JOIN "USERS_TEAMS" ut
                  ON ut."TEAM_ID" = pat."TEAM_ID"
               WHERE pat."PROJECT_ID" = ANY(project_ids);
            END;
            $$ LANGUAGE plpgsql;
        </sql>

        <sql splitStatements="false">
            CREATE OR REPLACE FUNCTION effective_permissions_mx_on_delete()
            RETURNS TRIGGER AS $$
            DECLARE
              project_ids BIGINT[];
            BEGIN
              IF TG_TABLE_NAME = 'PROJECT_ACCESS_TEAMS' THEN
                PERFORM recalc_user_project_effective_permissions(
                  (SELECT ARRAY_AGG(DISTINCT "PROJECT_ID") FROM old_table)
                );
              ELSIF TG_TABLE_NAME IN ('USERS_TEAMS', 'TEAMS_PERMISSIONS') THEN
                PERFORM recalc_user_project_effective_permissions((
                  SELECT ARRAY_AGG(DISTINCT pat."PROJECT_ID")
                    FROM "PROJECT_ACCESS_TEAMS" AS pat
                   INNER JOIN old_table
                      ON old_table."TEAM_ID" = pat."TEAM_ID"
                ));
              END IF;
              RETURN NULL;
            END;
            $$ LANGUAGE plpgsql;
        </sql>

        <sql splitStatements="false">
            CREATE OR REPLACE FUNCTION effective_permissions_mx_on_insert()
            RETURNS TRIGGER AS $$
            DECLARE
              project_ids BIGINT[];
            BEGIN
              IF TG_TABLE_NAME = 'PROJECT_ACCESS_TEAMS' THEN
                PERFORM recalc_user_project_effective_permissions(
                  (SELECT ARRAY_AGG(DISTINCT "PROJECT_ID") FROM new_table)
                );
              ELSIF TG_TABLE_NAME IN ('USERS_TEAMS', 'TEAMS_PERMISSIONS') THEN
                PERFORM recalc_user_project_effective_permissions((
                  SELECT ARRAY_AGG(DISTINCT pat."PROJECT_ID")
                    FROM "PROJECT_ACCESS_TEAMS" AS pat
                   INNER JOIN new_table
                      ON new_table."TEAM_ID" = pat."TEAM_ID"
                ));
              END IF;
              RETURN NULL;
            END;
            $$ LANGUAGE plpgsql;
        </sql>

        <sql splitStatements="false">
            CREATE OR REPLACE FUNCTION effective_permissions_mx_on_update()
            RETURNS TRIGGER AS $$
            DECLARE
              project_ids BIGINT[];
            BEGIN
              IF TG_TABLE_NAME = 'PROJECT_ACCESS_TEAMS' THEN
                PERFORM recalc_user_project_effective_permissions((
                  SELECT ARRAY_AGG("PROJECT_ID")
                    FROM (
                      SELECT "PROJECT_ID" FROM old_table
                      UNION
                      SELECT "PROJECT_ID" FROM new_table
                    ) AS combined_projects
                ));
              ELSIF TG_TABLE_NAME IN ('USERS_TEAMS', 'TEAMS_PERMISSIONS') THEN
                PERFORM recalc_user_project_effective_permissions((
                  SELECT ARRAY_AGG(DISTINCT pat."PROJECT_ID")
                    FROM "PROJECT_ACCESS_TEAMS" pat
                    JOIN (
                      SELECT "TEAM_ID" FROM old_table
                      UNION
                      SELECT "TEAM_ID" FROM new_table
                    ) AS teams
                      ON pat."TEAM_ID" = teams."TEAM_ID"
                ));
              END IF;
              RETURN NULL;
            END;
            $$ LANGUAGE plpgsql;
        </sql>

        <sql splitStatements="false">
            CREATE OR REPLACE FUNCTION prevent_direct_effective_permissions_writes()
            RETURNS TRIGGER AS $$
            BEGIN
              -- Depth of 1 means this trigger was fired by an attempted direct
              -- insert, update, or delete on USER_PROJECT_EFFECTIVE_PERMISSIONS.
              -- Depth should be 2, meaning this trigger was fired from another trigger.
              IF pg_trigger_depth() &lt; 2 THEN
                RAISE EXCEPTION 'Direct modifications to USER_PROJECT_EFFECTIVE_PERMISSIONS are not allowed.';
              END IF;
              RETURN NEW;
            END;
            $$ LANGUAGE plpgsql;
        </sql>

        <sql splitStatements="true">
            -- INSERT trigger for USERS_TEAMS
            CREATE TRIGGER trigger_effective_permissions_mx_on_users_teams_insert
            AFTER INSERT ON "USERS_TEAMS"
            REFERENCING NEW TABLE AS new_table
            FOR EACH STATEMENT
            EXECUTE FUNCTION effective_permissions_mx_on_insert();

            -- DELETE trigger for USERS_TEAMS
            CREATE TRIGGER trigger_effective_permissions_mx_on_users_teams_delete
            AFTER DELETE ON "USERS_TEAMS"
            REFERENCING OLD TABLE AS old_table
            FOR EACH STATEMENT
            EXECUTE FUNCTION effective_permissions_mx_on_delete();

            -- UPDATE trigger for USERS_TEAMS
            CREATE TRIGGER trigger_effective_permissions_mx_on_users_teams_update
            AFTER UPDATE ON "USERS_TEAMS"
            REFERENCING OLD TABLE AS old_table NEW TABLE AS new_table
            FOR EACH STATEMENT
            EXECUTE FUNCTION effective_permissions_mx_on_update();
        </sql>

        <sql splitStatements="false">
            -- Backfill the USER_PROJECT_EFFECTIVE_PERMISSIONS table for existing PROJECT_ACCESS_TEAMS entries
            DO $$
            BEGIN
              PERFORM recalc_user_project_effective_permissions(
                (SELECT ARRAY_AGG(DISTINCT "PROJECT_ID") FROM "PROJECT_ACCESS_TEAMS")
              );
            END;
            $$;
        </sql>

        <sql splitStatements="true">
            -- Prevent direct inserts/updates/writes to USER_PROJECT_EFFECTIVE_PERMISSIONS
            CREATE TRIGGER trigger_prevent_direct_effective_permissions_writes
            BEFORE DELETE OR INSERT OR UPDATE ON "USER_PROJECT_EFFECTIVE_PERMISSIONS"
            FOR EACH STATEMENT
            EXECUTE FUNCTION prevent_direct_effective_permissions_writes();
        </sql>
    </changeSet>

    <changeSet id="v5.6.0-25.1" author="sahibamittal">
        <!-- Step 1: Create procedure to migrate metrics to partitions-->
        <sql splitStatements="false">
            <![CDATA[
            CREATE OR REPLACE PROCEDURE "MIGRATE_METRICS_TO_PARTITIONS"(
                target_table TEXT,
                source_table TEXT,
                columns TEXT
            )
            LANGUAGE plpgsql
            AS $$
            DECLARE
                retention_days INTEGER := 90;
                configured_start_date DATE;
                actual_data_start_date DATE;
                start_date DATE;
                end_date DATE := current_date + INTERVAL '1 day';
                partition_date DATE;
                partition_name TEXT;
                partition_exists BOOLEAN;
                next_day DATE;
            BEGIN
                -- Fetch retention value from config
                SELECT COALESCE((
                    SELECT cp."PROPERTYVALUE"::INTEGER
                    FROM "CONFIGPROPERTY" cp
                    WHERE cp."GROUPNAME" = 'maintenance'
                    AND cp."PROPERTYNAME" = 'metrics.retention.days'
                ), 90)
                INTO retention_days;

                -- Calculate configured start date
                configured_start_date := current_date - (retention_days * INTERVAL '1 day');

                -- Get earliest date in source_table
                EXECUTE format('SELECT MIN("LAST_OCCURRENCE") FROM %I', source_table)
                INTO actual_data_start_date;

                IF actual_data_start_date IS NULL THEN
                    start_date := current_date;
                ELSE
                    start_date := GREATEST(configured_start_date, actual_data_start_date);
                END IF;

                partition_date := start_date;

                -- Create partitions for each day starting from retention period
                WHILE partition_date < end_date LOOP
                    next_day := partition_date + INTERVAL '1 day';
                    partition_name := format('%s_%s', source_table, to_char(partition_date, 'YYYYMMDD'));

                    SELECT EXISTS (
                        SELECT 1 FROM pg_class WHERE relname = partition_name
                    ) INTO partition_exists;

                    -- Create partition if it doesn't exist already.
                    IF NOT partition_exists THEN
                        EXECUTE format(
                            'CREATE TABLE IF NOT EXISTS %I (LIKE %I INCLUDING ALL);',
                            partition_name,
                            target_table
                        );
                        EXECUTE format(
                            'ALTER TABLE %I ATTACH PARTITION %I FOR VALUES FROM (%L) TO (%L);',
                            target_table,
                            partition_name,
                            partition_date,
                            next_day
                        );
                    END IF;

                    -- Insert data from existing table into this partition
                    EXECUTE format(
                        'INSERT INTO %I (%s) SELECT %s FROM %I WHERE "LAST_OCCURRENCE" >= %L AND "LAST_OCCURRENCE" < %L;',
                        target_table,
                        columns,
                        columns,
                        source_table,
                        partition_date,
                        next_day
                    );

                    partition_date := next_day;
                END LOOP;
            END;
            $$;
            ]]>
        </sql>
        <!-- Step 2: Create partitioned table PORTFOLIOMETRICS_NEW -->
        <sql>
            CREATE TABLE "PORTFOLIOMETRICS_NEW"
            (
            "COMPONENTS" int4 NOT NULL,
            "CRITICAL" int4 NOT NULL,
            "FINDINGS_AUDITED" int4 NULL,
            "FINDINGS_TOTAL" int4 NULL,
            "FINDINGS_UNAUDITED" int4 NULL,
            "FIRST_OCCURRENCE" timestamptz NOT NULL,
            "HIGH" int4 NOT NULL,
            "RISKSCORE" float8 NOT NULL,
            "LAST_OCCURRENCE" timestamptz NOT NULL,
            "LOW" int4 NOT NULL,
            "MEDIUM" int4 NOT NULL,
            "POLICYVIOLATIONS_AUDITED" int4 NULL,
            "POLICYVIOLATIONS_FAIL" int4 NULL,
            "POLICYVIOLATIONS_INFO" int4 NULL,
            "POLICYVIOLATIONS_LICENSE_AUDITED" int4 NULL,
            "POLICYVIOLATIONS_LICENSE_TOTAL" int4 NULL,
            "POLICYVIOLATIONS_LICENSE_UNAUDITED" int4 NULL,
            "POLICYVIOLATIONS_OPERATIONAL_AUDITED" int4 NULL,
            "POLICYVIOLATIONS_OPERATIONAL_TOTAL" int4 NULL,
            "POLICYVIOLATIONS_OPERATIONAL_UNAUDITED" int4 NULL,
            "POLICYVIOLATIONS_SECURITY_AUDITED" int4 NULL,
            "POLICYVIOLATIONS_SECURITY_TOTAL" int4 NULL,
            "POLICYVIOLATIONS_SECURITY_UNAUDITED" int4 NULL,
            "POLICYVIOLATIONS_TOTAL" int4 NULL,
            "POLICYVIOLATIONS_UNAUDITED" int4 NULL,
            "POLICYVIOLATIONS_WARN" int4 NULL,
            "PROJECTS" int4 NOT NULL,
            "SUPPRESSED" int4 NOT NULL,
            "UNASSIGNED_SEVERITY" int4 NULL,
            "VULNERABILITIES" int4 NOT NULL,
            "VULNERABLECOMPONENTS" int4 NOT NULL,
            "VULNERABLEPROJECTS" int4 NOT NULL,
            CONSTRAINT "PORTFOLIOMETRICS_NEW_PK" PRIMARY KEY ("LAST_OCCURRENCE")
            ) PARTITION BY RANGE ("LAST_OCCURRENCE");
        </sql>
        <!-- Step 3: Create partitioned table PROJECTMETRICS_NEW -->
        <sql>
            CREATE TABLE "PROJECTMETRICS_NEW"
            (
            "COMPONENTS" int4 NOT NULL,
            "CRITICAL" int4 NOT NULL,
            "FINDINGS_AUDITED" int4 NULL,
            "FINDINGS_TOTAL" int4 NULL,
            "FINDINGS_UNAUDITED" int4 NULL,
            "FIRST_OCCURRENCE" timestamptz NOT NULL,
            "HIGH" int4 NOT NULL,
            "RISKSCORE" float8 NOT NULL,
            "LAST_OCCURRENCE" timestamptz NOT NULL,
            "LOW" int4 NOT NULL,
            "MEDIUM" int4 NOT NULL,
            "POLICYVIOLATIONS_AUDITED" int4 NULL,
            "POLICYVIOLATIONS_FAIL" int4 NULL,
            "POLICYVIOLATIONS_INFO" int4 NULL,
            "POLICYVIOLATIONS_LICENSE_AUDITED" int4 NULL,
            "POLICYVIOLATIONS_LICENSE_TOTAL" int4 NULL,
            "POLICYVIOLATIONS_LICENSE_UNAUDITED" int4 NULL,
            "POLICYVIOLATIONS_OPERATIONAL_AUDITED" int4 NULL,
            "POLICYVIOLATIONS_OPERATIONAL_TOTAL" int4 NULL,
            "POLICYVIOLATIONS_OPERATIONAL_UNAUDITED" int4 NULL,
            "POLICYVIOLATIONS_SECURITY_AUDITED" int4 NULL,
            "POLICYVIOLATIONS_SECURITY_TOTAL" int4 NULL,
            "POLICYVIOLATIONS_SECURITY_UNAUDITED" int4 NULL,
            "POLICYVIOLATIONS_TOTAL" int4 NULL,
            "POLICYVIOLATIONS_UNAUDITED" int4 NULL,
            "POLICYVIOLATIONS_WARN" int4 NULL,
            "PROJECT_ID" int8 NOT NULL,
            "SUPPRESSED" int4 NOT NULL,
            "UNASSIGNED_SEVERITY" int4 NULL,
            "VULNERABILITIES" int4 NOT NULL,
            "VULNERABLECOMPONENTS" int4 NOT NULL,
            CONSTRAINT "PROJECTMETRICS_NEW_PK" PRIMARY KEY ("PROJECT_ID", "LAST_OCCURRENCE")
            ) PARTITION BY RANGE ("LAST_OCCURRENCE");
        </sql>
        <!-- Step 4: Create partitioned table DEPENDENCYMETRICS_NEW -->
        <sql>
            CREATE TABLE "DEPENDENCYMETRICS_NEW"
            (
            "COMPONENT_ID" int8 NOT NULL,
            "CRITICAL" int4 NOT NULL,
            "FINDINGS_AUDITED" int4 NULL,
            "FINDINGS_TOTAL" int4 NULL,
            "FINDINGS_UNAUDITED" int4 NULL,
            "FIRST_OCCURRENCE" timestamptz NOT NULL,
            "HIGH" int4 NOT NULL,
            "RISKSCORE" float8 NOT NULL,
            "LAST_OCCURRENCE" timestamptz NOT NULL,
            "LOW" int4 NOT NULL,
            "MEDIUM" int4 NOT NULL,
            "POLICYVIOLATIONS_AUDITED" int4 NULL,
            "POLICYVIOLATIONS_FAIL" int4 NULL,
            "POLICYVIOLATIONS_INFO" int4 NULL,
            "POLICYVIOLATIONS_LICENSE_AUDITED" int4 NULL,
            "POLICYVIOLATIONS_LICENSE_TOTAL" int4 NULL,
            "POLICYVIOLATIONS_LICENSE_UNAUDITED" int4 NULL,
            "POLICYVIOLATIONS_OPERATIONAL_AUDITED" int4 NULL,
            "POLICYVIOLATIONS_OPERATIONAL_TOTAL" int4 NULL,
            "POLICYVIOLATIONS_OPERATIONAL_UNAUDITED" int4 NULL,
            "POLICYVIOLATIONS_SECURITY_AUDITED" int4 NULL,
            "POLICYVIOLATIONS_SECURITY_TOTAL" int4 NULL,
            "POLICYVIOLATIONS_SECURITY_UNAUDITED" int4 NULL,
            "POLICYVIOLATIONS_TOTAL" int4 NULL,
            "POLICYVIOLATIONS_UNAUDITED" int4 NULL,
            "POLICYVIOLATIONS_WARN" int4 NULL,
            "PROJECT_ID" int8 NOT NULL,
            "SUPPRESSED" int4 NOT NULL,
            "UNASSIGNED_SEVERITY" int4 NULL,
            "VULNERABILITIES" int4 NOT NULL,
            CONSTRAINT "DEPENDENCYMETRICS_NEW_PK" PRIMARY KEY ("PROJECT_ID", "COMPONENT_ID", "LAST_OCCURRENCE")
            ) PARTITION BY RANGE ("LAST_OCCURRENCE");
        </sql>
    </changeSet>

    <changeSet id="v5.6.0-25.2" author="sahibamittal">
        <!-- Step 5: Perform migration for "PORTFOLIOMETRICS" -->
        <sql>
            -- call the migration procedure
            CALL "MIGRATE_METRICS_TO_PARTITIONS"('PORTFOLIOMETRICS_NEW'::TEXT, 'PORTFOLIOMETRICS'::TEXT,
            '"COMPONENTS", "CRITICAL", "FINDINGS_AUDITED", "FINDINGS_TOTAL", "FINDINGS_UNAUDITED", "FIRST_OCCURRENCE", "HIGH", "RISKSCORE", "LAST_OCCURRENCE", "LOW", "MEDIUM", "POLICYVIOLATIONS_AUDITED", "POLICYVIOLATIONS_FAIL", "POLICYVIOLATIONS_INFO", "POLICYVIOLATIONS_LICENSE_AUDITED", "POLICYVIOLATIONS_LICENSE_TOTAL", "POLICYVIOLATIONS_LICENSE_UNAUDITED", "POLICYVIOLATIONS_OPERATIONAL_AUDITED", "POLICYVIOLATIONS_OPERATIONAL_TOTAL", "POLICYVIOLATIONS_OPERATIONAL_UNAUDITED", "POLICYVIOLATIONS_SECURITY_AUDITED", "POLICYVIOLATIONS_SECURITY_TOTAL", "POLICYVIOLATIONS_SECURITY_UNAUDITED", "POLICYVIOLATIONS_TOTAL", "POLICYVIOLATIONS_UNAUDITED", "POLICYVIOLATIONS_WARN", "PROJECTS", "SUPPRESSED", "UNASSIGNED_SEVERITY", "VULNERABILITIES", "VULNERABLECOMPONENTS", "VULNERABLEPROJECTS"');

            -- drop old table
            DROP TABLE "PORTFOLIOMETRICS";

            -- rename partitioned table
            ALTER TABLE "PORTFOLIOMETRICS_NEW" RENAME TO "PORTFOLIOMETRICS";

            -- rename PK
            ALTER TABLE "PORTFOLIOMETRICS" RENAME CONSTRAINT "PORTFOLIOMETRICS_NEW_PK" TO "PORTFOLIOMETRICS_PK";
        </sql>
    </changeSet>

    <changeSet id="v5.6.0-25.3" author="sahibamittal">
        <!-- Step 6: Perform migration for "PROJECTMETRICS" -->
        <sql>
            -- call the migration procedure
            CALL "MIGRATE_METRICS_TO_PARTITIONS"('PROJECTMETRICS_NEW'::TEXT, 'PROJECTMETRICS'::TEXT,
            '"COMPONENTS", "CRITICAL", "FINDINGS_AUDITED", "FINDINGS_TOTAL", "FINDINGS_UNAUDITED", "FIRST_OCCURRENCE", "HIGH", "RISKSCORE", "LAST_OCCURRENCE", "LOW", "MEDIUM", "POLICYVIOLATIONS_AUDITED", "POLICYVIOLATIONS_FAIL", "POLICYVIOLATIONS_INFO", "POLICYVIOLATIONS_LICENSE_AUDITED", "POLICYVIOLATIONS_LICENSE_TOTAL", "POLICYVIOLATIONS_LICENSE_UNAUDITED", "POLICYVIOLATIONS_OPERATIONAL_AUDITED", "POLICYVIOLATIONS_OPERATIONAL_TOTAL", "POLICYVIOLATIONS_OPERATIONAL_UNAUDITED", "POLICYVIOLATIONS_SECURITY_AUDITED", "POLICYVIOLATIONS_SECURITY_TOTAL", "POLICYVIOLATIONS_SECURITY_UNAUDITED", "POLICYVIOLATIONS_TOTAL", "POLICYVIOLATIONS_UNAUDITED", "POLICYVIOLATIONS_WARN", "PROJECT_ID", "SUPPRESSED", "UNASSIGNED_SEVERITY", "VULNERABILITIES", "VULNERABLECOMPONENTS"');

            -- drop old table
            DROP TABLE "PROJECTMETRICS";

            -- rename partitioned table
            ALTER TABLE "PROJECTMETRICS_NEW" RENAME TO "PROJECTMETRICS";

            -- rename PK
            ALTER TABLE "PROJECTMETRICS" RENAME CONSTRAINT "PROJECTMETRICS_NEW_PK" TO "PROJECTMETRICS_PK";
        </sql>
    </changeSet>

    <changeSet id="v5.6.0-25.4" author="sahibamittal">
        <!-- Step 7: Perform migration for "DEPENDENCYMETRICS" -->
        <sql>
            -- call the migration procedure
            CALL "MIGRATE_METRICS_TO_PARTITIONS"('DEPENDENCYMETRICS_NEW'::TEXT, 'DEPENDENCYMETRICS'::TEXT,
            '"COMPONENT_ID", "CRITICAL", "FINDINGS_AUDITED", "FINDINGS_TOTAL", "FINDINGS_UNAUDITED", "FIRST_OCCURRENCE", "HIGH", "RISKSCORE", "LAST_OCCURRENCE", "LOW", "MEDIUM", "POLICYVIOLATIONS_AUDITED", "POLICYVIOLATIONS_FAIL", "POLICYVIOLATIONS_INFO", "POLICYVIOLATIONS_LICENSE_AUDITED", "POLICYVIOLATIONS_LICENSE_TOTAL", "POLICYVIOLATIONS_LICENSE_UNAUDITED", "POLICYVIOLATIONS_OPERATIONAL_AUDITED", "POLICYVIOLATIONS_OPERATIONAL_TOTAL", "POLICYVIOLATIONS_OPERATIONAL_UNAUDITED", "POLICYVIOLATIONS_SECURITY_AUDITED", "POLICYVIOLATIONS_SECURITY_TOTAL", "POLICYVIOLATIONS_SECURITY_UNAUDITED", "POLICYVIOLATIONS_TOTAL", "POLICYVIOLATIONS_UNAUDITED", "POLICYVIOLATIONS_WARN", "PROJECT_ID", "SUPPRESSED", "UNASSIGNED_SEVERITY", "VULNERABILITIES"');

            -- drop old table
            DROP TABLE "DEPENDENCYMETRICS";

            -- rename partitioned table
            ALTER TABLE "DEPENDENCYMETRICS_NEW" RENAME TO "DEPENDENCYMETRICS";

            -- rename PK
            ALTER TABLE "DEPENDENCYMETRICS" RENAME CONSTRAINT "DEPENDENCYMETRICS_NEW_PK" TO "DEPENDENCYMETRICS_PK";
        </sql>
    </changeSet>

    <changeSet id="v5.6.0-25.5" author="sahibamittal">
        <!-- Step 8: Create FK constraints -->
        <addForeignKeyConstraint baseColumnNames="PROJECT_ID" baseTableName="PROJECTMETRICS"
                                 constraintName="PROJECTMETRICS_PROJECT_FK" deferrable="true" initiallyDeferred="true"
                                 onDelete="CASCADE" onUpdate="NO ACTION" referencedColumnNames="ID"
                                 referencedTableName="PROJECT" validate="true"/>
        <addForeignKeyConstraint baseColumnNames="PROJECT_ID" baseTableName="DEPENDENCYMETRICS"
                                 constraintName="DEPENDENCYMETRICS_PROJECT_FK" deferrable="true" initiallyDeferred="true"
                                 onDelete="CASCADE" onUpdate="NO ACTION" referencedColumnNames="ID"
                                 referencedTableName="PROJECT" validate="true"/>
        <addForeignKeyConstraint baseColumnNames="COMPONENT_ID" baseTableName="DEPENDENCYMETRICS"
                                 constraintName="DEPENDENCYMETRICS_COMPONENT_FK" deferrable="true" initiallyDeferred="true"
                                 onDelete="CASCADE" onUpdate="NO ACTION" referencedColumnNames="ID"
                                 referencedTableName="COMPONENT" validate="true"/>

        <!-- Step 9: Drop MIGRATE_METRICS_TO_PARTITIONS procedure -->
        <dropProcedure procedureName="MIGRATE_METRICS_TO_PARTITIONS"/>
    </changeSet>

    <changeSet id="v5.6.0-26" author="nscuro">
        <!--
          Disable deferred constraint checking during this transaction.
          Without this, we would not be able to add primary keys after
          having deleted records from a table before.
        -->
        <sql>SET CONSTRAINTS ALL IMMEDIATE</sql>

        <dropIndex tableName="NOTIFICATIONRULE_TAGS" indexName="NOTIFICATIONRULE_TAGS_NOTIFICATIONRULE_ID_IDX"/>
        <dropIndex tableName="NOTIFICATIONRULE_TAGS" indexName="NOTIFICATIONRULE_TAGS_TAG_ID_IDX"/>
        <dropIndex tableName="POLICY_TAGS" indexName="POLICY_TAGS_POLICY_ID_IDX"/>
        <dropIndex tableName="POLICY_TAGS" indexName="POLICY_TAGS_TAG_ID_IDX"/>
        <dropIndex tableName="PROJECTS_TAGS" indexName="PROJECTS_TAGS_PROJECT_ID_IDX"/>
        <dropIndex tableName="PROJECTS_TAGS" indexName="PROJECTS_TAGS_TAG_ID_IDX"/>
        <dropIndex tableName="VULNERABILITIES_TAGS" indexName="VULNERABILITIES_TAGS_TAG_ID_IDX"/>
        <dropIndex tableName="VULNERABILITIES_TAGS" indexName="VULNERABILITIES_TAGS_VULNERABILITY_ID_IDX"/>
        <sql>DROP INDEX IF EXISTS "TAG_NAME_IDX"</sql> <!-- dropIndex doesn't support IF EXISTS -->

        <!-- Collect all tags with duplicate names into a temporary table for reuse. -->
        <sql splitStatements="false">
            CREATE TEMPORARY TABLE tmp_duplicate_tag
              ON COMMIT DROP
            AS
              SELECT "NAME" AS name
                   , MIN("ID") AS canonical_id
                FROM "TAG"
               GROUP BY "NAME"
              HAVING COUNT(*) &gt; 1;
        </sql>

        <!--
          To avoid excessive repetition, define a function to re-wire relationships of
          duplicate tags, and to ensure that there exist no duplicates in relationship
          tables either.
        -->
        <sql splitStatements="false">
            CREATE FUNCTION cleanup_duplicate_tag_relationships(
              table_name         TEXT,
              relation_id_column TEXT
            )
            RETURNS void AS $$
            BEGIN
              EXECUTE format($q$
                UPDATE %1$I AS tag_relationship
                   SET "TAG_ID" = tmp_duplicate_tag.canonical_id
                  FROM tmp_duplicate_tag
                 INNER JOIN "TAG"
                    ON "TAG"."NAME" = tmp_duplicate_tag.name
                   AND "TAG"."ID" != tmp_duplicate_tag.canonical_id
                 WHERE tag_relationship."TAG_ID" = "TAG"."ID";
                $q$, table_name, relation_id_column
              );

              EXECUTE format($q$
                WITH cte_dupe AS (
                  SELECT "TAG_ID"
                       , %2$I
                    FROM %1$I AS tag_relationship
                   GROUP BY "TAG_ID"
                          , %2$I
                  HAVING COUNT(*) &gt; 1
                ),
                cte_deleted_dupe AS (
                  DELETE FROM %1$I AS tag_relationship
                   USING cte_dupe
                   WHERE tag_relationship."TAG_ID" = cte_dupe."TAG_ID"
                     AND tag_relationship.%2$I = cte_dupe.%2$I
                  RETURNING tag_relationship."TAG_ID"
                          , tag_relationship.%2$I
                )
                INSERT INTO %1$I ("TAG_ID", %2$I)
                SELECT DISTINCT "TAG_ID", %2$I FROM cte_deleted_dupe;
              $q$, table_name, relation_id_column
            );
            END;
            $$ LANGUAGE plpgsql;
        </sql>

        <sql splitStatements="false">
            DO $$
            BEGIN
              PERFORM cleanup_duplicate_tag_relationships('NOTIFICATIONRULE_TAGS', 'NOTIFICATIONRULE_ID');
              PERFORM cleanup_duplicate_tag_relationships('POLICY_TAGS', 'POLICY_ID');
              PERFORM cleanup_duplicate_tag_relationships('PROJECTS_TAGS', 'PROJECT_ID');
              PERFORM cleanup_duplicate_tag_relationships('VULNERABILITIES_TAGS', 'VULNERABILITY_ID');
            END
            $$;
        </sql>

        <sql splitStatements="true">
            DROP FUNCTION cleanup_duplicate_tag_relationships;

            DELETE FROM "TAG"
             USING tmp_duplicate_tag
             WHERE "TAG"."NAME" = tmp_duplicate_tag.name
               AND "TAG"."ID" != tmp_duplicate_tag.canonical_id;
        </sql>

        <!-- Ensure no more duplicates can be introduced. -->
        <addPrimaryKey
                tableName="NOTIFICATIONRULE_TAGS"
                columnNames="NOTIFICATIONRULE_ID, TAG_ID"
                constraintName="NOTIFICATIONRULE_TAGS_PK"/>
        <addPrimaryKey
                tableName="POLICY_TAGS"
                columnNames="POLICY_ID, TAG_ID"
                constraintName="POLICY_TAGS_PK"/>
        <addPrimaryKey
                tableName="PROJECTS_TAGS"
                columnNames="PROJECT_ID, TAG_ID"
                constraintName="PROJECTS_TAGS_PK"/>
        <addPrimaryKey
                tableName="VULNERABILITIES_TAGS"
                columnNames="VULNERABILITY_ID, TAG_ID"
                constraintName="VULNERABILITIES_TAGS_PK"/>
        <createIndex tableName="TAG" indexName="TAG_NAME_IDX" unique="true">
            <column name="NAME"/>
        </createIndex>
    </changeSet>

<<<<<<< HEAD
    <changeSet id="v5.6.0-27" author="jhoward-lm">
=======
    <changeSet id="v5.6.0-27" author="nscuro">
        <!--
          Omitting PROJECT_ID from the PK makes the table easier to query
          and supports the ON DELETE CASCADE trigger of the FK to COMPONENT better.
        -->
        <dropPrimaryKey
                tableName="DEPENDENCYMETRICS"
                constraintName="DEPENDENCYMETRICS_PK"/>
        <addPrimaryKey
                tableName="DEPENDENCYMETRICS"
                constraintName="DEPENDENCYMETRICS_PK"
                columnNames="COMPONENT_ID, LAST_OCCURRENCE"/>
    </changeSet>

    <changeSet id="v5.6.0-28" author="jhoward-lm">
>>>>>>> a4e26997
        <createTable ifNotExists="true" tableName="ROLE">
            <column autoIncrement="true" name="ID" type="BIGINT">
                <constraints nullable="false" primaryKey="true" primaryKeyName="ROLE_PK" />
            </column>

            <column name="NAME" type="VARCHAR(255)">
                <constraints nullable="false" unique="true"
                    uniqueConstraintName="ROLE_NAME_IDX"
                    validateNullable="true" validateUnique="true" />
            </column>

            <column name="UUID" type="UUID">
                <constraints nullable="false" unique="true"
                    uniqueConstraintName="ROLE_UUID_IDX"
                    validateNullable="true" validateUnique="true" />
            </column>
        </createTable>

        <createTable ifNotExists="true" tableName="ROLES_PERMISSIONS">
            <column name="ROLE_ID" type="BIGINT">
<<<<<<< HEAD
                <constraints nullable="false" unique="true"
                    uniqueConstraintName="ROLES_PERMISSIONS_COMPOSITE_IDX"
                    foreignKeyName="ROLES_PERMISSIONS_ROLE_FK"
                    referencedTableName="ROLE" referencedColumnNames="ID"
                    deferrable="true" initiallyDeferred="true" deleteCascade="true"
                    validateUnique="true" validateForeignKey="true" />
            </column>

            <column name="PERMISSION_ID" type="BIGINT">
                <constraints nullable="false" unique="true"
                    uniqueConstraintName="ROLES_PERMISSIONS_COMPOSITE_IDX"
                    foreignKeyName="ROLES_PERMISSIONS_PERMISSION_FK"
                    referencedTableName="PERMISSION" referencedColumnNames="ID"
                    deferrable="true" initiallyDeferred="true" deleteCascade="true"
                    validateUnique="true" validateForeignKey="true" />
            </column>
        </createTable>

        <createIndex indexName="ROLES_PERMISSIONS_ROLE_ID_IDX" tableName="ROLES_PERMISSIONS">
            <column name="ROLE_ID" />
        </createIndex>

        <createIndex indexName="ROLES_PERMISSIONS_PERMISSION_ID_IDX" tableName="ROLES_PERMISSIONS">
            <column name="PERMISSION_ID" />
        </createIndex>

        <createTable ifNotExists="true" tableName="USERS_PROJECTS_ROLES">
            <column name="USER_ID" type="BIGINT">
                <constraints nullable="false"
                    foreignKeyName="USERS_PROJECTS_ROLES_USER_FK"
=======
                <constraints nullable="false" primaryKey="true"
                    primaryKeyName="ROLES_PERMISSIONS_PK"
                    foreignKeyName="ROLES_PERMISSIONS_ROLE_FK"
                    referencedTableName="ROLE" referencedColumnNames="ID"
                    deferrable="true" initiallyDeferred="true" deleteCascade="true"
                    validatePrimaryKey="true" validateForeignKey="true" />
            </column>

            <column name="PERMISSION_ID" type="BIGINT">
                <constraints nullable="false" primaryKey="true"
                    primaryKeyName="ROLES_PERMISSIONS_PK"
                    foreignKeyName="ROLES_PERMISSIONS_PERMISSION_FK"
                    referencedTableName="PERMISSION" referencedColumnNames="ID"
                    deferrable="true" initiallyDeferred="true" deleteCascade="true"
                    validatePrimaryKey="true" validateForeignKey="true" />
            </column>
        </createTable>

        <createTable ifNotExists="true" tableName="USER_PROJECT_ROLES">
            <column autoIncrement="true" name="ID" type="BIGINT">
                <constraints nullable="false" primaryKey="true" primaryKeyName="USER_PROJECT_ROLES_PK" />
            </column>

            <column name="USER_ID" type="BIGINT">
                <constraints nullable="false"
                    foreignKeyName="USER_PROJECT_ROLES_USER_FK"
>>>>>>> a4e26997
                    referencedTableName="USER" referencedColumnNames="ID"
                    deferrable="true" initiallyDeferred="true" deleteCascade="true"
                    validateForeignKey="true" />
            </column>

            <column name="PROJECT_ID" type="BIGINT">
                <constraints nullable="false"
<<<<<<< HEAD
                    foreignKeyName="USERS_PROJECTS_ROLES_PROJECT_FK"
=======
                    foreignKeyName="USER_PROJECT_ROLES_PROJECT_FK"
>>>>>>> a4e26997
                    referencedTableName="PROJECT" referencedColumnNames="ID"
                    deferrable="true" initiallyDeferred="true" deleteCascade="true"
                    validateForeignKey="true" />
            </column>

            <column name="ROLE_ID" type="BIGINT">
                <constraints nullable="false"
<<<<<<< HEAD
                    foreignKeyName="USERS_PROJECTS_ROLES_ROLE_FK"
=======
                    foreignKeyName="USER_PROJECT_ROLES_ROLE_FK"
>>>>>>> a4e26997
                    referencedTableName="ROLE" referencedColumnNames="ID"
                    deferrable="true" initiallyDeferred="true" deleteCascade="true"
                    validateForeignKey="true" />
            </column>
        </createTable>

<<<<<<< HEAD
        <createIndex unique="true" indexName="USERS_PROJECTS_ROLES_USER_PROJECT_IDX" tableName="USERS_PROJECTS_ROLES">
            <column name="USER_ID" />
            <column name="PROJECT_ID" />
        </createIndex>

        <createIndex indexName="USERS_PROJECTS_ROLES_ROLE_ID_IDX" tableName="USERS_PROJECTS_ROLES">
=======
        <createIndex unique="true" tableName="USER_PROJECT_ROLES" indexName="USER_PROJECT_ROLES_IDX">
            <column name="USER_ID" />
            <column name="PROJECT_ID" />
>>>>>>> a4e26997
            <column name="ROLE_ID" />
        </createIndex>

        <sql splitStatements="false">
            -- Helper function to recalculate all user permissions for a project.
            -- Called by trigger functions to update the values in the USER_PROJECT_EFFECTIVE_PERMISSIONS table.
<<<<<<< HEAD
            CREATE OR REPLACE FUNCTION recalc_user_project_role_effective_permissions(project_ids BIGINT[])
            RETURNS void AS $$
            DECLARE
              tbl_prefix TEXT;
            BEGIN
              -- Remove any existing effective permissions for this project
              DELETE FROM "USER_PROJECT_EFFECTIVE_PERMISSIONS"
              WHERE "PROJECT_ID" = ANY(project_ids);

              -- Rebuild effective permissions for all users
              INSERT INTO "USER_PROJECT_EFFECTIVE_PERMISSIONS"
                ("USER_ID", "PROJECT_ID", "PERMISSION_ID", "PERMISSION_NAME")
              SELECT DISTINCT upr."USER_ID", upr."PROJECT_ID", rp."PERMISSION_ID", p."NAME"
                FROM "USERS_PROJECTS_ROLES" upr
=======
            CREATE OR REPLACE FUNCTION recalc_user_project_effective_permissions(project_ids BIGINT[])
            RETURNS void AS $$
            BEGIN
              -- Remove any existing effective permissions for this project.
              DELETE FROM "USER_PROJECT_EFFECTIVE_PERMISSIONS"
              WHERE "PROJECT_ID" = ANY(project_ids);

              -- Rebuild effective permissions for users
              INSERT INTO "USER_PROJECT_EFFECTIVE_PERMISSIONS"
                ("USER_ID", "PROJECT_ID", "PERMISSION_ID", "PERMISSION_NAME")
              SELECT DISTINCT ut."USER_ID", pat."PROJECT_ID", tp."PERMISSION_ID", p."NAME"
                FROM "PROJECT_ACCESS_TEAMS" pat
               INNER JOIN "TEAMS_PERMISSIONS" tp
                  ON tp."TEAM_ID" = pat."TEAM_ID"
               INNER JOIN "PERMISSION" p
                  ON p."ID" = tp."PERMISSION_ID"
               INNER JOIN "USERS_TEAMS" ut
                  ON ut."TEAM_ID" = pat."TEAM_ID"
               WHERE pat."PROJECT_ID" = ANY(project_ids)
               UNION ALL
               SELECT DISTINCT upr."USER_ID", upr."PROJECT_ID", rp."PERMISSION_ID", p."NAME"
                FROM "USER_PROJECT_ROLES" upr
>>>>>>> a4e26997
               INNER JOIN "ROLES_PERMISSIONS" rp
                  ON rp."ROLE_ID" = upr."ROLE_ID"
               INNER JOIN "PERMISSION" p
                  ON p."ID" = rp."PERMISSION_ID"
               WHERE upr."PROJECT_ID" = ANY(project_ids);
            END;
            $$ LANGUAGE plpgsql;
        </sql>

        <sql splitStatements="false">
            CREATE OR REPLACE FUNCTION role_effective_permissions_mx_on_delete()
            RETURNS TRIGGER AS $$
            DECLARE
              project_ids BIGINT[];
              role_ids    BIGINT[];
            BEGIN
              SELECT ARRAY_AGG(DISTINCT "ROLE_ID")
                INTO role_ids
                FROM old_table;

              IF TG_TABLE_NAME = 'ROLES_PERMISSIONS' THEN
                SELECT ARRAY_AGG(sub."PROJECT_ID")
                  INTO project_ids
                  FROM (
                    SELECT upr."PROJECT_ID"
<<<<<<< HEAD
                      FROM "USERS_PROJECTS_ROLES" upr
=======
                      FROM "USER_PROJECT_ROLES" upr
>>>>>>> a4e26997
                     INNER JOIN old_table
                        ON old_table."ROLE_ID" = upr."ROLE_ID"
                  ) sub;
              ELSE
                SELECT ARRAY_AGG(DISTINCT "PROJECT_ID")
                  INTO project_ids
<<<<<<< HEAD
                  FROM "USERS_PROJECTS_ROLES"
                 WHERE "ROLE_ID" = ANY(role_ids);
              END IF;

              PERFORM recalc_user_project_role_effective_permissions(project_ids);
=======
                  FROM "USER_PROJECT_ROLES"
                 WHERE "ROLE_ID" = ANY(role_ids);
              END IF;

              PERFORM recalc_user_project_effective_permissions(project_ids);
>>>>>>> a4e26997
              RETURN NULL;
            END;
            $$ LANGUAGE plpgsql;
        </sql>

        <sql splitStatements="false">
            CREATE OR REPLACE FUNCTION role_effective_permissions_mx_on_insert()
            RETURNS TRIGGER AS $$
            DECLARE
              project_ids BIGINT[];
              role_ids    BIGINT[];
            BEGIN
              SELECT ARRAY_AGG(DISTINCT "ROLE_ID")
                INTO role_ids
                FROM new_table;

              IF TG_TABLE_NAME = 'ROLES_PERMISSIONS' THEN
                SELECT ARRAY_AGG(sub."PROJECT_ID")
                  INTO project_ids
                  FROM (
                    SELECT upr."PROJECT_ID"
<<<<<<< HEAD
                      FROM "USERS_PROJECTS_ROLES" upr
=======
                      FROM "USER_PROJECT_ROLES" upr
>>>>>>> a4e26997
                     INNER JOIN new_table
                        ON new_table."ROLE_ID" = upr."ROLE_ID"
                  ) sub;
              ELSE
                SELECT ARRAY_AGG(DISTINCT "PROJECT_ID")
                  INTO project_ids
<<<<<<< HEAD
                  FROM "USERS_PROJECTS_ROLES"
                 WHERE "ROLE_ID" = ANY(role_ids);
              END IF;

              PERFORM recalc_user_project_role_effective_permissions(project_ids);
=======
                  FROM "USER_PROJECT_ROLES"
                 WHERE "ROLE_ID" = ANY(role_ids);
              END IF;

              PERFORM recalc_user_project_effective_permissions(project_ids);
>>>>>>> a4e26997
              RETURN NULL;
            END;
            $$ LANGUAGE plpgsql;
        </sql>

        <sql splitStatements="false">
            CREATE OR REPLACE FUNCTION role_effective_permissions_mx_on_update()
            RETURNS TRIGGER AS $$
            DECLARE
              project_ids BIGINT[];
              role_ids    BIGINT[];
            BEGIN
              SELECT ARRAY_AGG("ROLE_ID")
                INTO role_ids
                FROM (
                  SELECT "ROLE_ID" FROM old_table
                   UNION
                  SELECT "ROLE_ID" FROM new_table
                ) roles;

              IF TG_TABLE_NAME = 'ROLES_PERMISSIONS' THEN
                SELECT ARRAY_AGG(sub."PROJECT_ID")
                  INTO project_ids
                  FROM (
                    SELECT upr."PROJECT_ID"
<<<<<<< HEAD
                      FROM "USERS_PROJECTS_ROLES" upr
=======
                      FROM "USER_PROJECT_ROLES" upr
>>>>>>> a4e26997
                     INNER JOIN new_table
                        ON new_table."ROLE_ID" = upr."ROLE_ID"
                      FULL OUTER JOIN old_table
                        ON new_table."ROLE_ID" = old_table."ROLE_ID"
                  ) sub;
              ELSE
                SELECT ARRAY_AGG(DISTINCT "PROJECT_ID")
                  INTO project_ids
<<<<<<< HEAD
                  FROM "USERS_PROJECTS_ROLES"
                 WHERE "ROLE_ID" = ANY(role_ids);
              END IF;

              PERFORM recalc_user_project_role_effective_permissions(project_ids);
=======
                  FROM "USER_PROJECT_ROLES"
                 WHERE "ROLE_ID" = ANY(role_ids);
              END IF;

              PERFORM recalc_user_project_effective_permissions(project_ids);
>>>>>>> a4e26997
              RETURN NULL;
            END;
            $$ LANGUAGE plpgsql;
        </sql>

        <sql splitStatements="true">
<<<<<<< HEAD
            -- INSERT trigger for USERS_PROJECTS_ROLES
            CREATE TRIGGER trigger_effective_permissions_mx_on_users_roles_insert
            AFTER INSERT ON "USERS_PROJECTS_ROLES"
=======
            -- INSERT trigger for USER_PROJECT_ROLES
            CREATE TRIGGER trigger_effective_permissions_mx_on_user_project_roles_insert
            AFTER INSERT ON "USER_PROJECT_ROLES"
>>>>>>> a4e26997
            REFERENCING NEW TABLE AS new_table
            FOR EACH STATEMENT
            EXECUTE FUNCTION role_effective_permissions_mx_on_insert();

<<<<<<< HEAD
            -- DELETE trigger for USERS_PROJECTS_ROLES
            CREATE TRIGGER trigger_effective_permissions_mx_on_users_roles_delete
            AFTER DELETE ON "USERS_PROJECTS_ROLES"
=======
            -- DELETE trigger for USER_PROJECT_ROLES
            CREATE TRIGGER trigger_effective_permissions_mx_on_user_project_roles_delete
            AFTER DELETE ON "USER_PROJECT_ROLES"
>>>>>>> a4e26997
            REFERENCING OLD TABLE AS old_table
            FOR EACH STATEMENT
            EXECUTE FUNCTION role_effective_permissions_mx_on_delete();

<<<<<<< HEAD
            -- UPDATE trigger for USERS_PROJECTS_ROLES
            CREATE TRIGGER trigger_effective_permissions_mx_on_users_roles_update
            AFTER UPDATE ON "USERS_PROJECTS_ROLES"
=======
            -- UPDATE trigger for USER_PROJECT_ROLES
            CREATE TRIGGER trigger_effective_permissions_mx_on_user_project_roles_update
            AFTER UPDATE ON "USER_PROJECT_ROLES"
>>>>>>> a4e26997
            REFERENCING OLD TABLE AS old_table NEW TABLE AS new_table
            FOR EACH STATEMENT
            EXECUTE FUNCTION role_effective_permissions_mx_on_update();

            -- INSERT trigger for ROLES_PERMISSIONS
            CREATE TRIGGER trigger_effective_permissions_mx_on_roles_permissions_insert
            AFTER INSERT ON "ROLES_PERMISSIONS"
            REFERENCING NEW TABLE AS new_table
            FOR EACH STATEMENT
            EXECUTE FUNCTION role_effective_permissions_mx_on_insert();

            -- DELETE trigger for ROLES_PERMISSIONS
            CREATE TRIGGER trigger_effective_permissions_mx_on_roles_permissions_delete
            AFTER DELETE ON "ROLES_PERMISSIONS"
            REFERENCING OLD TABLE AS old_table
            FOR EACH STATEMENT
            EXECUTE FUNCTION role_effective_permissions_mx_on_delete();

            -- UPDATE trigger for ROLES_PERMISSIONS
            CREATE TRIGGER trigger_effective_permissions_mx_on_roles_permissions_update
            AFTER UPDATE ON "ROLES_PERMISSIONS"
            REFERENCING OLD TABLE AS old_table NEW TABLE AS new_table
            FOR EACH STATEMENT
            EXECUTE FUNCTION effective_permissions_mx_on_update();
        </sql>
    </changeSet>
</databaseChangeLog><|MERGE_RESOLUTION|>--- conflicted
+++ resolved
@@ -2340,9 +2340,6 @@
         </createIndex>
     </changeSet>
 
-<<<<<<< HEAD
-    <changeSet id="v5.6.0-27" author="jhoward-lm">
-=======
     <changeSet id="v5.6.0-27" author="nscuro">
         <!--
           Omitting PROJECT_ID from the PK makes the table easier to query
@@ -2358,7 +2355,6 @@
     </changeSet>
 
     <changeSet id="v5.6.0-28" author="jhoward-lm">
->>>>>>> a4e26997
         <createTable ifNotExists="true" tableName="ROLE">
             <column autoIncrement="true" name="ID" type="BIGINT">
                 <constraints nullable="false" primaryKey="true" primaryKeyName="ROLE_PK" />
@@ -2379,38 +2375,6 @@
 
         <createTable ifNotExists="true" tableName="ROLES_PERMISSIONS">
             <column name="ROLE_ID" type="BIGINT">
-<<<<<<< HEAD
-                <constraints nullable="false" unique="true"
-                    uniqueConstraintName="ROLES_PERMISSIONS_COMPOSITE_IDX"
-                    foreignKeyName="ROLES_PERMISSIONS_ROLE_FK"
-                    referencedTableName="ROLE" referencedColumnNames="ID"
-                    deferrable="true" initiallyDeferred="true" deleteCascade="true"
-                    validateUnique="true" validateForeignKey="true" />
-            </column>
-
-            <column name="PERMISSION_ID" type="BIGINT">
-                <constraints nullable="false" unique="true"
-                    uniqueConstraintName="ROLES_PERMISSIONS_COMPOSITE_IDX"
-                    foreignKeyName="ROLES_PERMISSIONS_PERMISSION_FK"
-                    referencedTableName="PERMISSION" referencedColumnNames="ID"
-                    deferrable="true" initiallyDeferred="true" deleteCascade="true"
-                    validateUnique="true" validateForeignKey="true" />
-            </column>
-        </createTable>
-
-        <createIndex indexName="ROLES_PERMISSIONS_ROLE_ID_IDX" tableName="ROLES_PERMISSIONS">
-            <column name="ROLE_ID" />
-        </createIndex>
-
-        <createIndex indexName="ROLES_PERMISSIONS_PERMISSION_ID_IDX" tableName="ROLES_PERMISSIONS">
-            <column name="PERMISSION_ID" />
-        </createIndex>
-
-        <createTable ifNotExists="true" tableName="USERS_PROJECTS_ROLES">
-            <column name="USER_ID" type="BIGINT">
-                <constraints nullable="false"
-                    foreignKeyName="USERS_PROJECTS_ROLES_USER_FK"
-=======
                 <constraints nullable="false" primaryKey="true"
                     primaryKeyName="ROLES_PERMISSIONS_PK"
                     foreignKeyName="ROLES_PERMISSIONS_ROLE_FK"
@@ -2437,7 +2401,6 @@
             <column name="USER_ID" type="BIGINT">
                 <constraints nullable="false"
                     foreignKeyName="USER_PROJECT_ROLES_USER_FK"
->>>>>>> a4e26997
                     referencedTableName="USER" referencedColumnNames="ID"
                     deferrable="true" initiallyDeferred="true" deleteCascade="true"
                     validateForeignKey="true" />
@@ -2445,11 +2408,7 @@
 
             <column name="PROJECT_ID" type="BIGINT">
                 <constraints nullable="false"
-<<<<<<< HEAD
-                    foreignKeyName="USERS_PROJECTS_ROLES_PROJECT_FK"
-=======
                     foreignKeyName="USER_PROJECT_ROLES_PROJECT_FK"
->>>>>>> a4e26997
                     referencedTableName="PROJECT" referencedColumnNames="ID"
                     deferrable="true" initiallyDeferred="true" deleteCascade="true"
                     validateForeignKey="true" />
@@ -2457,51 +2416,22 @@
 
             <column name="ROLE_ID" type="BIGINT">
                 <constraints nullable="false"
-<<<<<<< HEAD
-                    foreignKeyName="USERS_PROJECTS_ROLES_ROLE_FK"
-=======
                     foreignKeyName="USER_PROJECT_ROLES_ROLE_FK"
->>>>>>> a4e26997
                     referencedTableName="ROLE" referencedColumnNames="ID"
                     deferrable="true" initiallyDeferred="true" deleteCascade="true"
                     validateForeignKey="true" />
             </column>
         </createTable>
 
-<<<<<<< HEAD
-        <createIndex unique="true" indexName="USERS_PROJECTS_ROLES_USER_PROJECT_IDX" tableName="USERS_PROJECTS_ROLES">
-            <column name="USER_ID" />
-            <column name="PROJECT_ID" />
-        </createIndex>
-
-        <createIndex indexName="USERS_PROJECTS_ROLES_ROLE_ID_IDX" tableName="USERS_PROJECTS_ROLES">
-=======
         <createIndex unique="true" tableName="USER_PROJECT_ROLES" indexName="USER_PROJECT_ROLES_IDX">
             <column name="USER_ID" />
             <column name="PROJECT_ID" />
->>>>>>> a4e26997
             <column name="ROLE_ID" />
         </createIndex>
 
         <sql splitStatements="false">
             -- Helper function to recalculate all user permissions for a project.
             -- Called by trigger functions to update the values in the USER_PROJECT_EFFECTIVE_PERMISSIONS table.
-<<<<<<< HEAD
-            CREATE OR REPLACE FUNCTION recalc_user_project_role_effective_permissions(project_ids BIGINT[])
-            RETURNS void AS $$
-            DECLARE
-              tbl_prefix TEXT;
-            BEGIN
-              -- Remove any existing effective permissions for this project
-              DELETE FROM "USER_PROJECT_EFFECTIVE_PERMISSIONS"
-              WHERE "PROJECT_ID" = ANY(project_ids);
-
-              -- Rebuild effective permissions for all users
-              INSERT INTO "USER_PROJECT_EFFECTIVE_PERMISSIONS"
-                ("USER_ID", "PROJECT_ID", "PERMISSION_ID", "PERMISSION_NAME")
-              SELECT DISTINCT upr."USER_ID", upr."PROJECT_ID", rp."PERMISSION_ID", p."NAME"
-                FROM "USERS_PROJECTS_ROLES" upr
-=======
             CREATE OR REPLACE FUNCTION recalc_user_project_effective_permissions(project_ids BIGINT[])
             RETURNS void AS $$
             BEGIN
@@ -2524,7 +2454,6 @@
                UNION ALL
                SELECT DISTINCT upr."USER_ID", upr."PROJECT_ID", rp."PERMISSION_ID", p."NAME"
                 FROM "USER_PROJECT_ROLES" upr
->>>>>>> a4e26997
                INNER JOIN "ROLES_PERMISSIONS" rp
                   ON rp."ROLE_ID" = upr."ROLE_ID"
                INNER JOIN "PERMISSION" p
@@ -2550,30 +2479,18 @@
                   INTO project_ids
                   FROM (
                     SELECT upr."PROJECT_ID"
-<<<<<<< HEAD
-                      FROM "USERS_PROJECTS_ROLES" upr
-=======
                       FROM "USER_PROJECT_ROLES" upr
->>>>>>> a4e26997
                      INNER JOIN old_table
                         ON old_table."ROLE_ID" = upr."ROLE_ID"
                   ) sub;
               ELSE
                 SELECT ARRAY_AGG(DISTINCT "PROJECT_ID")
                   INTO project_ids
-<<<<<<< HEAD
-                  FROM "USERS_PROJECTS_ROLES"
-                 WHERE "ROLE_ID" = ANY(role_ids);
-              END IF;
-
-              PERFORM recalc_user_project_role_effective_permissions(project_ids);
-=======
                   FROM "USER_PROJECT_ROLES"
                  WHERE "ROLE_ID" = ANY(role_ids);
               END IF;
 
               PERFORM recalc_user_project_effective_permissions(project_ids);
->>>>>>> a4e26997
               RETURN NULL;
             END;
             $$ LANGUAGE plpgsql;
@@ -2595,30 +2512,18 @@
                   INTO project_ids
                   FROM (
                     SELECT upr."PROJECT_ID"
-<<<<<<< HEAD
-                      FROM "USERS_PROJECTS_ROLES" upr
-=======
                       FROM "USER_PROJECT_ROLES" upr
->>>>>>> a4e26997
                      INNER JOIN new_table
                         ON new_table."ROLE_ID" = upr."ROLE_ID"
                   ) sub;
               ELSE
                 SELECT ARRAY_AGG(DISTINCT "PROJECT_ID")
                   INTO project_ids
-<<<<<<< HEAD
-                  FROM "USERS_PROJECTS_ROLES"
-                 WHERE "ROLE_ID" = ANY(role_ids);
-              END IF;
-
-              PERFORM recalc_user_project_role_effective_permissions(project_ids);
-=======
                   FROM "USER_PROJECT_ROLES"
                  WHERE "ROLE_ID" = ANY(role_ids);
               END IF;
 
               PERFORM recalc_user_project_effective_permissions(project_ids);
->>>>>>> a4e26997
               RETURN NULL;
             END;
             $$ LANGUAGE plpgsql;
@@ -2644,11 +2549,7 @@
                   INTO project_ids
                   FROM (
                     SELECT upr."PROJECT_ID"
-<<<<<<< HEAD
-                      FROM "USERS_PROJECTS_ROLES" upr
-=======
                       FROM "USER_PROJECT_ROLES" upr
->>>>>>> a4e26997
                      INNER JOIN new_table
                         ON new_table."ROLE_ID" = upr."ROLE_ID"
                       FULL OUTER JOIN old_table
@@ -2657,60 +2558,34 @@
               ELSE
                 SELECT ARRAY_AGG(DISTINCT "PROJECT_ID")
                   INTO project_ids
-<<<<<<< HEAD
-                  FROM "USERS_PROJECTS_ROLES"
-                 WHERE "ROLE_ID" = ANY(role_ids);
-              END IF;
-
-              PERFORM recalc_user_project_role_effective_permissions(project_ids);
-=======
                   FROM "USER_PROJECT_ROLES"
                  WHERE "ROLE_ID" = ANY(role_ids);
               END IF;
 
               PERFORM recalc_user_project_effective_permissions(project_ids);
->>>>>>> a4e26997
               RETURN NULL;
             END;
             $$ LANGUAGE plpgsql;
         </sql>
 
         <sql splitStatements="true">
-<<<<<<< HEAD
-            -- INSERT trigger for USERS_PROJECTS_ROLES
-            CREATE TRIGGER trigger_effective_permissions_mx_on_users_roles_insert
-            AFTER INSERT ON "USERS_PROJECTS_ROLES"
-=======
             -- INSERT trigger for USER_PROJECT_ROLES
             CREATE TRIGGER trigger_effective_permissions_mx_on_user_project_roles_insert
             AFTER INSERT ON "USER_PROJECT_ROLES"
->>>>>>> a4e26997
             REFERENCING NEW TABLE AS new_table
             FOR EACH STATEMENT
             EXECUTE FUNCTION role_effective_permissions_mx_on_insert();
 
-<<<<<<< HEAD
-            -- DELETE trigger for USERS_PROJECTS_ROLES
-            CREATE TRIGGER trigger_effective_permissions_mx_on_users_roles_delete
-            AFTER DELETE ON "USERS_PROJECTS_ROLES"
-=======
             -- DELETE trigger for USER_PROJECT_ROLES
             CREATE TRIGGER trigger_effective_permissions_mx_on_user_project_roles_delete
             AFTER DELETE ON "USER_PROJECT_ROLES"
->>>>>>> a4e26997
             REFERENCING OLD TABLE AS old_table
             FOR EACH STATEMENT
             EXECUTE FUNCTION role_effective_permissions_mx_on_delete();
 
-<<<<<<< HEAD
-            -- UPDATE trigger for USERS_PROJECTS_ROLES
-            CREATE TRIGGER trigger_effective_permissions_mx_on_users_roles_update
-            AFTER UPDATE ON "USERS_PROJECTS_ROLES"
-=======
             -- UPDATE trigger for USER_PROJECT_ROLES
             CREATE TRIGGER trigger_effective_permissions_mx_on_user_project_roles_update
             AFTER UPDATE ON "USER_PROJECT_ROLES"
->>>>>>> a4e26997
             REFERENCING OLD TABLE AS old_table NEW TABLE AS new_table
             FOR EACH STATEMENT
             EXECUTE FUNCTION role_effective_permissions_mx_on_update();
