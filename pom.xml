--- conflicted
+++ resolved
@@ -119,12 +119,8 @@
         <lib.jersey.version>3.1.11</lib.jersey.version>
         <lib.jetty.version>12.1.2</lib.jetty.version>
         <lib.jooq.version>3.20.8</lib.jooq.version>
-<<<<<<< HEAD
-        <lib.json-unit.version>4.1.1</lib.json-unit.version>
+        <lib.json-unit.version>5.0.0</lib.json-unit.version>
         <lib.jspecify.version>1.0.0</lib.jspecify.version>
-=======
-        <lib.json-unit.version>5.0.0</lib.json-unit.version>
->>>>>>> de18615e
         <lib.junit4.version>4.13.2</lib.junit4.version>
         <lib.junit-jupiter.version>6.0.0</lib.junit-jupiter.version>
         <lib.liquibase.version>4.33.0</lib.liquibase.version>
