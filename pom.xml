--- conflicted
+++ resolved
@@ -106,12 +106,8 @@
         <lib.jersey.version>3.1.10</lib.jersey.version>
         <lib.jetty.version>12.0.23</lib.jetty.version>
         <lib.jooq.version>3.20.5</lib.jooq.version>
-<<<<<<< HEAD
         <lib.jspecify.version>1.0.0</lib.jspecify.version>
-        <lib.junit-jupiter.version>5.13.2</lib.junit-jupiter.version>
-=======
         <lib.junit-jupiter.version>5.13.3</lib.junit-jupiter.version>
->>>>>>> b5feb090
         <lib.liquibase.version>4.32.0</lib.liquibase.version>
         <lib.postgresql.version>42.7.7</lib.postgresql.version>
         <lib.protobuf-java.version>4.31.1</lib.protobuf-java.version>
