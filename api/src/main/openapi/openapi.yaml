# This file is part of Dependency-Track.
#
# Licensed under the Apache License, Version 2.0 (the "License");
# you may not use this file except in compliance with the License.
# You may obtain a copy of the License at
#
#   http://www.apache.org/licenses/LICENSE-2.0
#
# Unless required by applicable law or agreed to in writing, software
# distributed under the License is distributed on an "AS IS" BASIS,
# WITHOUT WARRANTIES OR CONDITIONS OF ANY KIND, either express or implied.
# See the License for the specific language governing permissions and
# limitations under the License.
#
# SPDX-License-Identifier: Apache-2.0
# Copyright (c) OWASP Foundation. All Rights Reserved.
openapi: 3.0.3
info:
  title: OWASP Dependency-Track
  description: REST API of OWASP Dependency-Track
  version: 2.0.0
  contact:
    name: The Dependency-Track Authors
    email: dependencytrack@owasp.org
    url: https://github.com/DependencyTrack/dependency-track
  license:
    name: Apache-2.0
    url: https://www.apache.org/licenses/LICENSE-2.0.html
security:
- apiKeyAuth: [ ]
- bearerAuth: [ ]
servers:
- url: /api/v2
tags:
- name: Components
  description: Endpoints related to components
- name: Metrics
  description: Endpoints related to metrics
- name: Projects
  description: Endpoints related to projects
- name: Teams
  description: Endpoints related to teams
- name: Workflows
  description: Endpoints related to workflows

paths:
<<<<<<< HEAD
  /components:
    $ref: "./paths/components.yaml"
=======
  /projects/{uuid}/components:
    $ref: "./paths/projects_uuid_components.yaml"
>>>>>>> ea7b7d5c
  /metrics/portfolio/current:
    $ref: "./paths/metrics_portfolio_current.yaml"
  /metrics/vulnerabilities:
    $ref: "./paths/metrics_vulnerabilities.yaml"
  /teams:
    $ref: "./paths/teams.yaml"
  /teams/{name}:
    $ref: "./paths/teams__name_.yaml"
  /team-memberships:
    $ref: "./paths/team-memberships.yaml"
  /workflows/{token}:
    $ref: "./paths/workflows__token__.yaml"

components:
  securitySchemes:
    apiKeyAuth:
      name: X-Api-Key
      description: Authentication via API key
      type: apiKey
      in: header
    bearerAuth:
      description: Authentication via Bearer token
      type: http
      scheme: Bearer<|MERGE_RESOLUTION|>--- conflicted
+++ resolved
@@ -44,13 +44,10 @@
   description: Endpoints related to workflows
 
 paths:
-<<<<<<< HEAD
   /components:
     $ref: "./paths/components.yaml"
-=======
   /projects/{uuid}/components:
     $ref: "./paths/projects_uuid_components.yaml"
->>>>>>> ea7b7d5c
   /metrics/portfolio/current:
     $ref: "./paths/metrics_portfolio_current.yaml"
   /metrics/vulnerabilities:
