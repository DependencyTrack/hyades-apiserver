/*
 * This file is part of Dependency-Track.
 *
 * Licensed under the Apache License, Version 2.0 (the "License");
 * you may not use this file except in compliance with the License.
 * You may obtain a copy of the License at
 *
 *   http://www.apache.org/licenses/LICENSE-2.0
 *
 * Unless required by applicable law or agreed to in writing, software
 * distributed under the License is distributed on an "AS IS" BASIS,
 * WITHOUT WARRANTIES OR CONDITIONS OF ANY KIND, either express or implied.
 * See the License for the specific language governing permissions and
 * limitations under the License.
 *
 * SPDX-License-Identifier: Apache-2.0
 * Copyright (c) OWASP Foundation. All Rights Reserved.
 */
package org.dependencytrack.event;

import org.dependencytrack.model.Project;
import org.dependencytrack.proto.storage.v1alpha1.FileMetadata;
import org.junit.Assert;
import org.junit.Test;

public class BomUploadEventTest {

    @Test
    public void testFileConstructor() {
        Project project = new Project();
<<<<<<< HEAD
        File bitBucket = new File(SystemUtil.getBitBucket());
        BomUploadEvent event = new BomUploadEvent(project, null);
        Assert.assertEquals(project, event.getProject());
        Assert.assertEquals(bitBucket, event.getFileMetadata());
=======
        FileMetadata fileMetadata = FileMetadata.getDefaultInstance();
        BomUploadEvent event = new BomUploadEvent(project, FileMetadata.getDefaultInstance());
        Assert.assertEquals(project, event.getProject());
        Assert.assertEquals(fileMetadata, event.getFileMetadata());
>>>>>>> eed84e5a
    }
}<|MERGE_RESOLUTION|>--- conflicted
+++ resolved
@@ -28,16 +28,9 @@
     @Test
     public void testFileConstructor() {
         Project project = new Project();
-<<<<<<< HEAD
-        File bitBucket = new File(SystemUtil.getBitBucket());
-        BomUploadEvent event = new BomUploadEvent(project, null);
-        Assert.assertEquals(project, event.getProject());
-        Assert.assertEquals(bitBucket, event.getFileMetadata());
-=======
         FileMetadata fileMetadata = FileMetadata.getDefaultInstance();
         BomUploadEvent event = new BomUploadEvent(project, FileMetadata.getDefaultInstance());
         Assert.assertEquals(project, event.getProject());
         Assert.assertEquals(fileMetadata, event.getFileMetadata());
->>>>>>> eed84e5a
     }
 }