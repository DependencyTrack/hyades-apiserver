/*
 * This file is part of Dependency-Track.
 *
 * Licensed under the Apache License, Version 2.0 (the "License");
 * you may not use this file except in compliance with the License.
 * You may obtain a copy of the License at
 *
 *   http://www.apache.org/licenses/LICENSE-2.0
 *
 * Unless required by applicable law or agreed to in writing, software
 * distributed under the License is distributed on an "AS IS" BASIS,
 * WITHOUT WARRANTIES OR CONDITIONS OF ANY KIND, either express or implied.
 * See the License for the specific language governing permissions and
 * limitations under the License.
 *
 * SPDX-License-Identifier: Apache-2.0
 * Copyright (c) OWASP Foundation. All Rights Reserved.
 */
package org.dependencytrack.tasks;

import alpine.model.IConfigProperty.PropertyType;
import com.github.packageurl.PackageURL;
import org.apache.kafka.clients.producer.ProducerRecord;
import org.dependencytrack.PersistenceCapableTest;
import org.dependencytrack.event.BomUploadEvent;
import org.dependencytrack.event.kafka.KafkaEventDispatcher;
import org.dependencytrack.event.kafka.KafkaTopics;
import org.dependencytrack.model.Bom;
import org.dependencytrack.model.Classifier;
import org.dependencytrack.model.Component;
import org.dependencytrack.model.ComponentProperty;
import org.dependencytrack.model.ConfigPropertyConstants;
import org.dependencytrack.model.FetchStatus;
import org.dependencytrack.model.IntegrityMetaComponent;
import org.dependencytrack.model.License;
import org.dependencytrack.model.Project;
import org.dependencytrack.model.VulnerabilityScan;
import org.dependencytrack.model.WorkflowStep;
import org.dependencytrack.persistence.DefaultObjectGenerator;
import org.dependencytrack.plugin.PluginManager;
import org.dependencytrack.proto.notification.v1.BomProcessingFailedSubject;
import org.dependencytrack.proto.notification.v1.Group;
import org.dependencytrack.proto.notification.v1.Notification;
import org.dependencytrack.proto.storage.v1alpha1.FileMetadata;
import org.dependencytrack.storage.FileStorage;
import org.junit.Before;
import org.junit.Test;

import javax.jdo.JDOObjectNotFoundException;
import java.nio.charset.StandardCharsets;
import java.nio.file.Files;
import java.nio.file.Path;
import java.nio.file.Paths;
import java.time.Instant;
import java.time.temporal.ChronoUnit;
import java.util.ArrayList;
import java.util.Arrays;
import java.util.Date;
import java.util.List;
import java.util.Objects;
import java.util.Optional;
import java.util.UUID;
import java.util.concurrent.ArrayBlockingQueue;
import java.util.concurrent.CountDownLatch;
import java.util.concurrent.ExecutorService;
import java.util.concurrent.Executors;
import java.util.concurrent.TimeUnit;

import static org.apache.commons.io.IOUtils.resourceToURL;
import static org.assertj.core.api.Assertions.assertThat;
import static org.assertj.core.api.Assertions.assertThatNoException;
import static org.assertj.core.api.Assertions.fail;
import static org.assertj.core.api.AssertionsForClassTypes.assertThatExceptionOfType;
import static org.dependencytrack.model.WorkflowStatus.CANCELLED;
import static org.dependencytrack.model.WorkflowStatus.COMPLETED;
import static org.dependencytrack.model.WorkflowStatus.FAILED;
import static org.dependencytrack.model.WorkflowStatus.NOT_APPLICABLE;
import static org.dependencytrack.model.WorkflowStatus.PENDING;
import static org.dependencytrack.model.WorkflowStep.BOM_CONSUMPTION;
import static org.dependencytrack.model.WorkflowStep.BOM_PROCESSING;
import static org.dependencytrack.model.WorkflowStep.METRICS_UPDATE;
import static org.dependencytrack.model.WorkflowStep.POLICY_EVALUATION;
import static org.dependencytrack.model.WorkflowStep.VULN_ANALYSIS;
import static org.dependencytrack.proto.notification.v1.Group.GROUP_BOM_PROCESSED;
import static org.dependencytrack.proto.notification.v1.Group.GROUP_BOM_PROCESSING_FAILED;
import static org.dependencytrack.proto.notification.v1.Level.LEVEL_ERROR;
import static org.dependencytrack.proto.notification.v1.Scope.SCOPE_PORTFOLIO;
import static org.dependencytrack.util.KafkaTestUtil.deserializeKey;
import static org.dependencytrack.util.KafkaTestUtil.deserializeValue;

public class BomUploadProcessingTaskTest extends PersistenceCapableTest {

    @Before
    @Override
    public void before() throws Exception {
        super.before();
        // Enable processing of CycloneDX BOMs
        qm.createConfigProperty(ConfigPropertyConstants.ACCEPT_ARTIFACT_CYCLONEDX.getGroupName(),
                ConfigPropertyConstants.ACCEPT_ARTIFACT_CYCLONEDX.getPropertyName(), "true",
                ConfigPropertyConstants.ACCEPT_ARTIFACT_CYCLONEDX.getPropertyType(),
                ConfigPropertyConstants.ACCEPT_ARTIFACT_CYCLONEDX.getDescription());
    }

    @Test
    public void informTest() throws Exception {
        // Required for license resolution.
        DefaultObjectGenerator.loadDefaultLicenses();

        Project project = qm.createProject("Acme Example", null, "1.0", null, null, null, null, false);

        final var bomUploadEvent = new BomUploadEvent(qm.detach(Project.class, project.getId()), storeBomFile("bom-1.xml"));
        qm.createWorkflowSteps(bomUploadEvent.getChainIdentifier());

        new BomUploadProcessingTask().inform(bomUploadEvent);
        assertBomProcessedNotification();
        assertThat(kafkaMockProducer.history()).satisfiesExactly(
                event -> assertThat(event.topic()).isEqualTo(KafkaTopics.NOTIFICATION_PROJECT_CREATED.name()),
                event -> assertThat(event.topic()).isEqualTo(KafkaTopics.NOTIFICATION_BOM.name()),
                event -> assertThat(event.topic()).isEqualTo(KafkaTopics.NOTIFICATION_BOM.name()),
                event -> assertThat(event.topic()).isEqualTo(KafkaTopics.VULN_ANALYSIS_COMMAND.name()),
                event -> assertThat(event.topic()).isEqualTo(KafkaTopics.REPO_META_ANALYSIS_COMMAND.name())
        );
        qm.getPersistenceManager().refresh(project);
        qm.getPersistenceManager().refreshAll(qm.getAllWorkflowStatesForAToken(bomUploadEvent.getChainIdentifier()));
        assertThat(project.getClassifier()).isEqualTo(Classifier.APPLICATION);
        assertThat(project.getCpe()).isEqualTo("cpe:2.3:a:acme:example:1.0.0:*:*:*:*:*:*:*");
        assertThat(project.getPurl()).asString().isEqualTo("pkg:maven/com.acme/example@1.0.0");
        assertThat(project.getSwidTagId()).isEqualTo("swidgen-242eb18a-503e-ca37-393b-cf156ef09691_9.1.1");
        assertThat(project.getLastBomImport()).isNotNull();
        assertThat(project.getLastBomImportFormat()).isEqualTo("CycloneDX 1.5");
        assertThat(project.getExternalReferences()).isNotNull();
        assertThat(project.getExternalReferences()).hasSize(4);
        assertThat(project.getSupplier()).satisfies(supplier -> {
            assertThat(supplier.getName()).isEqualTo("Foo Incorporated");
            assertThat(supplier.getUrls()).containsOnly("https://foo.bar.com");
            assertThat(supplier.getContacts()).satisfiesExactly(contact -> {
                assertThat(contact.getName()).isEqualTo("Foo Jr.");
                assertThat(contact.getEmail()).isEqualTo("foojr@bar.com");
                assertThat(contact.getPhone()).isEqualTo("123-456-7890");
            });
        });
        assertThat(project.getManufacturer()).satisfies(manufacturer -> {
            assertThat(manufacturer.getName()).isEqualTo("Foo Incorporated");
            assertThat(manufacturer.getUrls()).containsOnly("https://foo.bar.com");
            assertThat(manufacturer.getContacts()).satisfiesExactly(contact -> {
                assertThat(contact.getName()).isEqualTo("Foo Sr.");
                assertThat(contact.getEmail()).isEqualTo("foo@bar.com");
                assertThat(contact.getPhone()).isEqualTo("800-123-4567");
            });
        });

        assertThat(project.getMetadata()).isNotNull();
        assertThat(project.getMetadata().getAuthors()).satisfiesExactly(contact -> {
            assertThat(contact.getName()).isEqualTo("Author");
            assertThat(contact.getEmail()).isEqualTo("author@example.com");
            assertThat(contact.getPhone()).isEqualTo("123-456-7890");
        });
        assertThat(project.getMetadata().getSupplier()).satisfies(manufacturer -> {
            assertThat(manufacturer.getName()).isEqualTo("Foo Incorporated");
            assertThat(manufacturer.getUrls()).containsOnly("https://foo.bar.com");
            assertThat(manufacturer.getContacts()).satisfiesExactly(contact -> {
                assertThat(contact.getName()).isEqualTo("Foo Jr.");
                assertThat(contact.getEmail()).isEqualTo("foojr@bar.com");
                assertThat(contact.getPhone()).isEqualTo("123-456-7890");
            });
        });

        final List<Component> components = qm.getAllComponents(project);
        assertThat(components).hasSize(1);

        final Component component = components.get(0);
        assertThat(component.getAuthors().get(0).getName()).isEqualTo("Sometimes this field is long because it is composed of a list of authors......................................................................................................................................................................................................................................................................................................................................................................................................................................................................................................................................................................................................................................");
        assertThat(component.getPublisher()).isEqualTo("Example Incorporated");
        assertThat(component.getSupplier().getName()).isEqualTo("Foo Incorporated");
        assertThat(component.getGroup()).isEqualTo("com.example");
        assertThat(component.getName()).isEqualTo("xmlutil");
        assertThat(component.getVersion()).isEqualTo("1.0.0");
        assertThat(component.getDescription()).isEqualTo("A makebelieve XML utility library");
        assertThat(component.getCpe()).isEqualTo("cpe:/a:example:xmlutil:1.0.0");
        assertThat(component.getPurl().canonicalize()).isEqualTo("pkg:maven/com.example/xmlutil@1.0.0?download_url=https%3A%2F%2Fon-premises.url%2Frepository%2Fnpm%2F%40babel%2Fhelper-split-export-declaration%2Fhelper-split-export-declaration%2Fhelper-split-export-declaration%2Fhelper-split-export-declaration%2Fhelper-split-export-declaration-7.18.6.tgz");
        assertThat(component.getResolvedLicense()).isNotNull();
        assertThat(component.getResolvedLicense().getLicenseId()).isEqualTo("Apache-2.0");
        assertThat(component.getLicense()).isNull();
        assertThat(component.getLicenseUrl()).isEqualTo("https://www.apache.org/licenses/LICENSE-2.0.txt");

        assertThat(component.getProperties()).satisfiesExactlyInAnyOrder(
                property -> {
                    assertThat(property.getGroupName()).isEqualTo("foo");
                    assertThat(property.getPropertyName()).isEqualTo("bar");
                    assertThat(property.getPropertyValue()).isEqualTo("baz");
                    assertThat(property.getPropertyType()).isEqualTo(PropertyType.STRING);
                    assertThat(property.getDescription()).isNull();
                },
                property -> {
                    assertThat(property.getGroupName()).isNull();
                    assertThat(property.getPropertyName()).isEqualTo("foo");
                    assertThat(property.getPropertyValue()).isEqualTo("bar");
                    assertThat(property.getPropertyType()).isEqualTo(PropertyType.STRING);
                    assertThat(property.getDescription()).isNull();
                },
                property -> {
                    assertThat(property.getGroupName()).isEqualTo("foo");
                    assertThat(property.getPropertyName()).isEqualTo("bar");
                    assertThat(property.getPropertyValue()).isEqualTo("qux");
                    assertThat(property.getPropertyType()).isEqualTo(PropertyType.STRING);
                    assertThat(property.getDescription()).isNull();
                },
                property -> {
                    assertThat(property.getGroupName()).isNull();
                    assertThat(property.getPropertyName()).isEqualTo("long");
                    assertThat(property.getPropertyValue()).isEqualTo("a".repeat(1021) + "...");
                    assertThat(property.getPropertyType()).isEqualTo(PropertyType.STRING);
                    assertThat(property.getDescription()).isNull();
                }
        );
        qm.getPersistenceManager().refreshAll(qm.getAllWorkflowStatesForAToken(bomUploadEvent.getChainIdentifier()));
        assertThat(qm.getAllWorkflowStatesForAToken(bomUploadEvent.getChainIdentifier())).satisfiesExactlyInAnyOrder(
                state -> {
                    assertThat(state.getStep()).isEqualTo(BOM_CONSUMPTION);
                    assertThat(state.getStatus()).isEqualTo(COMPLETED);
                    assertThat(state.getStartedAt()).isNotNull();
                    assertThat(state.getUpdatedAt()).isBefore(Date.from(Instant.now()));
                },
                state -> {
                    assertThat(state.getStep()).isEqualTo(BOM_PROCESSING);
                    assertThat(state.getStatus()).isEqualTo(COMPLETED);
                    assertThat(state.getStartedAt()).isNotNull();
                    assertThat(state.getUpdatedAt()).isBefore(Date.from(Instant.now()));
                },
                state -> {
                    //vuln analysis has not been handled yet, so it will be in pending state
                    assertThat(state.getStep()).isEqualTo(VULN_ANALYSIS);
                    assertThat(state.getStatus()).isEqualTo(PENDING);
                    assertThat(state.getStartedAt()).isBefore(Date.from(Instant.now()));
                    assertThat(state.getUpdatedAt()).isBefore(Date.from(Instant.now()));
                },
                state -> {
                    //policy evaluation has not been handled yet, so it will be in pending state
                    assertThat(state.getStep()).isEqualTo(POLICY_EVALUATION);
                    assertThat(state.getStatus()).isEqualTo(PENDING);
                    assertThat(state.getParent()).isNotNull();
                    assertThat(state.getStartedAt()).isNull();
                    assertThat(state.getUpdatedAt()).isBefore(Date.from(Instant.now()));
                },
                state -> {
                    //metrics update has not been handled yet, so it will be in pending state
                    assertThat(state.getStep()).isEqualTo(METRICS_UPDATE);
                    assertThat(state.getStatus()).isEqualTo(PENDING);
                    assertThat(state.getParent()).isNotNull();
                    assertThat(state.getStartedAt()).isNull();
                    assertThat(state.getUpdatedAt()).isBefore(Date.from(Instant.now()));
                }
        );
        final VulnerabilityScan vulnerabilityScan = qm.getVulnerabilityScan(bomUploadEvent.getChainIdentifier());
        assertThat(vulnerabilityScan).isNotNull();
        var workflowStatus = qm.getWorkflowStateByTokenAndStep(bomUploadEvent.getChainIdentifier(), WorkflowStep.VULN_ANALYSIS);
        assertThat(workflowStatus.getStartedAt()).isNotNull();
    }

    @Test
    public void informTestWithComponentAlreadyExistsForIntegrityCheck() throws Exception {
        // Required for license resolution.
        DefaultObjectGenerator.loadDefaultLicenses();

        Project project = qm.createProject("Acme Example", null, "1.0", null, null, null, null, false);

        final var bomUploadEvent = new BomUploadEvent(qm.detach(Project.class, project.getId()), storeBomFile("bom-1.xml"));
        qm.createWorkflowSteps(bomUploadEvent.getChainIdentifier());
        PackageURL packageUrl = new PackageURL("pkg:maven/com.example/xmlutil@1.0.0?download_url=https%3A%2F%2Fon-premises.url%2Frepository%2Fnpm%2F%40babel%2Fhelper-split-export-declaration%2Fhelper-split-export-declaration%2Fhelper-split-export-declaration%2Fhelper-split-export-declaration%2Fhelper-split-export-declaration-7.18.6.tgz");
        var integrityMeta = new IntegrityMetaComponent();
        integrityMeta.setPurl("pkg:maven/com.example/xmlutil@1.0.0?download_url=https%3A%2F%2Fon-premises.url%2Frepository%2Fnpm%2F%40babel%2Fhelper-split-export-declaration%2Fhelper-split-export-declaration%2Fhelper-split-export-declaration%2Fhelper-split-export-declaration%2Fhelper-split-export-declaration-7.18.6.tgz");
        integrityMeta.setStatus(FetchStatus.IN_PROGRESS);
        integrityMeta.setLastFetch(Date.from(Instant.now().minus(2, ChronoUnit.HOURS)));
        qm.createIntegrityMetaComponent(integrityMeta);
        new BomUploadProcessingTask().inform(bomUploadEvent);
        assertBomProcessedNotification();
        assertThat(kafkaMockProducer.history()).satisfiesExactly(
                event -> assertThat(event.topic()).isEqualTo(KafkaTopics.NOTIFICATION_PROJECT_CREATED.name()),
                event -> assertThat(event.topic()).isEqualTo(KafkaTopics.NOTIFICATION_BOM.name()),
                event -> assertThat(event.topic()).isEqualTo(KafkaTopics.NOTIFICATION_BOM.name()),
                event -> assertThat(event.topic()).isEqualTo(KafkaTopics.VULN_ANALYSIS_COMMAND.name()),
                event -> assertThat(event.topic()).isEqualTo(KafkaTopics.REPO_META_ANALYSIS_COMMAND.name())
        );
        qm.getPersistenceManager().refresh(project);
        qm.getPersistenceManager().refreshAll(qm.getAllWorkflowStatesForAToken(bomUploadEvent.getChainIdentifier()));
        assertThat(project.getClassifier()).isEqualTo(Classifier.APPLICATION);
        assertThat(project.getLastBomImport()).isNotNull();
        assertThat(project.getLastBomImportFormat()).isEqualTo("CycloneDX 1.5");
        assertThat(project.getExternalReferences()).isNotNull();
        assertThat(project.getExternalReferences()).hasSize(4);

        final List<Component> components = qm.getAllComponents(project);
        assertThat(components).hasSize(1);

        final Component component = components.get(0);
        assertThat(component.getAuthors().get(0).getName()).isEqualTo("Sometimes this field is long because it is composed of a list of authors......................................................................................................................................................................................................................................................................................................................................................................................................................................................................................................................................................................................................................................");
        assertThat(component.getPublisher()).isEqualTo("Example Incorporated");
        assertThat(component.getGroup()).isEqualTo("com.example");
        assertThat(component.getName()).isEqualTo("xmlutil");
        assertThat(component.getVersion()).isEqualTo("1.0.0");
        assertThat(component.getDescription()).isEqualTo("A makebelieve XML utility library");
        assertThat(component.getCpe()).isEqualTo("cpe:/a:example:xmlutil:1.0.0");
        assertThat(component.getPurl().canonicalize()).isEqualTo("pkg:maven/com.example/xmlutil@1.0.0?download_url=https%3A%2F%2Fon-premises.url%2Frepository%2Fnpm%2F%40babel%2Fhelper-split-export-declaration%2Fhelper-split-export-declaration%2Fhelper-split-export-declaration%2Fhelper-split-export-declaration%2Fhelper-split-export-declaration-7.18.6.tgz");
        assertThat(component.getResolvedLicense()).isNotNull();
        assertThat(component.getResolvedLicense().getLicenseId()).isEqualTo("Apache-2.0");
        assertThat(component.getLicense()).isNull();
        assertThat(component.getLicenseUrl()).isEqualTo("https://www.apache.org/licenses/LICENSE-2.0.txt");
        qm.getPersistenceManager().refreshAll(qm.getAllWorkflowStatesForAToken(bomUploadEvent.getChainIdentifier()));
        assertThat(qm.getAllWorkflowStatesForAToken(bomUploadEvent.getChainIdentifier())).satisfiesExactlyInAnyOrder(
                state -> {
                    assertThat(state.getStep()).isEqualTo(BOM_CONSUMPTION);
                    assertThat(state.getStatus()).isEqualTo(COMPLETED);
                    assertThat(state.getStartedAt()).isNotNull();
                    assertThat(state.getUpdatedAt()).isBefore(Date.from(Instant.now()));
                },
                state -> {
                    assertThat(state.getStep()).isEqualTo(BOM_PROCESSING);
                    assertThat(state.getStatus()).isEqualTo(COMPLETED);
                    assertThat(state.getStartedAt()).isNotNull();
                    assertThat(state.getUpdatedAt()).isBefore(Date.from(Instant.now()));
                },
                state -> {
                    //vuln analysis has not been handled yet, so it will be in pending state
                    assertThat(state.getStep()).isEqualTo(VULN_ANALYSIS);
                    assertThat(state.getStatus()).isEqualTo(PENDING);
                    assertThat(state.getStartedAt()).isBefore(Date.from(Instant.now()));
                    assertThat(state.getUpdatedAt()).isBefore(Date.from(Instant.now()));
                },
                state -> {
                    //policy evaluation has not been handled yet, so it will be in pending state
                    assertThat(state.getStep()).isEqualTo(POLICY_EVALUATION);
                    assertThat(state.getStatus()).isEqualTo(PENDING);
                    assertThat(state.getParent()).isNotNull();
                    assertThat(state.getStartedAt()).isNull();
                    assertThat(state.getUpdatedAt()).isBefore(Date.from(Instant.now()));
                },
                state -> {
                    //metrics update has not been handled yet, so it will be in pending state
                    assertThat(state.getStep()).isEqualTo(METRICS_UPDATE);
                    assertThat(state.getStatus()).isEqualTo(PENDING);
                    assertThat(state.getParent()).isNotNull();
                    assertThat(state.getStartedAt()).isNull();
                    assertThat(state.getUpdatedAt()).isBefore(Date.from(Instant.now()));
                }
        );
        final VulnerabilityScan vulnerabilityScan = qm.getVulnerabilityScan(bomUploadEvent.getChainIdentifier());
        assertThat(vulnerabilityScan).isNotNull();
        var workflowStatus = qm.getWorkflowStateByTokenAndStep(bomUploadEvent.getChainIdentifier(), WorkflowStep.VULN_ANALYSIS);
        assertThat(workflowStatus.getStartedAt()).isNotNull();
    }

    @Test
    public void informWithEmptyBomTest() throws Exception {
        Project project = qm.createProject("Acme Example", null, "1.0", null, null, null, null, false);

        final var bomUploadEvent = new BomUploadEvent(qm.detach(Project.class, project.getId()), storeBomFile("bom-empty.json"));
        qm.createWorkflowSteps(bomUploadEvent.getChainIdentifier());
        new BomUploadProcessingTask().inform(bomUploadEvent);
        assertBomProcessedNotification();
        assertThat(kafkaMockProducer.history()).satisfiesExactly(
                event -> assertThat(event.topic()).isEqualTo(KafkaTopics.NOTIFICATION_PROJECT_CREATED.name()),
                event -> assertThat(event.topic()).isEqualTo(KafkaTopics.NOTIFICATION_BOM.name()),
                event -> assertThat(event.topic()).isEqualTo(KafkaTopics.NOTIFICATION_BOM.name())
        );
        qm.getPersistenceManager().refreshAll(qm.getAllWorkflowStatesForAToken(bomUploadEvent.getChainIdentifier()));
        qm.getPersistenceManager().refresh(project);
        assertThat(project.getClassifier()).isNull();
        assertThat(project.getLastBomImport()).isNotNull();
        assertThat(qm.getAllWorkflowStatesForAToken(bomUploadEvent.getChainIdentifier())).satisfiesExactlyInAnyOrder(
                state -> {
                    assertThat(state.getStep()).isEqualTo(BOM_CONSUMPTION);
                    assertThat(state.getStatus()).isEqualTo(COMPLETED);
                    assertThat(state.getStartedAt()).isNotNull();
                    assertThat(state.getUpdatedAt()).isBefore(Date.from(Instant.now()));
                },
                state -> {
                    assertThat(state.getStep()).isEqualTo(BOM_PROCESSING);
                    assertThat(state.getStatus()).isEqualTo(COMPLETED);
                    assertThat(state.getStartedAt()).isNotNull();
                    assertThat(state.getUpdatedAt()).isBefore(Date.from(Instant.now()));
                },
                state -> {
                    assertThat(state.getStep()).isEqualTo(VULN_ANALYSIS);
                    assertThat(state.getStatus()).isEqualTo(NOT_APPLICABLE);
                    assertThat(state.getParent()).isNotNull();
                    assertThat(state.getStartedAt()).isNull();
                    assertThat(state.getUpdatedAt()).isBefore(Date.from(Instant.now()));
                },
                state -> {
                    assertThat(state.getStep()).isEqualTo(POLICY_EVALUATION);
                    assertThat(state.getStatus()).isEqualTo(NOT_APPLICABLE);
                    assertThat(state.getParent()).isNotNull();
                    assertThat(state.getStartedAt()).isNull();
                    assertThat(state.getUpdatedAt()).isBefore(Date.from(Instant.now()));
                },
                state -> {
                    assertThat(state.getStep()).isEqualTo(METRICS_UPDATE);
                    assertThat(state.getStatus()).isEqualTo(PENDING);
                    assertThat(state.getParent()).isNotNull();
                    assertThat(state.getStartedAt()).isNull();
                    assertThat(state.getUpdatedAt()).isBefore(Date.from(Instant.now()));
                }
        );

        final List<Component> components = qm.getAllComponents(project);
        assertThat(components).isEmpty();
        final VulnerabilityScan vulnerabilityScan = qm.getVulnerabilityScan(bomUploadEvent.getChainIdentifier());
        assertThat(vulnerabilityScan).isNull();
    }

    @Test
    public void informWithInvalidBomTest() throws Exception {
<<<<<<< HEAD
        Project project = qm.createProject("Acme Example", null, "1.0", null, null, null, true, false);
        var bomUploadEvent = new BomUploadEvent(qm.detach(Project.class, project.getId()), storeBomFile("bom-invalid.json"));
=======
        Project project = qm.createProject("Acme Example", null, "1.0", null, null, null, null, false);
        var bomUploadEvent = new BomUploadEvent(qm.detach(Project.class, project.getId()), createTempBomFile("bom-invalid.json"));
>>>>>>> 2903e36a
        qm.createWorkflowSteps(bomUploadEvent.getChainIdentifier());
        new BomUploadProcessingTask().inform(bomUploadEvent);

        assertThat(kafkaMockProducer.history()).satisfiesExactly(
                event -> assertThat(event.topic()).isEqualTo(KafkaTopics.NOTIFICATION_PROJECT_CREATED.name()),
                event -> {
                    assertThat(event.topic()).isEqualTo(KafkaTopics.NOTIFICATION_BOM.name());
                    final Notification notification = deserializeValue(KafkaTopics.NOTIFICATION_BOM, event);
                    assertThat(notification.getScope()).isEqualTo(SCOPE_PORTFOLIO);
                    assertThat(notification.getGroup()).isEqualTo(GROUP_BOM_PROCESSING_FAILED);
                    assertThat(notification.getLevel()).isEqualTo(LEVEL_ERROR);
                    assertThat(notification.getTitle()).isNotEmpty();
                    assertThat(notification.getContent()).isNotEmpty();
                    assertThat(notification.hasSubject()).isTrue();
                    assertThat(notification.getSubject().is(BomProcessingFailedSubject.class)).isTrue();
                    final var subject = notification.getSubject().unpack(BomProcessingFailedSubject.class);
                    assertThat(subject.hasProject()).isTrue();
                    assertThat(subject.getProject().getUuid()).isEqualTo(project.getUuid().toString());
                    assertThat(subject.getBom().getContent()).isEqualTo("(Omitted)");
                    assertThat(subject.getBom().getFormat()).isEqualTo("CycloneDX");
                    assertThat(subject.getBom().getSpecVersion()).isEmpty();
                }
        );

        qm.getPersistenceManager().refresh(project);
        qm.getPersistenceManager().refreshAll(qm.getAllWorkflowStatesForAToken(bomUploadEvent.getChainIdentifier()));

        assertThat(qm.getAllWorkflowStatesForAToken(bomUploadEvent.getChainIdentifier())).satisfiesExactlyInAnyOrder(
                state -> {
                    assertThat(state.getStep()).isEqualTo(BOM_CONSUMPTION);
                    assertThat(state.getStatus()).isEqualTo(FAILED);
                    assertThat(state.getFailureReason()).isEqualTo("Unable to parse BOM from byte array");
                    assertThat(state.getUpdatedAt()).isBefore(Date.from(Instant.now()));
                },
                state -> {
                    assertThat(state.getStep()).isEqualTo(BOM_PROCESSING);
                    assertThat(state.getStatus()).isEqualTo(CANCELLED);
                    assertThat(state.getStartedAt()).isNull();
                    assertThat(state.getUpdatedAt()).isBefore(Date.from(Instant.now()));
                },
                state -> {
                    assertThat(state.getStep()).isEqualTo(VULN_ANALYSIS);
                    assertThat(state.getStatus()).isEqualTo(CANCELLED);
                    assertThat(state.getStartedAt()).isNull();
                    assertThat(state.getUpdatedAt()).isBefore(Date.from(Instant.now()));
                },
                state -> {
                    assertThat(state.getStep()).isEqualTo(POLICY_EVALUATION);
                    assertThat(state.getStatus()).isEqualTo(CANCELLED);
                    assertThat(state.getParent()).isNotNull();
                    assertThat(state.getStartedAt()).isNull();
                    assertThat(state.getUpdatedAt()).isBefore(Date.from(Instant.now()));
                },
                state -> {
                    assertThat(state.getStep()).isEqualTo(METRICS_UPDATE);
                    assertThat(state.getStatus()).isEqualTo(CANCELLED);
                    assertThat(state.getParent()).isNotNull();
                    assertThat(state.getStartedAt()).isNull();
                    assertThat(state.getUpdatedAt()).isBefore(Date.from(Instant.now()));
                }
        );
        assertThat(project.getClassifier()).isNull();
        assertThat(project.getLastBomImport()).isNull();
        assertThat(project.getExternalReferences()).isNull();
        assertThat(project.getExternalReferences()).isNull();

        final List<Component> components = qm.getAllComponents(project);
        assertThat(components).isEmpty();
    }

    @Test
    public void testBomProcessingShouldFailIfProjectDoesNotExists() throws Exception {
        //project should not be persisted for this test condition
        Project project = new Project();
        project.setUuid(UUID.randomUUID());
        project.setName("test-project");
        project.setId(1);
        var bomUploadEvent = new BomUploadEvent(project, storeBomFile("bom-1.xml"));
        qm.createWorkflowSteps(bomUploadEvent.getChainIdentifier());
        new BomUploadProcessingTask().inform(bomUploadEvent);
        qm.getPersistenceManager().refreshAll(qm.getAllWorkflowStatesForAToken(bomUploadEvent.getChainIdentifier()));
        assertThat(qm.getAllWorkflowStatesForAToken(bomUploadEvent.getChainIdentifier())).satisfiesExactlyInAnyOrder(
                state -> {
                    assertThat(state.getStep()).isEqualTo(BOM_CONSUMPTION);
                    assertThat(state.getStatus()).isEqualTo(COMPLETED);
                    assertThat(state.getStartedAt()).isNotNull();
                    assertThat(state.getUpdatedAt()).isBefore(Date.from(Instant.now()));
                },
                state -> {
                    assertThat(state.getStep()).isEqualTo(BOM_PROCESSING);
                    assertThat(state.getStatus()).isEqualTo(FAILED);
                    assertThat(state.getStartedAt()).isNotNull();
                    assertThat(state.getFailureReason()).isEqualTo("Project does not exist");
                    assertThat(state.getUpdatedAt()).isBefore(Date.from(Instant.now()));
                },
                state -> {
                    assertThat(state.getStep()).isEqualTo(VULN_ANALYSIS);
                    assertThat(state.getStatus()).isEqualTo(CANCELLED);
                    assertThat(state.getStartedAt()).isNull();
                    assertThat(state.getUpdatedAt()).isBefore(Date.from(Instant.now()));
                },
                state -> {
                    assertThat(state.getStep()).isEqualTo(POLICY_EVALUATION);
                    assertThat(state.getStatus()).isEqualTo(CANCELLED);
                    assertThat(state.getParent()).isNotNull();
                    assertThat(state.getStartedAt()).isNull();
                    assertThat(state.getUpdatedAt()).isBefore(Date.from(Instant.now()));
                },
                state -> {
                    assertThat(state.getStep()).isEqualTo(METRICS_UPDATE);
                    assertThat(state.getStatus()).isEqualTo(CANCELLED);
                    assertThat(state.getParent()).isNotNull();
                    assertThat(state.getStartedAt()).isNull();
                    assertThat(state.getUpdatedAt()).isBefore(Date.from(Instant.now()));
                }
        );
    }

    @Test
    public void informWithBloatedBomTest() throws Exception {
        final var project = qm.createProject("Acme Example", null, "1.0", null, null, null, null, false);

        final var bomUploadEvent = new BomUploadEvent(qm.detach(Project.class, project.getId()), storeBomFile("bom-bloated.json"));
        qm.createWorkflowSteps(bomUploadEvent.getChainIdentifier());
        new BomUploadProcessingTask().inform(bomUploadEvent);
        assertBomProcessedNotification();

        assertThat(kafkaMockProducer.history())
                .anySatisfy(record -> {
                    assertThat(deserializeKey(KafkaTopics.NOTIFICATION_BOM, record)).isEqualTo(project.getUuid().toString());
                    assertThat(record.topic()).isEqualTo(KafkaTopics.NOTIFICATION_BOM.name());
                    final Notification notification = deserializeValue(KafkaTopics.NOTIFICATION_BOM, record);
                    assertThat(notification.getGroup()).isEqualTo(Group.GROUP_BOM_CONSUMED);
                })
                .anySatisfy(record -> {
                    assertThat(deserializeKey(KafkaTopics.NOTIFICATION_BOM, record)).isEqualTo(project.getUuid().toString());
                    assertThat(record.topic()).isEqualTo(KafkaTopics.NOTIFICATION_BOM.name());
                    final Notification notification = deserializeValue(KafkaTopics.NOTIFICATION_BOM, record);
                    assertThat(notification.getGroup()).isEqualTo(Group.GROUP_BOM_PROCESSED);
                })
                .noneSatisfy(record -> {
                    assertThat(record.topic()).isEqualTo(KafkaTopics.NOTIFICATION_BOM.name());
                    final Notification notification = deserializeValue(KafkaTopics.NOTIFICATION_BOM, record);
                    assertThat(notification.getGroup()).isEqualTo(GROUP_BOM_PROCESSING_FAILED);
                });

        final List<Bom> boms = qm.getAllBoms(project);
        assertThat(boms).hasSize(1);
        final Bom bom = boms.get(0);
        assertThat(bom.getBomFormat()).isEqualTo("CycloneDX");
        assertThat(bom.getSpecVersion()).isEqualTo("1.3");
        assertThat(bom.getBomVersion()).isEqualTo(1);
        assertThat(bom.getSerialNumber()).isEqualTo("6d780157-0f8e-4ef1-8e9b-1eb48b2fad6f");

        qm.getPersistenceManager().refresh(project);
        assertThat(project.getGroup()).isNull(); // Not overridden by BOM import
        assertThat(project.getName()).isEqualTo("Acme Example"); // Not overridden by BOM import
        assertThat(project.getVersion()).isEqualTo("1.0"); // Not overridden by BOM import
        assertThat(project.getClassifier()).isEqualTo(Classifier.APPLICATION);
        assertThat(project.getPurl()).isNotNull();
        assertThat(project.getPurl().canonicalize()).isEqualTo("pkg:npm/bloated@1.0.0");
        assertThat(project.getDirectDependencies()).isNotNull();

        // Make sure we ingested all components of the BOM.
        final List<Component> components = qm.getAllComponents(project);
        assertThat(components).hasSize(9056);

        // Assert some basic properties that should be present on all components.
        for (final Component component : components) {
            assertThat(component.getName()).isNotEmpty();
            assertThat(component.getVersion()).isNotEmpty();
            assertThat(component.getPurl()).isNotNull();
        }

        // Ensure dependency graph has been ingested completely, by asserting on the number leaf nodes of the graph.
        // This number can be verified using this Python script:
        //
        // import json
        // with open("bloated.bom.json", "r") as f:
        //     bom = json.load(f)
        // len(list(filter(lambda x: len(x.get("dependsOn", [])) == 0, bom["dependencies"])))
        final long componentsWithoutDirectDependencies = components.stream()
                .map(Component::getDirectDependencies)
                .filter(Objects::isNull)
                .count();
        assertThat(componentsWithoutDirectDependencies).isEqualTo(6378);

        // A VulnerabilityScan should've been initiated properly.
        final VulnerabilityScan vulnerabilityScan = qm.getVulnerabilityScan(bomUploadEvent.getChainIdentifier());
        assertThat(vulnerabilityScan).isNotNull();
        assertThat(vulnerabilityScan.getTargetType()).isEqualTo(VulnerabilityScan.TargetType.PROJECT);
        assertThat(vulnerabilityScan.getTargetIdentifier()).isEqualTo(project.getUuid());
        assertThat(vulnerabilityScan.getExpectedResults()).isEqualTo(9056);
        assertThat(vulnerabilityScan.getReceivedResults()).isZero();

        // Verify that all vulnerability analysis commands have been sent.
        final long vulnAnalysisCommandsSent = kafkaMockProducer.history().stream()
                .map(ProducerRecord::topic)
                .filter(KafkaTopics.VULN_ANALYSIS_COMMAND.name()::equals)
                .count();
        assertThat(vulnAnalysisCommandsSent).isEqualTo(9056);

        // Verify that all repository meta analysis commands have been sent.
        final long repoMetaAnalysisCommandsSent = kafkaMockProducer.history().stream()
                .map(ProducerRecord::topic)
                .filter(KafkaTopics.REPO_META_ANALYSIS_COMMAND.name()::equals)
                .count();
        assertThat(repoMetaAnalysisCommandsSent).isEqualTo(9056);
    }

    @Test // https://github.com/DependencyTrack/dependency-track/issues/2519
    public void informIssue2519Test() throws Exception {
        final var project = qm.createProject("Acme Example", null, "1.0", null, null, null, null, false);

        // Upload the same BOM again a few times.
        // Ensure processing does not fail, and the number of components ingested doesn't change.
        for (int i = 0; i < 3; i++) {
            var bomUploadEvent = new BomUploadEvent(qm.detach(Project.class, project.getId()), storeBomFile("bom-issue2519.xml"));
            qm.createWorkflowSteps(bomUploadEvent.getChainIdentifier());
            new BomUploadProcessingTask().inform(bomUploadEvent);
            assertBomProcessedNotification();
            kafkaMockProducer.clear();

            // Ensure the expected amount of components is present.
            assertThat(qm.getAllComponents(project)).hasSize(1756);
        }
    }

    @Test // https://github.com/DependencyTrack/dependency-track/issues/2859
    public void informIssue2859Test() {
        final Project project = qm.createProject("Acme Example", null, "1.0", null, null, null, null, false);

        assertThatNoException().isThrownBy(() -> {
            final var bomUploadEvent = new BomUploadEvent(qm.detach(Project.class, project.getId()), storeBomFile("bom-issue2859.xml"));
            qm.createWorkflowSteps(bomUploadEvent.getChainIdentifier());
            new BomUploadProcessingTask().inform(bomUploadEvent);
        });
    }

    @Test
    public void informWithLicenseResolutionByIdOrNameTest() throws Exception {
        final var license = new License();
        license.setLicenseId("MIT");
        license.setName("MIT License");
        qm.persist(license);

        final var project = new Project();
        project.setName("acme-license-app");
        qm.persist(project);

        final byte[] bomBytes = """
                {
                  "bomFormat": "CycloneDX",
                  "specVersion": "1.4",
                  "serialNumber": "urn:uuid:3e671687-395b-41f5-a30f-a58921a69b80",
                  "version": 1,
                  "components": [
                    {
                      "type": "library",
                      "name": "acme-lib-x",
                      "licenses": [
                        {
                          "license": {
                            "name": "MIT"
                          }
                        }
                      ]
                    }
                  ]
                }
                """.getBytes(StandardCharsets.UTF_8);

        final var bomUploadEvent = new BomUploadEvent(qm.detach(Project.class, project.getId()), storeBomFile(bomBytes));
        qm.createWorkflowSteps(bomUploadEvent.getChainIdentifier());
        new BomUploadProcessingTask().inform(bomUploadEvent);
        assertBomProcessedNotification();

        assertThat(qm.getAllComponents(project)).satisfiesExactly(component -> {
            assertThat(component.getResolvedLicense()).isNotNull();
            assertThat(component.getResolvedLicense().getLicenseId()).isEqualTo("MIT");
        });
    }

    @Test // https://github.com/DependencyTrack/dependency-track/issues/1905
    public void informIssue1905Test() throws Exception {
        final var project = qm.createProject("Acme Example", null, "1.0", null, null, null, null, false);

        for (int i = 0; i < 3; i++) {
            var bomUploadEvent = new BomUploadEvent(qm.detach(Project.class, project.getId()), storeBomFile("bom-issue1905.json"));
            qm.createWorkflowSteps(bomUploadEvent.getChainIdentifier());
            new BomUploadProcessingTask().inform(bomUploadEvent);

            assertBomProcessedNotification();
            kafkaMockProducer.clear();

            // Ensure all expected components are present.
            // In this particular case, both components from the BOM are supposed to NOT be merged.
            assertThat(qm.getAllComponents(project)).satisfiesExactlyInAnyOrder(
                    component -> {
                        assertThat(component.getClassifier()).isEqualTo(Classifier.LIBRARY);
                        assertThat(component.getName()).isEqualTo("cloud.google.com/go/storage");
                        assertThat(component.getVersion()).isEqualTo("v1.13.0");
                        assertThat(component.getPurl().canonicalize()).isEqualTo("pkg:golang/cloud.google.com/go/storage@v1.13.0?type=package");
                        assertThat(component.getSha256()).isNull();
                    },
                    component -> {
                        assertThat(component.getClassifier()).isEqualTo(Classifier.LIBRARY);
                        assertThat(component.getName()).isEqualTo("cloud.google.com/go/storage");
                        assertThat(component.getVersion()).isEqualTo("v1.13.0");
                        assertThat(component.getPurl().canonicalize()).isEqualTo("pkg:golang/cloud.google.com/go/storage@v1.13.0?goarch=amd64&goos=darwin&type=module");
                        assertThat(component.getSha256()).isEqualTo("6a63ef842388f8796da7aacfbbeeb661dc2122b8dffb7e0f29500be07c206309");
                    }
            );
        }
    }

    @Test
    public void informIssue3309Test() throws Exception {
        final var project = new Project();
        project.setName("acme-app");
        qm.persist(project);

        final Runnable assertProjectAuthors = () -> {
            qm.getPersistenceManager().evictAll();
            assertThat(project.getMetadata()).isNotNull();
            assertThat(project.getMetadata().getAuthors()).satisfiesExactly(author -> {
                assertThat(author.getName()).isEqualTo("Author Name");
                assertThat(author.getEmail()).isEqualTo("author@example.com");
            });
        };

        var bomUploadEvent = new BomUploadEvent(qm.detach(Project.class, project.getId()), storeBomFile("bom-issue3309.json"));
        qm.createWorkflowSteps(bomUploadEvent.getChainIdentifier());
        new BomUploadProcessingTask().inform(bomUploadEvent);
        assertBomProcessedNotification();
        assertProjectAuthors.run();

        kafkaMockProducer.clear();

        bomUploadEvent = new BomUploadEvent(qm.detach(Project.class, project.getId()), storeBomFile("bom-issue3309.json"));
        qm.createWorkflowSteps(bomUploadEvent.getChainIdentifier());
        new BomUploadProcessingTask().inform(bomUploadEvent);
        assertBomProcessedNotification();
        assertProjectAuthors.run();
    }

    @Test
    public void informWithComponentsUnderMetadataBomTest() throws Exception {
        final var project = qm.createProject("Acme Example", null, "1.0", null, null, null, null, false);

        final var bomUploadEvent = new BomUploadEvent(qm.detach(Project.class, project.getId()), storeBomFile("bom-metadata-components.json"));
        qm.createWorkflowSteps(bomUploadEvent.getChainIdentifier());
        new BomUploadProcessingTask().inform(bomUploadEvent);

        assertThat(kafkaMockProducer.history())
                .anySatisfy(record -> {
                    assertThat(deserializeKey(KafkaTopics.NOTIFICATION_BOM, record)).isEqualTo(project.getUuid().toString());
                    assertThat(record.topic()).isEqualTo(KafkaTopics.NOTIFICATION_BOM.name());
                    final Notification notification = deserializeValue(KafkaTopics.NOTIFICATION_BOM, record);
                    assertThat(notification.getGroup()).isEqualTo(Group.GROUP_BOM_CONSUMED);
                })
                .anySatisfy(record -> {
                    assertThat(deserializeKey(KafkaTopics.NOTIFICATION_BOM, record)).isEqualTo(project.getUuid().toString());
                    assertThat(record.topic()).isEqualTo(KafkaTopics.NOTIFICATION_BOM.name());
                    final Notification notification = deserializeValue(KafkaTopics.NOTIFICATION_BOM, record);
                    assertThat(notification.getGroup()).isEqualTo(Group.GROUP_BOM_PROCESSED);
                })
                .noneSatisfy(record -> {
                    assertThat(record.topic()).isEqualTo(KafkaTopics.NOTIFICATION_BOM.name());
                    final Notification notification = deserializeValue(KafkaTopics.NOTIFICATION_BOM, record);
                    assertThat(notification.getGroup()).isEqualTo(GROUP_BOM_PROCESSING_FAILED);
                });

        final List<Bom> boms = qm.getAllBoms(project);
        assertThat(boms).hasSize(1);
        final Bom bom = boms.get(0);
        assertThat(bom.getBomFormat()).isEqualTo("CycloneDX");
        assertThat(bom.getSpecVersion()).isEqualTo("1.4");
        assertThat(bom.getBomVersion()).isEqualTo(1);
        assertThat(bom.getSerialNumber()).isEqualTo("d7cf8503-6d80-4219-ab4c-3bab8f250ee7");

        qm.getPersistenceManager().refresh(project);
        assertThat(project.getGroup()).isNull(); // Not overridden by BOM import
        assertThat(project.getName()).isEqualTo("Acme Example"); // Not overridden by BOM import
        assertThat(project.getVersion()).isEqualTo("1.0"); // Not overridden by BOM import
        assertThat(project.getClassifier()).isEqualTo(Classifier.APPLICATION);
        assertThat(project.getPurl()).isNotNull();
        assertThat(project.getPurl().canonicalize()).isEqualTo("pkg:maven/test/Test@latest?type=jar");
        assertThat(project.getDirectDependencies()).isNotNull();

        // Make sure we ingested all components of the BOM.
        final List<Component> components = qm.getAllComponents(project);
        assertThat(components).hasSize(185);
    }

    @Test
    public void informWithDelayedBomProcessedNotification() throws Exception {
        Project project = qm.createProject("Acme Example", null, "1.0", null, null, null, null, false);

        final var bomUploadEvent = new BomUploadEvent(qm.detach(Project.class, project.getId()), storeBomFile("bom-1.xml"));
        qm.createWorkflowSteps(bomUploadEvent.getChainIdentifier());

        new BomUploadProcessingTask(new KafkaEventDispatcher(), /* delayBomProcessedNotification */ true).inform(bomUploadEvent);
        assertThat(kafkaMockProducer.history()).satisfiesExactly(
                event -> assertThat(event.topic()).isEqualTo(KafkaTopics.NOTIFICATION_PROJECT_CREATED.name()),
                event -> {
                    assertThat(event.topic()).isEqualTo(KafkaTopics.NOTIFICATION_BOM.name());
                    final Notification notification = deserializeValue(KafkaTopics.NOTIFICATION_BOM, event);
                    assertThat(notification.getGroup()).isEqualTo(Group.GROUP_BOM_CONSUMED);
                },
                event -> assertThat(event.topic()).isEqualTo(KafkaTopics.VULN_ANALYSIS_COMMAND.name()),
                event -> assertThat(event.topic()).isEqualTo(KafkaTopics.REPO_META_ANALYSIS_COMMAND.name())
                // BOM_PROCESSED notification should not have been sent.
        );
    }

    @Test
    public void informWithDelayedBomProcessedNotificationAndNoComponents() throws Exception {
        Project project = qm.createProject("Acme Example", null, "1.0", null, null, null, null, false);

        final var bomUploadEvent = new BomUploadEvent(qm.detach(Project.class, project.getId()), storeBomFile("bom-empty.json"));
        qm.createWorkflowSteps(bomUploadEvent.getChainIdentifier());

        new BomUploadProcessingTask(new KafkaEventDispatcher(), /* delayBomProcessedNotification */ true).inform(bomUploadEvent);
        assertBomProcessedNotification();
        assertThat(kafkaMockProducer.history()).satisfiesExactly(
                event -> assertThat(event.topic()).isEqualTo(KafkaTopics.NOTIFICATION_PROJECT_CREATED.name()),
                event -> {
                    assertThat(event.topic()).isEqualTo(KafkaTopics.NOTIFICATION_BOM.name());
                    final Notification notification = deserializeValue(KafkaTopics.NOTIFICATION_BOM, event);
                    assertThat(notification.getGroup()).isEqualTo(Group.GROUP_BOM_CONSUMED);
                },
                event -> {
                    assertThat(event.topic()).isEqualTo(KafkaTopics.NOTIFICATION_BOM.name());
                    final Notification notification = deserializeValue(KafkaTopics.NOTIFICATION_BOM, event);
                    assertThat(notification.getGroup()).isEqualTo(Group.GROUP_BOM_PROCESSED);
                }
        );
    }

    @Test
    public void informWithComponentWithoutPurl() throws Exception {
        Project project = qm.createProject("Acme Example", null, "1.0", null, null, null, null, false);

        final var bomUploadEvent = new BomUploadEvent(qm.detach(Project.class, project.getId()), storeBomFile("bom-no-purl.json"));
        qm.createWorkflowSteps(bomUploadEvent.getChainIdentifier());
        new BomUploadProcessingTask().inform(bomUploadEvent);
        assertBomProcessedNotification();

        assertThat(kafkaMockProducer.history()).satisfiesExactly(
                event -> assertThat(event.topic()).isEqualTo(KafkaTopics.NOTIFICATION_PROJECT_CREATED.name()),
                event -> assertThat(event.topic()).isEqualTo(KafkaTopics.NOTIFICATION_BOM.name()),
                event -> assertThat(event.topic()).isEqualTo(KafkaTopics.NOTIFICATION_BOM.name()),
                event -> assertThat(event.topic()).isEqualTo(KafkaTopics.VULN_ANALYSIS_COMMAND.name())
                // (No REPO_META_ANALYSIS_COMMAND event because the component doesn't have a PURL)
        );

        assertThat(qm.getAllComponents(project))
                .satisfiesExactly(component -> assertThat(component.getName()).isEqualTo("acme-lib"));
    }

    @Test
    public void informWithCustomLicenseResolutionTest() throws Exception {
        final var customLicense = new License();
        customLicense.setName("custom license foobar");
        qm.createCustomLicense(customLicense, false);

        final Project project = qm.createProject("Acme Example", null, "1.0", null, null, null, null, false);

        final var bomUploadEvent = new BomUploadEvent(qm.detach(Project.class, project.getId()), storeBomFile("bom-custom-license.json"));
        qm.createWorkflowSteps(bomUploadEvent.getChainIdentifier());
        new BomUploadProcessingTask().inform(bomUploadEvent);
        assertBomProcessedNotification();

        assertThat(kafkaMockProducer.history()).satisfiesExactly(
                event -> assertThat(event.topic()).isEqualTo(KafkaTopics.NOTIFICATION_PROJECT_CREATED.name()),
                event -> assertThat(event.topic()).isEqualTo(KafkaTopics.NOTIFICATION_BOM.name()),
                event -> assertThat(event.topic()).isEqualTo(KafkaTopics.NOTIFICATION_BOM.name()),
                event -> assertThat(event.topic()).isEqualTo(KafkaTopics.VULN_ANALYSIS_COMMAND.name()),
                event -> assertThat(event.topic()).isEqualTo(KafkaTopics.VULN_ANALYSIS_COMMAND.name()),
                event -> assertThat(event.topic()).isEqualTo(KafkaTopics.VULN_ANALYSIS_COMMAND.name())
        );

        assertThat(qm.getAllComponents(project)).satisfiesExactly(
                component -> {
                    assertThat(component.getName()).isEqualTo("acme-lib-a");
                    assertThat(component.getResolvedLicense()).isNotNull();
                    assertThat(component.getResolvedLicense().getName()).isEqualTo("custom license foobar");
                    assertThat(component.getLicense()).isNull();
                },
                component -> {
                    assertThat(component.getName()).isEqualTo("acme-lib-b");
                    assertThat(component.getResolvedLicense()).isNull();
                    assertThat(component.getLicense()).isEqualTo("does not exist");
                },
                component -> {
                    assertThat(component.getName()).isEqualTo("acme-lib-c");
                    assertThat(component.getResolvedLicense()).isNull();
                    assertThat(component.getLicense()).isNull();
                }
        );
    }

    @Test
    public void informWithBomContainingLicenseExpressionTest() throws Exception {
        final Project project = qm.createProject("Acme Example", null, "1.0", null, null, null, null, false);

        final var bomUploadEvent = new BomUploadEvent(qm.detach(Project.class, project.getId()), storeBomFile("bom-license-expression.json"));
        qm.createWorkflowSteps(bomUploadEvent.getChainIdentifier());
        new BomUploadProcessingTask().inform(bomUploadEvent);
        assertBomProcessedNotification();

        assertThat(kafkaMockProducer.history()).satisfiesExactly(
                event -> assertThat(event.topic()).isEqualTo(KafkaTopics.NOTIFICATION_PROJECT_CREATED.name()),
                event -> assertThat(event.topic()).isEqualTo(KafkaTopics.NOTIFICATION_BOM.name()),
                event -> assertThat(event.topic()).isEqualTo(KafkaTopics.NOTIFICATION_BOM.name()),
                event -> assertThat(event.topic()).isEqualTo(KafkaTopics.VULN_ANALYSIS_COMMAND.name())
        );

        assertThat(qm.getAllComponents(project)).satisfiesExactly(component -> {
            assertThat(component.getLicense()).isNull();
            assertThat(component.getLicenseExpression()).isEqualTo("EPL-2.0 OR GPL-2.0 WITH Classpath-exception-2.0");
            assertThat(component.getResolvedLicense()).isNull();
        });
    }

    @Test
    public void informWithBomContainingLicenseExpressionWithSingleIdTest() throws Exception {
        final var license = new License();
        license.setLicenseId("EPL-2.0");
        license.setName("Eclipse Public License 2.0");
        qm.persist(license);

        final Project project = qm.createProject("Acme Example", null, "1.0", null, null, null, null, false);

        final var bomUploadEvent = new BomUploadEvent(qm.detach(Project.class, project.getId()), storeBomFile("bom-license-expression-single-license.json"));
        qm.createWorkflowSteps(bomUploadEvent.getChainIdentifier());
        new BomUploadProcessingTask().inform(bomUploadEvent);
        assertBomProcessedNotification();

        assertThat(kafkaMockProducer.history()).satisfiesExactly(
                event -> assertThat(event.topic()).isEqualTo(KafkaTopics.NOTIFICATION_PROJECT_CREATED.name()),
                event -> assertThat(event.topic()).isEqualTo(KafkaTopics.NOTIFICATION_BOM.name()),
                event -> assertThat(event.topic()).isEqualTo(KafkaTopics.NOTIFICATION_BOM.name()),
                event -> assertThat(event.topic()).isEqualTo(KafkaTopics.VULN_ANALYSIS_COMMAND.name())
        );

        assertThat(qm.getAllComponents(project)).satisfiesExactly(component -> {
            assertThat(component.getResolvedLicense()).isNotNull();
            assertThat(component.getResolvedLicense().getLicenseId()).isEqualTo("EPL-2.0");
            assertThat(component.getLicense()).isNull();
            assertThat(component.getLicenseExpression()).isEqualTo("EPL-2.0");
        });
    }

    @Test
    public void informWithBomContainingInvalidLicenseExpressionTest() throws Exception {
        final Project project = qm.createProject("Acme Example", null, "1.0", null, null, null, null, false);

        final var bomUploadEvent = new BomUploadEvent(qm.detach(Project.class, project.getId()), storeBomFile("bom-invalid-license-expression.json"));
        qm.createWorkflowSteps(bomUploadEvent.getChainIdentifier());
        new BomUploadProcessingTask().inform(bomUploadEvent);
        assertBomProcessedNotification();

        assertThat(kafkaMockProducer.history()).satisfiesExactly(
                event -> assertThat(event.topic()).isEqualTo(KafkaTopics.NOTIFICATION_PROJECT_CREATED.name()),
                event -> assertThat(event.topic()).isEqualTo(KafkaTopics.NOTIFICATION_BOM.name()),
                event -> assertThat(event.topic()).isEqualTo(KafkaTopics.NOTIFICATION_BOM.name()),
                event -> assertThat(event.topic()).isEqualTo(KafkaTopics.VULN_ANALYSIS_COMMAND.name())
        );

        assertThat(qm.getAllComponents(project)).satisfiesExactly(component -> {
            assertThat(component.getLicense()).isNull();
            assertThat(component.getLicenseExpression()).isNull();
            assertThat(component.getResolvedLicense()).isNull();
        });
    }

    @Test // https://github.com/DependencyTrack/dependency-track/issues/3433
    public void informIssue3433Test() throws Exception {
        final var license = new License();
        license.setLicenseId("GPL-3.0-or-later");
        license.setName("GPL-3.0-or-later");
        qm.persist(license);

        final var project = new Project();
        project.setName("acme-license-app");
        qm.persist(project);

        final byte[] bomBytes = """
                {
                  "bomFormat": "CycloneDX",
                  "specVersion": "1.4",
                  "serialNumber": "urn:uuid:3e671687-395b-41f5-a30f-a58921a69b80",
                  "version": 1,
                  "components": [
                    {
                      "type": "library",
                      "name": "acme-lib-x",
                      "licenses": [
                        {
                          "license": {
                            "name": "GPL-3.0-or-later"
                          }
                        }
                      ]
                    }
                  ]
                }
                """.getBytes(StandardCharsets.UTF_8);

        final var bomUploadEvent = new BomUploadEvent(qm.detach(Project.class, project.getId()), storeBomFile(bomBytes));
        qm.createWorkflowSteps(bomUploadEvent.getChainIdentifier());
        new BomUploadProcessingTask().inform(bomUploadEvent);
        assertBomProcessedNotification();

        assertThat(qm.getAllComponents(project)).satisfiesExactly(component -> {
            assertThat(component.getResolvedLicense()).isNotNull();
            assertThat(component.getResolvedLicense().getLicenseId()).isEqualTo("GPL-3.0-or-later");
        });
    }

    @Test // https://github.com/DependencyTrack/dependency-track/issues/3498
    public void informUpdateExistingLicenseTest() throws Exception {
        final var existingLicense = new License();
        existingLicense.setLicenseId("GPL-3.0-or-later");
        existingLicense.setName("GPL-3.0-or-later");
        qm.persist(existingLicense);

        final var updatedLicense = new License();
        updatedLicense.setLicenseId("Apache-2.0");
        updatedLicense.setName("Apache-2.0");
        qm.persist(updatedLicense);

        final var project = new Project();
        project.setName("acme-update-license-app");
        qm.persist(project);

        final byte[] existingBomBytes = """
                {
                  "bomFormat": "CycloneDX",
                  "specVersion": "1.4",
                  "serialNumber": "urn:uuid:3e671687-395b-41f5-a30f-a58921a69b79",
                  "version": 1,
                  "components": [
                    {
                      "type": "library",
                      "publisher": "Acme Inc",
                      "group": "com.acme",
                      "name": "acme-lib-y",
                      "version": "2.0.0",
                      "licenses": [
                        {
                          "license": {
                            "name": "GPL-3.0-or-later"
                          }
                        }
                      ]
                    }
                  ]
                }
                """.getBytes(StandardCharsets.UTF_8);

        var bomUploadEvent = new BomUploadEvent(qm.detach(Project.class, project.getId()), storeBomFile(existingBomBytes));
        qm.createWorkflowSteps(bomUploadEvent.getChainIdentifier());
        new BomUploadProcessingTask().inform(bomUploadEvent);
        assertBomProcessedNotification();

        assertThat(qm.getAllComponents(project)).satisfiesExactly(component -> {
            assertThat(component.getResolvedLicense()).isNotNull();
            assertThat(component.getResolvedLicense().getLicenseId()).isEqualTo(existingLicense.getLicenseId());
        });

        // Upload bom again but with new license
        final byte[] updatedBomBytes = """
                {
                  "bomFormat": "CycloneDX",
                  "specVersion": "1.4",
                  "serialNumber": "urn:uuid:3e671687-395b-41f5-a30f-a58921a69b79",
                  "version": 1,
                  "components": [
                    {
                      "type": "library",
                      "publisher": "Acme Inc",
                      "group": "com.acme",
                      "name": "acme-lib-y",
                      "version": "2.0.0",
                      "licenses": [
                        {
                          "license": {
                            "name": "Apache-2.0"
                          }
                        }
                      ]
                    }
                  ]
                }
                """.getBytes(StandardCharsets.UTF_8);

        bomUploadEvent = new BomUploadEvent(qm.detach(Project.class, project.getId()), storeBomFile(updatedBomBytes));
        qm.createWorkflowSteps(bomUploadEvent.getChainIdentifier());
        new BomUploadProcessingTask().inform(bomUploadEvent);
        assertBomProcessedNotification();
        qm.getPersistenceManager().evictAll();

        assertThat(qm.getAllComponents(project)).satisfiesExactly(component -> {
            assertThat(component.getResolvedLicense()).isNotNull();
            assertThat(component.getResolvedLicense().getLicenseId()).isEqualTo(updatedLicense.getLicenseId());
        });

    }

    @Test // https://github.com/DependencyTrack/dependency-track/issues/3498
    public void informDeleteExistingLicenseTest() throws Exception {
        final var existingLicense = new License();
        existingLicense.setLicenseId("GPL-3.0-or-later");
        existingLicense.setName("GPL-3.0-or-later");
        qm.persist(existingLicense);

        final var project = new Project();
        project.setName("acme-update-license-app");
        qm.persist(project);

        final byte[] existingBomBytes = """
                {
                  "bomFormat": "CycloneDX",
                  "specVersion": "1.4",
                  "serialNumber": "urn:uuid:3e671687-395b-41f5-a30f-a58921a69b79",
                  "version": 1,
                  "components": [
                    {
                      "type": "library",
                      "publisher": "Acme Inc",
                      "group": "com.acme",
                      "name": "acme-lib-y",
                      "version": "2.0.0",
                      "licenses": [
                        {
                          "license": {
                            "name": "GPL-3.0-or-later"
                          }
                        }
                      ]
                    }
                  ]
                }
                """.getBytes(StandardCharsets.UTF_8);

        var bomUploadEvent = new BomUploadEvent(qm.detach(Project.class, project.getId()), storeBomFile(existingBomBytes));
        qm.createWorkflowSteps(bomUploadEvent.getChainIdentifier());
        new BomUploadProcessingTask().inform(bomUploadEvent);
        assertBomProcessedNotification();

        assertThat(qm.getAllComponents(project)).satisfiesExactly(component -> {
            assertThat(component.getResolvedLicense()).isNotNull();
            assertThat(component.getResolvedLicense().getLicenseId()).isEqualTo(existingLicense.getLicenseId());
        });

        // Upload bom again but with license deleted
        final byte[] updatedBomBytes = """
                {
                  "bomFormat": "CycloneDX",
                  "specVersion": "1.4",
                  "serialNumber": "urn:uuid:3e671687-395b-41f5-a30f-a58921a69b79",
                  "version": 1,
                  "components": [
                    {
                      "type": "library",
                      "publisher": "Acme Inc",
                      "group": "com.acme",
                      "name": "acme-lib-y",
                      "version": "2.0.0",
                      "licenses": []
                    }
                  ]
                }
                """.getBytes(StandardCharsets.UTF_8);

        bomUploadEvent = new BomUploadEvent(qm.detach(Project.class, project.getId()), storeBomFile(updatedBomBytes));
        qm.createWorkflowSteps(bomUploadEvent.getChainIdentifier());
        new BomUploadProcessingTask().inform(bomUploadEvent);
        assertBomProcessedNotification();
        qm.getPersistenceManager().evictAll();

        assertThat(qm.getAllComponents(project)).satisfiesExactly(component -> {
            assertThat(component.getResolvedLicense()).isNull();
            assertThat(component.getLicense()).isNull();
            assertThat(component.getLicenseUrl()).isNull();
            assertThat(component.getLicenseExpression()).isNull();
        });
    }

    @Test
    public void informWithBomContainingServiceTest() throws Exception {
        final Project project = qm.createProject("Acme Example", null, "1.0", null, null, null, null, false);

        final var bomUploadEvent = new BomUploadEvent(qm.detach(Project.class, project.getId()), storeBomFile("bom-service.json"));
        qm.createWorkflowSteps(bomUploadEvent.getChainIdentifier());
        new BomUploadProcessingTask().inform(bomUploadEvent);
        assertBomProcessedNotification();

        assertThat(kafkaMockProducer.history()).satisfiesExactly(
                event -> assertThat(event.topic()).isEqualTo(KafkaTopics.NOTIFICATION_PROJECT_CREATED.name()),
                event -> assertThat(event.topic()).isEqualTo(KafkaTopics.NOTIFICATION_BOM.name()),
                event -> assertThat(event.topic()).isEqualTo(KafkaTopics.NOTIFICATION_BOM.name()),
                event -> assertThat(event.topic()).isEqualTo(KafkaTopics.VULN_ANALYSIS_COMMAND.name())
        );

        assertThat(qm.getAllComponents(project)).isNotEmpty();
        assertThat(qm.getAllServiceComponents(project)).isNotEmpty();
    }

    @Test
    public void informWithBomContainingMetadataToolsDeprecatedTest() throws Exception {
        final Project project = qm.createProject("Acme Example", null, "1.0", null, null, null, null, false);

        final var bomUploadEvent = new BomUploadEvent(qm.detach(Project.class, project.getId()), storeBomFile("bom-metadata-tool-deprecated.json"));
        qm.createWorkflowSteps(bomUploadEvent.getChainIdentifier());
        new BomUploadProcessingTask().inform(bomUploadEvent);
        assertBomProcessedNotification();

        qm.getPersistenceManager().refresh(project);
        assertThat(project.getMetadata()).isNotNull();
        assertThat(project.getMetadata().getTools()).isNotNull();
        assertThat(project.getMetadata().getTools().components()).satisfiesExactly(component -> {
            assertThat(component.getSupplier()).isNotNull();
            assertThat(component.getSupplier().getName()).isEqualTo("Awesome Vendor");
            assertThat(component.getName()).isEqualTo("Awesome Tool");
            assertThat(component.getVersion()).isEqualTo("9.1.2");
            assertThat(component.getSha1()).isEqualTo("25ed8e31b995bb927966616df2a42b979a2717f0");
            assertThat(component.getSha256()).isEqualTo("a74f733635a19aefb1f73e5947cef59cd7440c6952ef0f03d09d974274cbd6df");
        });
        assertThat(project.getMetadata().getTools().services()).isNull();
    }

    @Test
    public void informWithBomContainingMetadataToolsTest() throws Exception {
        final Project project = qm.createProject("Acme Example", null, "1.0", null, null, null, null, false);

        final var bomUploadEvent = new BomUploadEvent(qm.detach(Project.class, project.getId()), storeBomFile("bom-metadata-tool.json"));
        qm.createWorkflowSteps(bomUploadEvent.getChainIdentifier());
        new BomUploadProcessingTask().inform(bomUploadEvent);
        assertBomProcessedNotification();

        qm.getPersistenceManager().refresh(project);
        assertThat(project.getMetadata()).isNotNull();
        assertThat(project.getMetadata().getTools()).isNotNull();
        assertThat(project.getMetadata().getTools().components()).satisfiesExactly(component -> {
            assertThat(component.getGroup()).isEqualTo("Awesome Vendor");
            assertThat(component.getName()).isEqualTo("Awesome Tool");
            assertThat(component.getVersion()).isEqualTo("9.1.2");
            assertThat(component.getSha1()).isEqualTo("25ed8e31b995bb927966616df2a42b979a2717f0");
            assertThat(component.getSha256()).isEqualTo("a74f733635a19aefb1f73e5947cef59cd7440c6952ef0f03d09d974274cbd6df");
        });
        assertThat(project.getMetadata().getTools().services()).satisfiesExactly(service -> {
            assertThat(service.getProvider()).isNotNull();
            assertThat(service.getProvider().getName()).isEqualTo("Acme Org");
            assertThat(service.getProvider().getUrls()).containsOnly("https://example.com");
            assertThat(service.getGroup()).isEqualTo("com.example");
            assertThat(service.getName()).isEqualTo("Acme Signing Server");
            assertThat(service.getDescription()).isEqualTo("Signs artifacts");
            assertThat(service.getEndpoints()).containsExactlyInAnyOrder(
                    "https://example.com/sign",
                    "https://example.com/verify",
                    "https://example.com/tsa"
            );
        });
    }

    @Test
    public void informWithBomContainingTimestampTest() throws Exception {
<<<<<<< HEAD
        final Project project = qm.createProject("Acme Example", null, "1.0", null, null, null, true, false);
        final var bomUploadEvent = new BomUploadEvent(qm.detach(Project.class, project.getId()), storeBomFile("bom-metadata-timestamp.json"));
=======
        final Project project = qm.createProject("Acme Example", null, "1.0", null, null, null, null, false);
        final var bomUploadEvent = new BomUploadEvent(qm.detach(Project.class, project.getId()), createTempBomFile("bom-metadata-timestamp.json"));
>>>>>>> 2903e36a
        qm.createWorkflowSteps(bomUploadEvent.getChainIdentifier());
        new BomUploadProcessingTask().inform(bomUploadEvent);
        assertBomProcessedNotification();

        var boms = qm.getAllBoms(project);
        assertThat(boms.get(0).getGenerated()).isEqualTo("2021-02-09T20:40:32Z");
    }

    @Test
    public void informWithLockingTest() throws Exception {
        final Project project = qm.createProject("Acme Example", null, "1.0", null, null, null, null, false);
        final Project detachedProject = qm.detach(Project.class, project.getId());

        final ExecutorService executor = Executors.newFixedThreadPool(5);
        final var countDownLatch = new CountDownLatch(1);

        final var events = new ArrayList<BomUploadEvent>(25);
        for (int i = 0; i < 25; i++) {
            final var bomUploadEvent = new BomUploadEvent(detachedProject, storeBomFile("bom-1.xml"));
            qm.createWorkflowSteps(bomUploadEvent.getChainIdentifier());
            events.add(bomUploadEvent);
        }

        final var exceptions = new ArrayBlockingQueue<Exception>(25);
        for (final BomUploadEvent bomUploadEvent : events) {
            executor.submit(() -> {
                try {
                    countDownLatch.await();
                } catch (InterruptedException e) {
                    exceptions.offer(e);
                    return;
                }

                try {
                    new BomUploadProcessingTask().inform(bomUploadEvent);
                } catch (Exception e) {
                    exceptions.offer(e);
                }
            });
        }

        countDownLatch.countDown();
        executor.shutdown();
        assertThat(executor.awaitTermination(15, TimeUnit.SECONDS)).isTrue();

        assertThat(exceptions).isEmpty();
    }

    @Test
    public void informWithExistingComponentPropertiesAndBomWithoutComponentProperties() throws Exception {
        final var project = new Project();
        project.setName("acme-app");
        qm.persist(project);

        final var component = new Component();
        component.setProject(project);
        component.setName("acme-lib");
        component.setVersion("1.0.0");
        component.setClassifier(Classifier.LIBRARY);
        qm.persist(component);

        final var componentProperty = new ComponentProperty();
        componentProperty.setComponent(component);
        componentProperty.setPropertyName("foo");
        componentProperty.setPropertyValue("bar");
        componentProperty.setPropertyType(PropertyType.STRING);
        qm.persist(componentProperty);

        final var bomUploadEvent = new BomUploadEvent(qm.detach(Project.class, project.getId()), storeBomFile("""
                {
                  "$schema": "http://cyclonedx.org/schema/bom-1.4.schema.json",
                  "bomFormat": "CycloneDX",
                  "specVersion": "1.4",
                  "version": 1,
                  "components": [
                    {
                      "type": "library",
                      "name": "acme-lib",
                      "version": "1.0.0"
                    }
                  ]
                }
                """.getBytes()));
        qm.createWorkflowSteps(bomUploadEvent.getChainIdentifier());
        new BomUploadProcessingTask().inform(bomUploadEvent);
        assertBomProcessedNotification();

        qm.getPersistenceManager().refresh(component);
        assertThat(component.getProperties()).isEmpty();
    }

    @Test
    public void informWithExistingComponentPropertiesAndBomWithComponentProperties() throws Exception {
        final var project = new Project();
        project.setName("acme-app");
        qm.persist(project);

        final var component = new Component();
        component.setProject(project);
        component.setName("acme-lib");
        component.setClassifier(Classifier.LIBRARY);
        qm.persist(component);

        final var componentProperty = new ComponentProperty();
        componentProperty.setComponent(component);
        componentProperty.setPropertyName("foo");
        componentProperty.setPropertyValue("bar");
        componentProperty.setPropertyType(PropertyType.STRING);
        qm.persist(componentProperty);

        final var bomUploadEvent = new BomUploadEvent(qm.detach(Project.class, project.getId()), storeBomFile("bom-component-property.json"));
        qm.createWorkflowSteps(bomUploadEvent.getChainIdentifier());
        new BomUploadProcessingTask().inform(bomUploadEvent);
        assertBomProcessedNotification();

        qm.getPersistenceManager().refresh(component);
        assertThat(component.getProperties()).satisfiesExactly(property -> {
            assertThat(property.getGroupName()).isNull();
            assertThat(property.getPropertyName()).isEqualTo("foo");
            assertThat(property.getPropertyValue()).isEqualTo("baz");
            assertThat(property.getUuid()).isNotEqualTo(componentProperty.getUuid());
        });
    }

    @Test // https://github.com/DependencyTrack/dependency-track/issues/3957
    public void informIssue3957Test() throws Exception {
        final var licenseA = new License();
        licenseA.setLicenseId("GPL-1.0");
        licenseA.setName("GNU General Public License v1.0 only");
        qm.persist(licenseA);

        final var licenseB = new License();
        licenseB.setLicenseId("GPL-1.0-only");
        licenseB.setName("GNU General Public License v1.0 only");
        qm.persist(licenseB);

        final var project = new Project();
        project.setName("acme-license-app");
        qm.persist(project);

        final byte[] bomBytes = """
                {
                  "bomFormat": "CycloneDX",
                  "specVersion": "1.4",
                  "serialNumber": "urn:uuid:3e671687-395b-41f5-a30f-a58921a69b80",
                  "version": 1,
                  "components": [
                    {
                      "type": "library",
                      "name": "acme-lib-x",
                      "licenses": [
                        {
                          "license": {
                            "name": "GNU General Public License v1.0 only"
                          }
                        }
                      ]
                    }
                  ]
                }
                """.getBytes(StandardCharsets.UTF_8);

        final var bomUploadEvent = new BomUploadEvent(qm.detach(Project.class, project.getId()), storeBomFile(bomBytes));
        qm.createWorkflowSteps(bomUploadEvent.getChainIdentifier());
        new BomUploadProcessingTask().inform(bomUploadEvent);
        assertBomProcessedNotification();

        qm.getPersistenceManager().evictAll();
        assertThat(qm.getAllComponents(project)).satisfiesExactly(component -> {
            assertThat(component.getResolvedLicense()).isNotNull();
            assertThat(component.getResolvedLicense().getLicenseId()).isEqualTo("GPL-1.0");
        });
    }

    @Test
    public void informIssue3981Test() throws Exception {
        final var project = new Project();
        project.setName("acme-license-app");
        project.setVersion("1.2.3");
        qm.persist(project);

        byte[] bomBytes = """
                {
                  "bomFormat": "CycloneDX",
                  "specVersion": "1.6",
                  "serialNumber": "urn:uuid:3e671687-395b-41f5-a30f-a58921a69b80",
                  "version": 1,
                  "metadata": {
                    "authors": [
                      {
                        "name": "foo",
                        "email": "foo@example.com"
                      }
                    ]
                  },
                  "components": [
                    {
                      "type": "library",
                      "name": "acme-lib-x"
                    }
                  ]
                }
                """.getBytes(StandardCharsets.UTF_8);

        var bomUploadEvent = new BomUploadEvent(qm.detach(Project.class, project.getId()), storeBomFile(bomBytes));
        qm.createWorkflowSteps(bomUploadEvent.getChainIdentifier());
        new BomUploadProcessingTask().inform(bomUploadEvent);
        assertBomProcessedNotification();

        final Project clonedProject = qm.clone(project.getUuid(), "3.2.1", true, true, true, true, true, true, true, false);

        bomBytes = """
                {
                  "bomFormat": "CycloneDX",
                  "specVersion": "1.6",
                  "serialNumber": "urn:uuid:3e671687-395b-41f5-a30f-a58921a69b80",
                  "version": 1,
                  "metadata": {
                    "authors": [
                      {
                        "name": "bar",
                        "email": "bar@example.com"
                      }
                    ]
                  },
                  "components": [
                    {
                      "type": "library",
                      "name": "acme-lib-x"
                    }
                  ]
                }
                """.getBytes(StandardCharsets.UTF_8);

        bomUploadEvent = new BomUploadEvent(qm.detach(Project.class, clonedProject.getId()), storeBomFile(bomBytes));
        qm.createWorkflowSteps(bomUploadEvent.getChainIdentifier());
        new BomUploadProcessingTask().inform(bomUploadEvent);
        assertBomProcessedNotification();

        qm.getPersistenceManager().evictAll();

        assertThat(project.getMetadata().getAuthors()).satisfiesExactly(author -> {
            assertThat(author.getName()).isEqualTo("foo");
            assertThat(author.getEmail()).isEqualTo("foo@example.com");
        });

        assertThat(clonedProject.getMetadata().getAuthors()).satisfiesExactly(author -> {
            assertThat(author.getName()).isEqualTo("bar");
            assertThat(author.getEmail()).isEqualTo("bar@example.com");
        });
    }

    @Test
    public void informIssue3936Test() throws Exception {

        final Project project = qm.createProject("Acme Example", null, "1.0", null, null, null, null, false);
        qm.persist(project);
        List<String> boms = new ArrayList<>(Arrays.asList("bom-issue3936-authors.json", "bom-issue3936-author.json", "bom-issue3936-both.json"));
        int i = 0;
        for (String bom : boms) {
            final var bomUploadEvent = new BomUploadEvent(qm.detach(Project.class, project.getId()), storeBomFile(bom));
            qm.createWorkflowSteps(bomUploadEvent.getChainIdentifier());
            new BomUploadProcessingTask().inform(bomUploadEvent);
            assertBomProcessedNotification();
            qm.getPersistenceManager().evictAll();
            assertThat(qm.getAllComponents(project)).isNotEmpty();
            Component component = qm.getAllComponents().getFirst();
            assertThat(component.getAuthors().get(0).getName()).isEqualTo("Joane Doe et al.");
            if (i == 2) {
                assertThat(component.getAuthors().size()).isEqualTo(2);
            } else {
                assertThat(component.getAuthors().size()).isEqualTo(1);
                i++;
            }
        }
    }

    @Test
    public void informWithExistingDuplicateComponentPropertiesAndBomWithDuplicateComponentProperties() throws Exception {
        final var project = new Project();
        project.setName("acme-app");
        qm.persist(project);

        final var component = new Component();
        component.setProject(project);
        component.setName("acme-lib");
        component.setClassifier(Classifier.LIBRARY);
        qm.persist(component);

        final var componentPropertyA = new ComponentProperty();
        componentPropertyA.setComponent(component);
        componentPropertyA.setPropertyName("foo");
        componentPropertyA.setPropertyValue("bar");
        componentPropertyA.setPropertyType(PropertyType.STRING);
        qm.persist(componentPropertyA);

        final var componentPropertyB = new ComponentProperty();
        componentPropertyB.setComponent(component);
        componentPropertyB.setPropertyName("foo");
        componentPropertyB.setPropertyValue("bar");
        componentPropertyB.setPropertyType(PropertyType.STRING);
        qm.persist(componentPropertyB);

        final byte[] bomBytes = """
                {
                  "bomFormat": "CycloneDX",
                  "specVersion": "1.4",
                  "serialNumber": "urn:uuid:3e671687-395b-41f5-a30f-a58921a69b79",
                  "version": 1,
                  "components": [
                    {
                      "type": "library",
                      "name": "acme-lib",
                      "properties": [
                        {
                          "name": "foo",
                          "value": "bar"
                        },
                        {
                          "name": "foo",
                          "value": "bar"
                        }
                      ]
                    }
                  ]
                }
                """.getBytes(StandardCharsets.UTF_8);
        final var bomUploadEvent = new BomUploadEvent(qm.detach(Project.class, project.getId()), storeBomFile(bomBytes));
        qm.createWorkflowSteps(bomUploadEvent.getChainIdentifier());
        new BomUploadProcessingTask().inform(bomUploadEvent);
        assertBomProcessedNotification();

        qm.getPersistenceManager().evictAll();
        assertThatNoException()
                .isThrownBy(() -> qm.getPersistenceManager().refresh(componentPropertyA));
        assertThatExceptionOfType(JDOObjectNotFoundException.class)
                .isThrownBy(() -> qm.getPersistenceManager().refresh(componentPropertyB));
        assertThat(component.getProperties()).satisfiesExactly(property -> {
            assertThat(property.getGroupName()).isNull();
            assertThat(property.getPropertyName()).isEqualTo("foo");
            assertThat(property.getPropertyValue()).isEqualTo("bar");
            assertThat(property.getUuid()).isEqualTo(componentPropertyA.getUuid());
        });
    }

    @Test
    public void informWithEmptyComponentAndServiceNameTest() throws Exception {
        final var project = new Project();
        project.setName("acme-license-app");
        qm.persist(project);

        final byte[] bomBytes = """
                {
                  "bomFormat": "CycloneDX",
                  "specVersion": "1.4",
                  "serialNumber": "urn:uuid:3e671687-395b-41f5-a30f-a58921a69b80",
                  "version": 1,
                  "components": [
                    {
                      "type": "library",
                      "name": ""
                    }
                  ],
                  "services": [
                    {
                      "name": ""
                    }
                  ]
                }
                """.getBytes(StandardCharsets.UTF_8);

        final var bomUploadEvent = new BomUploadEvent(qm.detach(Project.class, project.getId()), storeBomFile(bomBytes));
        qm.createWorkflowSteps(bomUploadEvent.getChainIdentifier());
        new BomUploadProcessingTask().inform(bomUploadEvent);
        assertBomProcessedNotification();

        qm.getPersistenceManager().evictAll();
        assertThat(qm.getAllComponents(project)).satisfiesExactly(component -> {
            assertThat(component.getName()).isEqualTo("-");
        });
        assertThat(qm.getAllServiceComponents(project)).satisfiesExactly(service -> {
            assertThat(service.getName()).isEqualTo("-");
        });
    }

    private void assertBomProcessedNotification() throws Exception {
        try {
            assertThat(kafkaMockProducer.history()).anySatisfy(record -> {
                assertThat(record.topic()).isEqualTo(KafkaTopics.NOTIFICATION_BOM.name());
                final Notification notification = deserializeValue(KafkaTopics.NOTIFICATION_BOM, record);
                assertThat(notification.getGroup()).isEqualTo(GROUP_BOM_PROCESSED);
            });
        } catch (AssertionError e) {
            final Optional<Notification> optionalNotification = kafkaMockProducer.history().stream()
                    .filter(record -> record.topic().equals(KafkaTopics.NOTIFICATION_BOM.name()))
                    .map(record -> deserializeValue(KafkaTopics.NOTIFICATION_BOM, record))
                    .filter(notification -> notification.getGroup() == GROUP_BOM_PROCESSING_FAILED)
                    .findAny();
            if (optionalNotification.isEmpty()) {
                throw e;
            }

            final var subject = optionalNotification.get().getSubject().unpack(BomProcessingFailedSubject.class);
            fail("Expected BOM processing to succeed, but it failed due to: %s", subject.getCause());
        }
    }

    private static FileMetadata storeBomFile(final String testFileName) throws Exception {
        final Path bomFilePath = Paths.get(resourceToURL("/unit/" + testFileName).toURI());
        final byte[] bomBytes = Files.readAllBytes(bomFilePath);

        try (final var fileStorage = PluginManager.getInstance().getExtension(FileStorage.class)) {
            return fileStorage.store("bom", bomBytes);
        }
    }

    private static FileMetadata storeBomFile(final byte[] bomBytes) throws Exception {
        try (final var fileStorage = PluginManager.getInstance().getExtension(FileStorage.class)) {
            return fileStorage.store("bom", bomBytes);
        }
    }

}<|MERGE_RESOLUTION|>--- conflicted
+++ resolved
@@ -410,13 +410,8 @@
 
     @Test
     public void informWithInvalidBomTest() throws Exception {
-<<<<<<< HEAD
-        Project project = qm.createProject("Acme Example", null, "1.0", null, null, null, true, false);
+        Project project = qm.createProject("Acme Example", null, "1.0", null, null, null, null, false);
         var bomUploadEvent = new BomUploadEvent(qm.detach(Project.class, project.getId()), storeBomFile("bom-invalid.json"));
-=======
-        Project project = qm.createProject("Acme Example", null, "1.0", null, null, null, null, false);
-        var bomUploadEvent = new BomUploadEvent(qm.detach(Project.class, project.getId()), createTempBomFile("bom-invalid.json"));
->>>>>>> 2903e36a
         qm.createWorkflowSteps(bomUploadEvent.getChainIdentifier());
         new BomUploadProcessingTask().inform(bomUploadEvent);
 
@@ -1288,13 +1283,8 @@
 
     @Test
     public void informWithBomContainingTimestampTest() throws Exception {
-<<<<<<< HEAD
-        final Project project = qm.createProject("Acme Example", null, "1.0", null, null, null, true, false);
+        final Project project = qm.createProject("Acme Example", null, "1.0", null, null, null, null, false);
         final var bomUploadEvent = new BomUploadEvent(qm.detach(Project.class, project.getId()), storeBomFile("bom-metadata-timestamp.json"));
-=======
-        final Project project = qm.createProject("Acme Example", null, "1.0", null, null, null, null, false);
-        final var bomUploadEvent = new BomUploadEvent(qm.detach(Project.class, project.getId()), createTempBomFile("bom-metadata-timestamp.json"));
->>>>>>> 2903e36a
         qm.createWorkflowSteps(bomUploadEvent.getChainIdentifier());
         new BomUploadProcessingTask().inform(bomUploadEvent);
         assertBomProcessedNotification();
