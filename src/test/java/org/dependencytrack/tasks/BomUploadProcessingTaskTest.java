--- conflicted
+++ resolved
@@ -131,13 +131,8 @@
                     //vuln analysis has not been handled yet, so it will be in pending state
                     assertThat(state.getStep()).isEqualTo(VULN_ANALYSIS);
                     assertThat(state.getStatus()).isEqualTo(PENDING);
-<<<<<<< HEAD
-                    assertThat(state.getStartedAt()).isNotNull();
+                    assertThat(state.getStartedAt()).isBefore(Date.from(Instant.now()));
                     assertThat(state.getUpdatedAt()).isNull();
-=======
-                    assertThat(state.getStartedAt()).isNull();
-                    assertThat(state.getUpdatedAt()).isBefore(Date.from(Instant.now()));
->>>>>>> 42d32b3c
                 },
                 state -> {
                     //policy evaluation has not been handled yet, so it will be in pending state
