/*
 * This file is part of Dependency-Track.
 *
 * Licensed under the Apache License, Version 2.0 (the "License");
 * you may not use this file except in compliance with the License.
 * You may obtain a copy of the License at
 *
 *   http://www.apache.org/licenses/LICENSE-2.0
 *
 * Unless required by applicable law or agreed to in writing, software
 * distributed under the License is distributed on an "AS IS" BASIS,
 * WITHOUT WARRANTIES OR CONDITIONS OF ANY KIND, either express or implied.
 * See the License for the specific language governing permissions and
 * limitations under the License.
 *
 * SPDX-License-Identifier: Apache-2.0
 * Copyright (c) Steve Springett. All Rights Reserved.
 */
package org.dependencytrack.tasks;

import org.apache.kafka.clients.producer.ProducerRecord;
import org.dependencytrack.AbstractPostgresEnabledTest;
import org.dependencytrack.event.BomUploadEvent;
import org.dependencytrack.event.kafka.KafkaTopics;
import org.dependencytrack.model.Bom;
import org.dependencytrack.model.Classifier;
import org.dependencytrack.model.Component;
import org.dependencytrack.model.ConfigPropertyConstants;
import org.dependencytrack.model.Project;
import org.dependencytrack.model.VulnerabilityScan;
import org.dependencytrack.model.WorkflowState;
import org.dependencytrack.model.WorkflowStatus;
import org.dependencytrack.model.WorkflowStep;
import org.hyades.proto.notification.v1.BomProcessingFailedSubject;
import org.hyades.proto.notification.v1.Group;
import org.hyades.proto.notification.v1.Notification;
import org.junit.Before;
import org.junit.Test;

import java.io.File;
import java.nio.file.Files;
import java.nio.file.Path;
import java.nio.file.Paths;
import java.nio.file.StandardCopyOption;
import java.time.Duration;
import java.time.Instant;
import java.util.Date;
import java.util.List;
import java.util.Objects;
import java.util.UUID;

import static org.apache.commons.io.IOUtils.resourceToURL;
import static org.assertj.core.api.Assertions.assertThat;
import static org.dependencytrack.assertion.Assertions.assertConditionWithTimeout;
import static org.dependencytrack.model.WorkflowStatus.CANCELLED;
import static org.dependencytrack.model.WorkflowStatus.COMPLETED;
import static org.dependencytrack.model.WorkflowStatus.FAILED;
import static org.dependencytrack.model.WorkflowStatus.PENDING;
import static org.dependencytrack.model.WorkflowStep.BOM_CONSUMPTION;
import static org.dependencytrack.model.WorkflowStep.BOM_PROCESSING;
import static org.dependencytrack.model.WorkflowStep.VULN_ANALYSIS;
import static org.dependencytrack.util.KafkaTestUtil.deserializeKey;
import static org.dependencytrack.util.KafkaTestUtil.deserializeValue;
import static org.hyades.proto.notification.v1.Group.GROUP_BOM_PROCESSING_FAILED;
import static org.hyades.proto.notification.v1.Level.LEVEL_ERROR;
import static org.hyades.proto.notification.v1.Scope.SCOPE_PORTFOLIO;

public class BomUploadProcessingTaskTest extends AbstractPostgresEnabledTest {

    @Before
    public void setUp() throws Exception {
        super.setUp();
        // Enable processing of CycloneDX BOMs
        qm.createConfigProperty(ConfigPropertyConstants.ACCEPT_ARTIFACT_CYCLONEDX.getGroupName(),
                ConfigPropertyConstants.ACCEPT_ARTIFACT_CYCLONEDX.getPropertyName(), "true",
                ConfigPropertyConstants.ACCEPT_ARTIFACT_CYCLONEDX.getPropertyType(),
                ConfigPropertyConstants.ACCEPT_ARTIFACT_CYCLONEDX.getDescription());
    }

    @Test
    public void informTest() throws Exception {
        Project project = qm.createProject("Acme Example", null, "1.0", null, null, null, true, false);

        final var bomUploadEvent = new BomUploadEvent(qm.detach(Project.class, project.getId()), createTempBomFile("bom-1.xml"));
<<<<<<< HEAD

        var workflowState = new WorkflowState();
        workflowState.setStep(WorkflowStep.VULN_ANALYSIS);
        workflowState.setStatus(WorkflowStatus.PENDING);
        workflowState.setToken(bomUploadEvent.getChainIdentifier());
        qm.persist(workflowState);
=======
        qm.createWorkflowSteps(bomUploadEvent.getChainIdentifier());
>>>>>>> 81fddadd

        new BomUploadProcessingTask().inform(bomUploadEvent);
        assertConditionWithTimeout(() -> kafkaMockProducer.history().size() >= 5, Duration.ofSeconds(5));
        assertThat(kafkaMockProducer.history()).satisfiesExactly(
                event -> assertThat(event.topic()).isEqualTo(KafkaTopics.NOTIFICATION_PROJECT_CREATED.name()),
                event -> assertThat(event.topic()).isEqualTo(KafkaTopics.NOTIFICATION_BOM.name()),
                event -> assertThat(event.topic()).isEqualTo(KafkaTopics.VULN_ANALYSIS_COMMAND.name()),
                event -> assertThat(event.topic()).isEqualTo(KafkaTopics.REPO_META_ANALYSIS_COMMAND.name()),
                event -> assertThat(event.topic()).isEqualTo(KafkaTopics.NOTIFICATION_BOM.name())
        );
        qm.getPersistenceManager().refresh(workflowState);
        qm.getPersistenceManager().refresh(project);
        assertThat(project.getClassifier()).isEqualTo(Classifier.APPLICATION);
        assertThat(project.getLastBomImport()).isNotNull();
        assertThat(project.getExternalReferences()).isNotNull();
        assertThat(project.getExternalReferences()).hasSize(4);

        final List<Component> components = qm.getAllComponents(project);
        assertThat(components).hasSize(1);

        final Component component = components.get(0);
        assertThat(component.getAuthor()).isEqualTo("Sometimes this field is long because it is composed of a list of authors......................................................................................................................................................................................................................................................................................................................................................................................................................................................................................................................................................................................................................................");
        assertThat(component.getPublisher()).isEqualTo("Example Incorporated");
        assertThat(component.getGroup()).isEqualTo("com.example");
        assertThat(component.getName()).isEqualTo("xmlutil");
        assertThat(component.getVersion()).isEqualTo("1.0.0");
        assertThat(component.getDescription()).isEqualTo("A makebelieve XML utility library");
        assertThat(component.getCpe()).isEqualTo("cpe:/a:example:xmlutil:1.0.0");
        assertThat(component.getPurl().canonicalize()).isEqualTo("pkg:maven/com.example/xmlutil@1.0.0?download_url=https%3A%2F%2Fon-premises.url%2Frepository%2Fnpm%2F%40babel%2Fhelper-split-export-declaration%2Fhelper-split-export-declaration%2Fhelper-split-export-declaration%2Fhelper-split-export-declaration%2Fhelper-split-export-declaration-7.18.6.tgz");
        assertThat(component.getLicenseUrl()).isEqualTo("https://www.apache.org/licenses/LICENSE-2.0.txt");

        assertThat(qm.getAllWorkflowStatesForAToken(bomUploadEvent.getChainIdentifier())).satisfiesExactlyInAnyOrder(
                state -> {
                    assertThat(state.getStep()).isEqualTo(BOM_CONSUMPTION);
                    assertThat(state.getStatus()).isEqualTo(COMPLETED);
                    assertThat(state.getStartedAt()).isNotNull();
                    assertThat(state.getUpdatedAt()).isBefore(Date.from(Instant.now()));
                },
                state -> {
                    assertThat(state.getStep()).isEqualTo(BOM_PROCESSING);
                    assertThat(state.getStatus()).isEqualTo(COMPLETED);
                    assertThat(state.getStartedAt()).isNotNull();
                    assertThat(state.getUpdatedAt()).isBefore(Date.from(Instant.now()));
                },
                state -> {
                    //vuln analysis has not been handled yet, so it will be in pending state
                    assertThat(state.getStep()).isEqualTo(VULN_ANALYSIS);
                    assertThat(state.getStatus()).isEqualTo(PENDING);
                    assertThat(state.getStartedAt()).isNull();
                    assertThat(state.getUpdatedAt()).isNull();
                }
        );
        final VulnerabilityScan vulnerabilityScan = qm.getVulnerabilityScan(bomUploadEvent.getChainIdentifier().toString());
        assertThat(vulnerabilityScan).isNotNull();
        var workflowStatus = qm.getWorkflowStateByTokenAndStep(bomUploadEvent.getChainIdentifier(), WorkflowStep.VULN_ANALYSIS);
        assertThat(workflowStatus.getStartedAt()).isNotNull();
    }

    @Test
    public void informWithEmptyBomTest() throws Exception {
        Project project = qm.createProject("Acme Example", null, "1.0", null, null, null, true, false);

        final var bomUploadEvent = new BomUploadEvent(qm.detach(Project.class, project.getId()), createTempBomFile("bom-empty.json"));
        qm.createWorkflowSteps(bomUploadEvent.getChainIdentifier());
        new BomUploadProcessingTask().inform(bomUploadEvent);
        assertConditionWithTimeout(() -> kafkaMockProducer.history().size() >= 3, Duration.ofSeconds(5));
        assertThat(kafkaMockProducer.history()).satisfiesExactly(
                event -> assertThat(event.topic()).isEqualTo(KafkaTopics.NOTIFICATION_PROJECT_CREATED.name()),
                event -> assertThat(event.topic()).isEqualTo(KafkaTopics.NOTIFICATION_BOM.name()),
                event -> assertThat(event.topic()).isEqualTo(KafkaTopics.NOTIFICATION_BOM.name())
        );

        qm.getPersistenceManager().refresh(project);
        assertThat(project.getClassifier()).isNull();
        assertThat(project.getLastBomImport()).isNotNull();

        assertThat(qm.getAllWorkflowStatesForAToken(bomUploadEvent.getChainIdentifier())).satisfiesExactlyInAnyOrder(
                state -> {
                    assertThat(state.getStep()).isEqualTo(BOM_CONSUMPTION);
                    assertThat(state.getStatus()).isEqualTo(COMPLETED);
                    assertThat(state.getStartedAt()).isNotNull();
                    assertThat(state.getUpdatedAt()).isBefore(Date.from(Instant.now()));
                },
                state -> {
                    assertThat(state.getStep()).isEqualTo(BOM_PROCESSING);
                    assertThat(state.getStatus()).isEqualTo(COMPLETED);
                    assertThat(state.getStartedAt()).isNotNull();
                    assertThat(state.getUpdatedAt()).isBefore(Date.from(Instant.now()));
                },
                state -> {
                    assertThat(state.getStep()).isEqualTo(VULN_ANALYSIS);
                    assertThat(state.getStatus()).isEqualTo(PENDING);
                    assertThat(state.getStartedAt()).isNull();
                    assertThat(state.getUpdatedAt()).isNull();
                }
        );

        final List<Component> components = qm.getAllComponents(project);
        assertThat(components).isEmpty();

        final VulnerabilityScan vulnerabilityScan = qm.getVulnerabilityScan(bomUploadEvent.getChainIdentifier().toString());
        assertThat(vulnerabilityScan).isNull();
    }

    @Test
    public void informWithInvalidBomTest() throws Exception {
        Project project = qm.createProject("Acme Example", null, "1.0", null, null, null, true, false);
        var bomUploadEvent = new BomUploadEvent(qm.detach(Project.class, project.getId()), createTempBomFile("bom-invalid.json"));
        qm.createWorkflowSteps(bomUploadEvent.getChainIdentifier());
        new BomUploadProcessingTask().inform(bomUploadEvent);
        assertConditionWithTimeout(() -> kafkaMockProducer.history().size() >= 2, Duration.ofSeconds(5));
        assertThat(kafkaMockProducer.history()).satisfiesExactly(
                event -> assertThat(event.topic()).isEqualTo(KafkaTopics.NOTIFICATION_PROJECT_CREATED.name()),
                event -> {
                    assertThat(event.topic()).isEqualTo(KafkaTopics.NOTIFICATION_BOM.name());
                    final Notification notification = deserializeValue(KafkaTopics.NOTIFICATION_BOM, event);
                    assertThat(notification.getScope()).isEqualTo(SCOPE_PORTFOLIO);
                    assertThat(notification.getGroup()).isEqualTo(GROUP_BOM_PROCESSING_FAILED);
                    assertThat(notification.getLevel()).isEqualTo(LEVEL_ERROR);
                    assertThat(notification.getTitle()).isNotEmpty();
                    assertThat(notification.getContent()).isNotEmpty();
                    assertThat(notification.hasSubject()).isTrue();
                    assertThat(notification.getSubject().is(BomProcessingFailedSubject.class)).isTrue();
                    final var subject = notification.getSubject().unpack(BomProcessingFailedSubject.class);
                    assertThat(subject.hasProject()).isTrue();
                    assertThat(subject.getProject().getUuid()).isEqualTo(project.getUuid().toString());
                    assertThat(subject.getBom().getContent()).isEqualTo("(Omitted)");
                    assertThat(subject.getBom().getFormat()).isEqualTo("CycloneDX");
                    assertThat(subject.getBom().getSpecVersion()).isEmpty();
                }
        );

        qm.getPersistenceManager().refresh(project);

        assertThat(qm.getAllWorkflowStatesForAToken(bomUploadEvent.getChainIdentifier())).satisfiesExactlyInAnyOrder(
                state -> {
                    assertThat(state.getStep()).isEqualTo(BOM_CONSUMPTION);
                    assertThat(state.getStatus()).isEqualTo(FAILED);
                    assertThat(state.getFailureReason()).isEqualTo("Failed to parse BOM");
                    assertThat(state.getUpdatedAt()).isBefore(Date.from(Instant.now()));
                },
                state -> {
                    assertThat(state.getStep()).isEqualTo(BOM_PROCESSING);
                    assertThat(state.getStatus()).isEqualTo(CANCELLED);
                    assertThat(state.getStartedAt()).isNull();
                    assertThat(state.getUpdatedAt()).isBefore(Date.from(Instant.now()));
                },
                state -> {
                    assertThat(state.getStep()).isEqualTo(VULN_ANALYSIS);
                    assertThat(state.getStatus()).isEqualTo(CANCELLED);
                    assertThat(state.getStartedAt()).isNull();
                    assertThat(state.getUpdatedAt()).isBefore(Date.from(Instant.now()));
                }
        );
        assertThat(project.getClassifier()).isNull();
        assertThat(project.getLastBomImport()).isNull();
        assertThat(project.getExternalReferences()).isNull();
        assertThat(project.getExternalReferences()).isNull();

        final List<Component> components = qm.getAllComponents(project);
        assertThat(components).isEmpty();
    }

    @Test
    public void testBomProcessingShouldFailIfProjectDoesNotExists() throws Exception {
        //project should not be persisted for this test condition
        Project project = new Project();
        project.setUuid(UUID.randomUUID());
        project.setName("test-project");
        project.setId(1);
        var bomUploadEvent = new BomUploadEvent(project, createTempBomFile("bom-1.xml"));
        qm.createWorkflowSteps(bomUploadEvent.getChainIdentifier());
        new BomUploadProcessingTask().inform(bomUploadEvent);

        assertThat(qm.getAllWorkflowStatesForAToken(bomUploadEvent.getChainIdentifier())).satisfiesExactlyInAnyOrder(
                state -> {
                    assertThat(state.getStep()).isEqualTo(BOM_CONSUMPTION);
                    assertThat(state.getStatus()).isEqualTo(COMPLETED);
                    assertThat(state.getStartedAt()).isNotNull();
                    assertThat(state.getUpdatedAt()).isBefore(Date.from(Instant.now()));
                },
                state -> {
                    assertThat(state.getStep()).isEqualTo(BOM_PROCESSING);
                    assertThat(state.getStatus()).isEqualTo(FAILED);
                    assertThat(state.getStartedAt()).isNotNull();
                    assertThat(state.getFailureReason()).isEqualTo("Project does not exist");
                    assertThat(state.getUpdatedAt()).isBefore(Date.from(Instant.now()));
                },
                state -> {
                    assertThat(state.getStep()).isEqualTo(VULN_ANALYSIS);
                    assertThat(state.getStatus()).isEqualTo(CANCELLED);
                    assertThat(state.getStartedAt()).isNull();
                    assertThat(state.getUpdatedAt()).isBefore(Date.from(Instant.now()));
                }
        );
    }

    @Test
    public void informWithBloatedBomTest() throws Exception {
        final var project = qm.createProject("Acme Example", null, "1.0", null, null, null, true, false);

        final var bomUploadEvent = new BomUploadEvent(qm.detach(Project.class, project.getId()), createTempBomFile("bom-bloated.json"));
        new BomUploadProcessingTask().inform(bomUploadEvent);

        assertThat(kafkaMockProducer.history())
                .anySatisfy(record -> {
                    assertThat(deserializeKey(KafkaTopics.NOTIFICATION_BOM, record)).isEqualTo(project.getUuid().toString());
                    assertThat(record.topic()).isEqualTo(KafkaTopics.NOTIFICATION_BOM.name());
                    final Notification notification = deserializeValue(KafkaTopics.NOTIFICATION_BOM, record);
                    assertThat(notification.getGroup()).isEqualTo(Group.GROUP_BOM_CONSUMED);
                })
                .anySatisfy(record -> {
                    assertThat(deserializeKey(KafkaTopics.NOTIFICATION_BOM, record)).isEqualTo(project.getUuid().toString());
                    assertThat(record.topic()).isEqualTo(KafkaTopics.NOTIFICATION_BOM.name());
                    final Notification notification = deserializeValue(KafkaTopics.NOTIFICATION_BOM, record);
                    assertThat(notification.getGroup()).isEqualTo(Group.GROUP_BOM_PROCESSED);
                })
                .noneSatisfy(record -> {
                    assertThat(record.topic()).isEqualTo(KafkaTopics.NOTIFICATION_BOM.name());
                    final Notification notification = deserializeValue(KafkaTopics.NOTIFICATION_BOM, record);
                    assertThat(notification.getGroup()).isEqualTo(GROUP_BOM_PROCESSING_FAILED);
                });

        final List<Bom> boms = qm.getAllBoms(project);
        assertThat(boms).hasSize(1);
        final Bom bom = boms.get(0);
        assertThat(bom.getBomFormat()).isEqualTo("CycloneDX");
        assertThat(bom.getSpecVersion()).isEqualTo("1.3");
        assertThat(bom.getBomVersion()).isEqualTo(1);
        assertThat(bom.getSerialNumber()).isEqualTo("6d780157-0f8e-4ef1-8e9b-1eb48b2fad6f");

        qm.getPersistenceManager().refresh(project);
        assertThat(project.getGroup()).isNull(); // Not overridden by BOM import
        assertThat(project.getName()).isEqualTo("Acme Example"); // Not overridden by BOM import
        assertThat(project.getVersion()).isEqualTo("1.0"); // Not overridden by BOM import
        assertThat(project.getClassifier()).isEqualTo(Classifier.APPLICATION);
        assertThat(project.getPurl()).isNotNull();
        assertThat(project.getPurl().canonicalize()).isEqualTo("pkg:npm/bloated@1.0.0");
        assertThat(project.getDirectDependencies()).isNotNull();

        // Make sure we ingested all components of the BOM.
        final List<Component> components = qm.getAllComponents(project);
        assertThat(components).hasSize(9056);

        // Assert some basic properties that should be present on all components.
        for (final Component component : components) {
            assertThat(component.getName()).isNotEmpty();
            assertThat(component.getVersion()).isNotEmpty();
            assertThat(component.getPurl()).isNotNull();
        }

        // Ensure dependency graph has been ingested completely, by asserting on the number leaf nodes of the graph.
        // This number can be verified using this Python script:
        //
        // import json
        // with open("bloated.bom.json", "r") as f:
        //     bom = json.load(f)
        // len(list(filter(lambda x: len(x.get("dependsOn", [])) == 0, bom["dependencies"])))
        final long componentsWithoutDirectDependencies = components.stream()
                .map(Component::getDirectDependencies)
                .filter(Objects::isNull)
                .count();
        assertThat(componentsWithoutDirectDependencies).isEqualTo(6378);

        // A VulnerabilityScan should've been initiated properly.
        final VulnerabilityScan vulnerabilityScan = qm.getVulnerabilityScan(bomUploadEvent.getChainIdentifier().toString());
        assertThat(vulnerabilityScan).isNotNull();
        assertThat(vulnerabilityScan.getTargetType()).isEqualTo(VulnerabilityScan.TargetType.PROJECT);
        assertThat(vulnerabilityScan.getTargetIdentifier()).isEqualTo(project.getUuid());
        assertThat(vulnerabilityScan.getExpectedResults()).isEqualTo(9056);
        assertThat(vulnerabilityScan.getReceivedResults()).isZero();

        // Verify that all vulnerability analysis commands have been sent.
        final long vulnAnalysisCommandsSent = kafkaMockProducer.history().stream()
                .map(ProducerRecord::topic)
                .filter(KafkaTopics.VULN_ANALYSIS_COMMAND.name()::equals)
                .count();
        assertThat(vulnAnalysisCommandsSent).isEqualTo(9056);

        // Verify that all repository meta analysis commands have been sent.
        final long repoMetaAnalysisCommandsSent = kafkaMockProducer.history().stream()
                .map(ProducerRecord::topic)
                .filter(KafkaTopics.REPO_META_ANALYSIS_COMMAND.name()::equals)
                .count();
        assertThat(repoMetaAnalysisCommandsSent).isEqualTo(9056);
    }

    @Test // https://github.com/DependencyTrack/dependency-track/issues/2519
    public void informIssue2519Test() throws Exception {
        final var project = qm.createProject("Acme Example", null, "1.0", null, null, null, true, false);
        
        // Upload the same BOM again a few times.
        // Ensure processing does not fail, and the number of components ingested doesn't change.
        for (int i = 0; i < 3; i++) {
            var bomUploadEvent = new BomUploadEvent(qm.detach(Project.class, project.getId()), createTempBomFile("bom-issue2519.xml"));
            new BomUploadProcessingTask().inform(bomUploadEvent);

            // Make sure processing did not fail.
            assertThat(kafkaMockProducer.history())
                    .noneSatisfy(record -> {
                        assertThat(record.topic()).isEqualTo(KafkaTopics.NOTIFICATION_BOM.name());
                        final Notification notification = deserializeValue(KafkaTopics.NOTIFICATION_BOM, record);
                        assertThat(notification.getGroup()).isEqualTo(GROUP_BOM_PROCESSING_FAILED);
                    });

            // Ensure the expected amount of components is present.
            assertThat(qm.getAllComponents(project)).hasSize(1756);
        }
    }

    @Test // https://github.com/DependencyTrack/dependency-track/issues/1905
    public void informIssue1905Test() throws Exception {
        final var project = qm.createProject("Acme Example", null, "1.0", null, null, null, true, false);

        for (int i = 0; i < 3; i++) {
            var bomUploadEvent = new BomUploadEvent(qm.detach(Project.class, project.getId()), createTempBomFile("bom-issue1905.json"));
            new BomUploadProcessingTask().inform(bomUploadEvent);

            // Make sure processing did not fail.
            assertThat(kafkaMockProducer.history())
                    .noneSatisfy(record -> {
                        assertThat(record.topic()).isEqualTo(KafkaTopics.NOTIFICATION_BOM.name());
                        final Notification notification = deserializeValue(KafkaTopics.NOTIFICATION_BOM, record);
                        assertThat(notification.getGroup()).isEqualTo(GROUP_BOM_PROCESSING_FAILED);
                    });

            // Ensure all expected components are present.
            // In this particular case, both components from the BOM are supposed to NOT be merged.
            assertThat(qm.getAllComponents(project)).satisfiesExactlyInAnyOrder(
                    component -> {
                        assertThat(component.getClassifier()).isEqualTo(Classifier.LIBRARY);
                        assertThat(component.getName()).isEqualTo("cloud.google.com/go/storage");
                        assertThat(component.getVersion()).isEqualTo("v1.13.0");
                        assertThat(component.getPurl().canonicalize()).isEqualTo("pkg:golang/cloud.google.com/go/storage@v1.13.0?type=package");
                        assertThat(component.getSha256()).isNull();
                    },
                    component -> {
                        assertThat(component.getClassifier()).isEqualTo(Classifier.LIBRARY);
                        assertThat(component.getName()).isEqualTo("cloud.google.com/go/storage");
                        assertThat(component.getVersion()).isEqualTo("v1.13.0");
                        assertThat(component.getPurl().canonicalize()).isEqualTo("pkg:golang/cloud.google.com/go/storage@v1.13.0?goarch=amd64&goos=darwin&type=module");
                        assertThat(component.getSha256()).isEqualTo("6a63ef842388f8796da7aacfbbeeb661dc2122b8dffb7e0f29500be07c206309");
                    }
            );
        }
    }

    private static File createTempBomFile(final String testFileName) throws Exception {
        // The task will delete the input file after processing it,
        // so create a temporary copy to not impact other tests.
        final Path bomFilePath = Files.createTempFile(null, null);
        Files.copy(Paths.get(resourceToURL("/unit/" + testFileName).toURI()), bomFilePath, StandardCopyOption.REPLACE_EXISTING);
        return bomFilePath.toFile();
    }

}<|MERGE_RESOLUTION|>--- conflicted
+++ resolved
@@ -28,8 +28,6 @@
 import org.dependencytrack.model.ConfigPropertyConstants;
 import org.dependencytrack.model.Project;
 import org.dependencytrack.model.VulnerabilityScan;
-import org.dependencytrack.model.WorkflowState;
-import org.dependencytrack.model.WorkflowStatus;
 import org.dependencytrack.model.WorkflowStep;
 import org.hyades.proto.notification.v1.BomProcessingFailedSubject;
 import org.hyades.proto.notification.v1.Group;
@@ -82,16 +80,7 @@
         Project project = qm.createProject("Acme Example", null, "1.0", null, null, null, true, false);
 
         final var bomUploadEvent = new BomUploadEvent(qm.detach(Project.class, project.getId()), createTempBomFile("bom-1.xml"));
-<<<<<<< HEAD
-
-        var workflowState = new WorkflowState();
-        workflowState.setStep(WorkflowStep.VULN_ANALYSIS);
-        workflowState.setStatus(WorkflowStatus.PENDING);
-        workflowState.setToken(bomUploadEvent.getChainIdentifier());
-        qm.persist(workflowState);
-=======
         qm.createWorkflowSteps(bomUploadEvent.getChainIdentifier());
->>>>>>> 81fddadd
 
         new BomUploadProcessingTask().inform(bomUploadEvent);
         assertConditionWithTimeout(() -> kafkaMockProducer.history().size() >= 5, Duration.ofSeconds(5));
@@ -102,7 +91,6 @@
                 event -> assertThat(event.topic()).isEqualTo(KafkaTopics.REPO_META_ANALYSIS_COMMAND.name()),
                 event -> assertThat(event.topic()).isEqualTo(KafkaTopics.NOTIFICATION_BOM.name())
         );
-        qm.getPersistenceManager().refresh(workflowState);
         qm.getPersistenceManager().refresh(project);
         assertThat(project.getClassifier()).isEqualTo(Classifier.APPLICATION);
         assertThat(project.getLastBomImport()).isNotNull();
