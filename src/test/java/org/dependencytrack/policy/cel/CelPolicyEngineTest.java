--- conflicted
+++ resolved
@@ -1978,12 +1978,8 @@
         final byte[] bomBytes = Files.readAllBytes(bomFilePath);
 
         try (final var fileStorage = PluginManager.getInstance().getExtension(FileStorage.class)) {
-<<<<<<< HEAD
-            return fileStorage.store("bom", bomBytes);
-=======
             return fileStorage.store(
                     "test/%s-%s".formatted(CelPolicyEngineTest.class.getSimpleName(), UUID.randomUUID()), bomBytes);
->>>>>>> eed84e5a
         }
     }
 
