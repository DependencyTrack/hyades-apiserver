package org.dependencytrack.parser.hyades;

import alpine.notification.NotificationLevel;
import org.dependencytrack.PersistenceCapableTest;
import org.dependencytrack.model.Analysis;
import org.dependencytrack.model.AnalysisState;
import org.dependencytrack.model.Bom;
import org.dependencytrack.model.Tag;
import org.dependencytrack.model.Vex;
import org.dependencytrack.model.ViolationAnalysis;
import org.dependencytrack.model.ViolationAnalysisState;
import org.dependencytrack.model.VulnerabilityAnalysisLevel;
import org.dependencytrack.notification.NotificationGroup;
import org.dependencytrack.notification.NotificationScope;
import org.dependencytrack.notification.vo.AnalysisDecisionChange;
import org.dependencytrack.notification.vo.BomConsumedOrProcessed;
import org.dependencytrack.notification.vo.BomProcessingFailed;
import org.dependencytrack.notification.vo.ComponentVulnAnalysisComplete;
import org.dependencytrack.notification.vo.NewVulnerabilityIdentified;
import org.dependencytrack.notification.vo.NewVulnerableDependency;
import org.dependencytrack.notification.vo.PolicyViolationIdentified;
import org.dependencytrack.notification.vo.ProjectVulnAnalysisComplete;
import org.dependencytrack.notification.vo.VexConsumedOrProcessed;
import org.dependencytrack.notification.vo.ViolationAnalysisDecisionChange;
import org.dependencytrack.persistence.CweImporter;
import org.hyades.proto.notification.v1.BomConsumedOrProcessedSubject;
import org.hyades.proto.notification.v1.BomProcessingFailedSubject;
import org.hyades.proto.notification.v1.Component;
import org.hyades.proto.notification.v1.NewVulnerabilitySubject;
import org.hyades.proto.notification.v1.NewVulnerableDependencySubject;
import org.hyades.proto.notification.v1.Notification;
import org.hyades.proto.notification.v1.Policy;
import org.hyades.proto.notification.v1.PolicyCondition;
import org.hyades.proto.notification.v1.PolicyViolation;
import org.hyades.proto.notification.v1.PolicyViolationAnalysis;
import org.hyades.proto.notification.v1.PolicyViolationAnalysisDecisionChangeSubject;
import org.hyades.proto.notification.v1.PolicyViolationSubject;
import org.hyades.proto.notification.v1.Project;
import org.hyades.proto.notification.v1.ProjectVulnAnalysisCompleteSubject;
import org.hyades.proto.notification.v1.ProjectVulnAnalysisStatus;
import org.hyades.proto.notification.v1.VexConsumedOrProcessedSubject;
import org.hyades.proto.notification.v1.Vulnerability;
import org.hyades.proto.notification.v1.VulnerabilityAnalysis;
import org.hyades.proto.notification.v1.VulnerabilityAnalysisDecisionChangeSubject;
import org.junit.Test;

import java.math.BigDecimal;
import java.sql.Date;
import java.time.Instant;
import java.util.List;
import java.util.Set;
import java.util.UUID;

import static org.assertj.core.api.Assertions.assertThat;
import static org.hyades.proto.notification.v1.Group.GROUP_ANALYZER;
import static org.hyades.proto.notification.v1.Group.GROUP_BOM_CONSUMED;
import static org.hyades.proto.notification.v1.Group.GROUP_BOM_PROCESSED;
import static org.hyades.proto.notification.v1.Group.GROUP_BOM_PROCESSING_FAILED;
import static org.hyades.proto.notification.v1.Group.GROUP_CONFIGURATION;
import static org.hyades.proto.notification.v1.Group.GROUP_DATASOURCE_MIRRORING;
import static org.hyades.proto.notification.v1.Group.GROUP_FILE_SYSTEM;
import static org.hyades.proto.notification.v1.Group.GROUP_INTEGRATION;
import static org.hyades.proto.notification.v1.Group.GROUP_NEW_VULNERABILITY;
import static org.hyades.proto.notification.v1.Group.GROUP_NEW_VULNERABLE_DEPENDENCY;
import static org.hyades.proto.notification.v1.Group.GROUP_POLICY_VIOLATION;
import static org.hyades.proto.notification.v1.Group.GROUP_PROJECT_AUDIT_CHANGE;
import static org.hyades.proto.notification.v1.Group.GROUP_PROJECT_CREATED;
import static org.hyades.proto.notification.v1.Group.GROUP_PROJECT_VULN_ANALYSIS_COMPLETE;
import static org.hyades.proto.notification.v1.Group.GROUP_REPOSITORY;
import static org.hyades.proto.notification.v1.Group.GROUP_VEX_CONSUMED;
import static org.hyades.proto.notification.v1.Group.GROUP_VEX_PROCESSED;
import static org.hyades.proto.notification.v1.Level.LEVEL_ERROR;
import static org.hyades.proto.notification.v1.Level.LEVEL_INFORMATIONAL;
import static org.hyades.proto.notification.v1.Level.LEVEL_WARNING;
import static org.hyades.proto.notification.v1.Scope.SCOPE_PORTFOLIO;
import static org.hyades.proto.notification.v1.Scope.SCOPE_SYSTEM;

public class NotificationModelConverterTest extends PersistenceCapableTest {

    @Override
    public void before() throws Exception {
        super.before();

        // Required for CWE conversions.
        new CweImporter().processCweDefinitions();
    }

    @Test
    public void testConvertConfigurationNotification() {
        final var alpineNotification = new alpine.notification.Notification();
        alpineNotification.setScope(NotificationScope.SYSTEM.name());
        alpineNotification.setLevel(NotificationLevel.INFORMATIONAL);
        alpineNotification.setGroup(NotificationGroup.CONFIGURATION.name());
        alpineNotification.setTitle("Foo");
        alpineNotification.setContent("Bar");

        final Notification notification = NotificationModelConverter.convert(alpineNotification);
        assertThat(notification.getScope()).isEqualTo(SCOPE_SYSTEM);
        assertThat(notification.getLevel()).isEqualTo(LEVEL_INFORMATIONAL);
        assertThat(notification.getGroup()).isEqualTo(GROUP_CONFIGURATION);
        assertThat(notification.getTitle()).isEqualTo("Foo");
        assertThat(notification.getContent()).isEqualTo("Bar");
        assertThat(notification.getTimestamp().getSeconds()).isNotZero();
        assertThat(notification.hasSubject()).isFalse();
    }

    @Test
    public void testConvertDatasourceMirroringNotification() {
        final var alpineNotification = new alpine.notification.Notification();
        alpineNotification.setScope(NotificationScope.SYSTEM.name());
        alpineNotification.setLevel(NotificationLevel.ERROR);
        alpineNotification.setGroup(NotificationGroup.DATASOURCE_MIRRORING.name());
        alpineNotification.setTitle("Foo");
        alpineNotification.setContent("Bar");

        final Notification notification = NotificationModelConverter.convert(alpineNotification);
        assertThat(notification.getScope()).isEqualTo(SCOPE_SYSTEM);
        assertThat(notification.getLevel()).isEqualTo(LEVEL_ERROR);
        assertThat(notification.getGroup()).isEqualTo(GROUP_DATASOURCE_MIRRORING);
        assertThat(notification.getTitle()).isEqualTo("Foo");
        assertThat(notification.getContent()).isEqualTo("Bar");
        assertThat(notification.getTimestamp().getSeconds()).isNotZero();
        assertThat(notification.hasSubject()).isFalse();
    }

    @Test
    public void testConvertRepositoryNotification() {
        final var alpineNotification = new alpine.notification.Notification();
        alpineNotification.setScope(NotificationScope.SYSTEM.name());
        alpineNotification.setLevel(NotificationLevel.WARNING);
        alpineNotification.setGroup(NotificationGroup.REPOSITORY.name());
        alpineNotification.setTitle("Foo");
        alpineNotification.setContent("Bar");

        final Notification notification = NotificationModelConverter.convert(alpineNotification);
        assertThat(notification.getScope()).isEqualTo(SCOPE_SYSTEM);
        assertThat(notification.getLevel()).isEqualTo(LEVEL_WARNING);
        assertThat(notification.getGroup()).isEqualTo(GROUP_REPOSITORY);
        assertThat(notification.getTitle()).isEqualTo("Foo");
        assertThat(notification.getContent()).isEqualTo("Bar");
        assertThat(notification.getTimestamp().getSeconds()).isNotZero();
        assertThat(notification.hasSubject()).isFalse();
    }

    @Test
    public void testConvertIntegrationNotification() {
        final var alpineNotification = new alpine.notification.Notification();
        alpineNotification.setScope(NotificationScope.SYSTEM.name());
        alpineNotification.setLevel(NotificationLevel.WARNING);
        alpineNotification.setGroup(NotificationGroup.INTEGRATION.name());
        alpineNotification.setTitle("Foo");
        alpineNotification.setContent("Bar");

        final Notification notification = NotificationModelConverter.convert(alpineNotification);
        assertThat(notification.getScope()).isEqualTo(SCOPE_SYSTEM);
        assertThat(notification.getLevel()).isEqualTo(LEVEL_WARNING);
        assertThat(notification.getGroup()).isEqualTo(GROUP_INTEGRATION);
        assertThat(notification.getTitle()).isEqualTo("Foo");
        assertThat(notification.getContent()).isEqualTo("Bar");
        assertThat(notification.getTimestamp().getSeconds()).isNotZero();
        assertThat(notification.hasSubject()).isFalse();
    }

    @Test
    public void testConvertFileSystemNotification() {
        final var alpineNotification = new alpine.notification.Notification();
        alpineNotification.setScope(NotificationScope.SYSTEM.name());
        alpineNotification.setLevel(NotificationLevel.WARNING);
        alpineNotification.setGroup(NotificationGroup.FILE_SYSTEM.name());
        alpineNotification.setTitle("Foo");
        alpineNotification.setContent("Bar");

        final Notification notification = NotificationModelConverter.convert(alpineNotification);
        assertThat(notification.getScope()).isEqualTo(SCOPE_SYSTEM);
        assertThat(notification.getLevel()).isEqualTo(LEVEL_WARNING);
        assertThat(notification.getGroup()).isEqualTo(GROUP_FILE_SYSTEM);
        assertThat(notification.getTitle()).isEqualTo("Foo");
        assertThat(notification.getContent()).isEqualTo("Bar");
        assertThat(notification.getTimestamp().getSeconds()).isNotZero();
        assertThat(notification.hasSubject()).isFalse();
    }

    @Test
    public void testConvertAnalyzerNotification() {
        final var alpineNotification = new alpine.notification.Notification();
        alpineNotification.setScope(NotificationScope.SYSTEM.name());
        alpineNotification.setLevel(NotificationLevel.WARNING);
        alpineNotification.setGroup(NotificationGroup.ANALYZER.name());
        alpineNotification.setTitle("Foo");
        alpineNotification.setContent("Bar");

        final Notification notification = NotificationModelConverter.convert(alpineNotification);
        assertThat(notification.getScope()).isEqualTo(SCOPE_SYSTEM);
        assertThat(notification.getLevel()).isEqualTo(LEVEL_WARNING);
        assertThat(notification.getGroup()).isEqualTo(GROUP_ANALYZER);
        assertThat(notification.getTitle()).isEqualTo("Foo");
        assertThat(notification.getContent()).isEqualTo("Bar");
        assertThat(notification.getTimestamp().getSeconds()).isNotZero();
        assertThat(notification.hasSubject()).isFalse();
    }

    @Test
    public void testConvertNewVulnerabilityNotification() throws Exception {
        final org.dependencytrack.model.Project project = createProject();
        final org.dependencytrack.model.Component component = createComponent(project);
        final org.dependencytrack.model.Vulnerability vulnerability = createVulnerability();

        final var alpineNotification = new alpine.notification.Notification();
        alpineNotification.setScope(NotificationScope.PORTFOLIO.name());
        alpineNotification.setLevel(NotificationLevel.INFORMATIONAL);
        alpineNotification.setGroup(NotificationGroup.NEW_VULNERABILITY.name());
        alpineNotification.setTitle("Foo");
        alpineNotification.setContent("Bar");
        alpineNotification.setSubject(new NewVulnerabilityIdentified(vulnerability, component,
                VulnerabilityAnalysisLevel.BOM_UPLOAD_ANALYSIS));

        final Notification notification = NotificationModelConverter.convert(alpineNotification);
        assertThat(notification.getScope()).isEqualTo(SCOPE_PORTFOLIO);
        assertThat(notification.getLevel()).isEqualTo(LEVEL_INFORMATIONAL);
        assertThat(notification.getGroup()).isEqualTo(GROUP_NEW_VULNERABILITY);
        assertThat(notification.getTitle()).isEqualTo("Foo");
        assertThat(notification.getContent()).isEqualTo("Bar");
        assertThat(notification.getTimestamp().getSeconds()).isNotZero();
        assertThat(notification.hasSubject()).isTrue();
        assertThat(notification.getSubject().is(NewVulnerabilitySubject.class)).isTrue();

        final var subject = notification.getSubject().unpack(NewVulnerabilitySubject.class);
        assertComponent(subject.getComponent());
        assertProject(subject.getProject());
        assertVulnerability(subject.getVulnerability());
        assertThat(subject.getAffectedProjectsReference().getApiUri())
                .isEqualTo("/api/v1/vulnerability/source/INTERNAL/vuln/INT-001/projects");
        assertThat(subject.getAffectedProjectsReference().getFrontendUri())
                .isEqualTo("/vulnerabilities/INTERNAL/INT-001/affectedProjects");
        assertThat(subject.getVulnerabilityAnalysisLevel()).isEqualTo("BOM_UPLOAD_ANALYSIS");
        assertThat(subject.getAffectedProjectsList()).satisfiesExactly(this::assertProject);
    }

    @Test
    public void testConvertNewVulnerableDependencyNotification() throws Exception {
        final org.dependencytrack.model.Project project = createProject();
        final org.dependencytrack.model.Component component = createComponent(project);
        final org.dependencytrack.model.Vulnerability vulnerability = createVulnerability();

        final var alpineNotification = new alpine.notification.Notification();
        alpineNotification.setScope(NotificationScope.PORTFOLIO.name());
        alpineNotification.setLevel(NotificationLevel.INFORMATIONAL);
        alpineNotification.setGroup(NotificationGroup.NEW_VULNERABLE_DEPENDENCY.name());
        alpineNotification.setTitle("Foo");
        alpineNotification.setContent("Bar");
        alpineNotification.setSubject(new NewVulnerableDependency(component, Set.of(vulnerability)));

        final Notification notification = NotificationModelConverter.convert(alpineNotification);
        assertThat(notification.getScope()).isEqualTo(SCOPE_PORTFOLIO);
        assertThat(notification.getLevel()).isEqualTo(LEVEL_INFORMATIONAL);
        assertThat(notification.getGroup()).isEqualTo(GROUP_NEW_VULNERABLE_DEPENDENCY);
        assertThat(notification.getTitle()).isEqualTo("Foo");
        assertThat(notification.getContent()).isEqualTo("Bar");
        assertThat(notification.getTimestamp().getSeconds()).isNotZero();
        assertThat(notification.hasSubject()).isTrue();
        assertThat(notification.getSubject().is(NewVulnerableDependencySubject.class)).isTrue();

        final var subject = notification.getSubject().unpack(NewVulnerableDependencySubject.class);
        assertComponent(subject.getComponent());
        assertProject(subject.getProject());
        assertThat(subject.getVulnerabilitiesList()).satisfiesExactly(this::assertVulnerability);
    }

    @Test
    public void testConvertVulnerabilityAnalysisDecisionChangeNotification() throws Exception {
        final org.dependencytrack.model.Project project = createProject();
        final org.dependencytrack.model.Component component = createComponent(project);
        final org.dependencytrack.model.Vulnerability vulnerability = createVulnerability();
        final org.dependencytrack.model.Analysis analysis = createVulnerabilityAnalysis(vulnerability, component);

        final var alpineNotification = new alpine.notification.Notification();
        alpineNotification.setScope(NotificationScope.PORTFOLIO.name());
        alpineNotification.setLevel(NotificationLevel.INFORMATIONAL);
        alpineNotification.setGroup(NotificationGroup.PROJECT_AUDIT_CHANGE.name());
        alpineNotification.setTitle("Foo");
        alpineNotification.setContent("Bar");
        alpineNotification.setSubject(new AnalysisDecisionChange(vulnerability, component, project, analysis));

        final Notification notification = NotificationModelConverter.convert(alpineNotification);
        assertThat(notification.getScope()).isEqualTo(SCOPE_PORTFOLIO);
        assertThat(notification.getLevel()).isEqualTo(LEVEL_INFORMATIONAL);
        assertThat(notification.getGroup()).isEqualTo(GROUP_PROJECT_AUDIT_CHANGE);
        assertThat(notification.getTitle()).isEqualTo("Foo");
        assertThat(notification.getContent()).isEqualTo("Bar");
        assertThat(notification.getTimestamp().getSeconds()).isNotZero();
        assertThat(notification.hasSubject()).isTrue();
        assertThat(notification.getSubject().is(VulnerabilityAnalysisDecisionChangeSubject.class)).isTrue();

        final var subject = notification.getSubject().unpack(VulnerabilityAnalysisDecisionChangeSubject.class);
        assertComponent(subject.getComponent());
        assertProject(subject.getProject());
        assertVulnerability(subject.getVulnerability());
        assertVulnerabilityAnalysis(subject.getAnalysis());
    }

    @Test
    public void testConvertPolicyViolationAnalysisDecisionChangeNotification() throws Exception {
        final org.dependencytrack.model.Project project = createProject();
        final org.dependencytrack.model.Component component = createComponent(project);
        final org.dependencytrack.model.Policy policy = createPolicy();
        final org.dependencytrack.model.PolicyCondition policyCondition = createPolicyCondition(policy);
        final org.dependencytrack.model.PolicyViolation policyViolation = createPolicyViolation(policyCondition, component);
        final org.dependencytrack.model.ViolationAnalysis analysis = createPolicyViolationAnalysis(policyViolation, component);

        final var alpineNotification = new alpine.notification.Notification();
        alpineNotification.setScope(NotificationScope.PORTFOLIO.name());
        alpineNotification.setLevel(NotificationLevel.INFORMATIONAL);
        alpineNotification.setGroup(NotificationGroup.PROJECT_AUDIT_CHANGE.name());
        alpineNotification.setTitle("Foo");
        alpineNotification.setContent("Bar");
        alpineNotification.setSubject(new ViolationAnalysisDecisionChange(policyViolation, component, analysis));

        final Notification notification = NotificationModelConverter.convert(alpineNotification);
        assertThat(notification.getScope()).isEqualTo(SCOPE_PORTFOLIO);
        assertThat(notification.getLevel()).isEqualTo(LEVEL_INFORMATIONAL);
        assertThat(notification.getGroup()).isEqualTo(GROUP_PROJECT_AUDIT_CHANGE);
        assertThat(notification.getTitle()).isEqualTo("Foo");
        assertThat(notification.getContent()).isEqualTo("Bar");
        assertThat(notification.getTimestamp().getSeconds()).isNotZero();
        assertThat(notification.hasSubject()).isTrue();
        assertThat(notification.getSubject().is(PolicyViolationAnalysisDecisionChangeSubject.class)).isTrue();

        final var subject = notification.getSubject().unpack(PolicyViolationAnalysisDecisionChangeSubject.class);
        assertComponent(subject.getComponent());
        assertProject(subject.getProject());
        assertPolicyViolation(subject.getPolicyViolation());
        assertPolicyViolationAnalysis(subject.getAnalysis());
    }

    @Test
    public void testConvertBomConsumedNotification() throws Exception {
        final org.dependencytrack.model.Project project = createProject();
        final var token = UUID.randomUUID();
        final var alpineNotification = new alpine.notification.Notification();
        alpineNotification.setScope(NotificationScope.PORTFOLIO.name());
        alpineNotification.setLevel(NotificationLevel.INFORMATIONAL);
        alpineNotification.setGroup(NotificationGroup.BOM_CONSUMED.name());
        alpineNotification.setTitle("Foo");
        alpineNotification.setContent("Bar");
        alpineNotification.setSubject(new BomConsumedOrProcessed(token, project, "bom", Bom.Format.CYCLONEDX, "1.4"));

        final Notification notification = NotificationModelConverter.convert(alpineNotification);
        assertThat(notification.getScope()).isEqualTo(SCOPE_PORTFOLIO);
        assertThat(notification.getLevel()).isEqualTo(LEVEL_INFORMATIONAL);
        assertThat(notification.getGroup()).isEqualTo(GROUP_BOM_CONSUMED);
        assertThat(notification.getTitle()).isEqualTo("Foo");
        assertThat(notification.getContent()).isEqualTo("Bar");
        assertThat(notification.getTimestamp().getSeconds()).isNotZero();
        assertThat(notification.hasSubject()).isTrue();
        assertThat(notification.getSubject().is(BomConsumedOrProcessedSubject.class)).isTrue();

        final var subject = notification.getSubject().unpack(BomConsumedOrProcessedSubject.class);
        assertProject(subject.getProject());
        assertThat(subject.getToken()).isEqualTo(token.toString());
        assertThat(subject.getBom().getContent()).isEqualTo("bom");
        assertThat(subject.getBom().getFormat()).isEqualTo("CycloneDX");
        assertThat(subject.getBom().getSpecVersion()).isEqualTo("1.4");
    }

    @Test
    public void testConvertBomProcessedNotification() throws Exception {
        final org.dependencytrack.model.Project project = createProject();
        final var token = UUID.randomUUID();
        final var alpineNotification = new alpine.notification.Notification();
        alpineNotification.setScope(NotificationScope.PORTFOLIO.name());
        alpineNotification.setLevel(NotificationLevel.INFORMATIONAL);
        alpineNotification.setGroup(NotificationGroup.BOM_PROCESSED.name());
        alpineNotification.setTitle("Foo");
        alpineNotification.setContent("Bar");
        alpineNotification.setSubject(new BomConsumedOrProcessed(token, project, "bom", Bom.Format.CYCLONEDX, "1.4"));

        final Notification notification = NotificationModelConverter.convert(alpineNotification);
        assertThat(notification.getScope()).isEqualTo(SCOPE_PORTFOLIO);
        assertThat(notification.getLevel()).isEqualTo(LEVEL_INFORMATIONAL);
        assertThat(notification.getGroup()).isEqualTo(GROUP_BOM_PROCESSED);
        assertThat(notification.getTitle()).isEqualTo("Foo");
        assertThat(notification.getContent()).isEqualTo("Bar");
        assertThat(notification.getTimestamp().getSeconds()).isNotZero();
        assertThat(notification.hasSubject()).isTrue();
        assertThat(notification.getSubject().is(BomConsumedOrProcessedSubject.class)).isTrue();

        final var subject = notification.getSubject().unpack(BomConsumedOrProcessedSubject.class);
        assertProject(subject.getProject());
        assertThat(subject.getToken()).isEqualTo(token.toString());
        assertThat(subject.getBom().getContent()).isEqualTo("bom");
        assertThat(subject.getBom().getFormat()).isEqualTo("CycloneDX");
        assertThat(subject.getBom().getSpecVersion()).isEqualTo("1.4");
    }

    @Test
    public void testConvertBomProcessingFailedNotification() throws Exception {
        final org.dependencytrack.model.Project project = createProject();
        final var token = UUID.randomUUID();
        final var alpineNotification = new alpine.notification.Notification();
        alpineNotification.setScope(NotificationScope.PORTFOLIO.name());
        alpineNotification.setLevel(NotificationLevel.ERROR);
        alpineNotification.setGroup(NotificationGroup.BOM_PROCESSING_FAILED.name());
        alpineNotification.setTitle("Foo");
        alpineNotification.setContent("Bar");
        alpineNotification.setSubject(new BomProcessingFailed(token, project, "bom", "just because", Bom.Format.CYCLONEDX, "1.4"));

        final Notification notification = NotificationModelConverter.convert(alpineNotification);
        assertThat(notification.getScope()).isEqualTo(SCOPE_PORTFOLIO);
        assertThat(notification.getLevel()).isEqualTo(LEVEL_ERROR);
        assertThat(notification.getGroup()).isEqualTo(GROUP_BOM_PROCESSING_FAILED);
        assertThat(notification.getTitle()).isEqualTo("Foo");
        assertThat(notification.getContent()).isEqualTo("Bar");
        assertThat(notification.getTimestamp().getSeconds()).isNotZero();
        assertThat(notification.hasSubject()).isTrue();
        assertThat(notification.getSubject().is(BomProcessingFailedSubject.class)).isTrue();

        final var subject = notification.getSubject().unpack(BomProcessingFailedSubject.class);
        assertProject(subject.getProject());
        assertThat(subject.getToken()).isEqualTo(token.toString());
        assertThat(subject.getBom().getContent()).isEqualTo("bom");
        assertThat(subject.getBom().getFormat()).isEqualTo("CycloneDX");
        assertThat(subject.getBom().getSpecVersion()).isEqualTo("1.4");
        assertThat(subject.getCause()).isEqualTo("just because");
    }

    @Test
    public void testConvertVexConsumedNotification() throws Exception {
        final org.dependencytrack.model.Project project = createProject();

        final var alpineNotification = new alpine.notification.Notification();
        alpineNotification.setScope(NotificationScope.PORTFOLIO.name());
        alpineNotification.setLevel(NotificationLevel.INFORMATIONAL);
        alpineNotification.setGroup(NotificationGroup.VEX_CONSUMED.name());
        alpineNotification.setTitle("Foo");
        alpineNotification.setContent("Bar");
        alpineNotification.setSubject(new VexConsumedOrProcessed(project, "bom", Vex.Format.CYCLONEDX, "1.4"));

        final Notification notification = NotificationModelConverter.convert(alpineNotification);
        assertThat(notification.getScope()).isEqualTo(SCOPE_PORTFOLIO);
        assertThat(notification.getLevel()).isEqualTo(LEVEL_INFORMATIONAL);
        assertThat(notification.getGroup()).isEqualTo(GROUP_VEX_CONSUMED);
        assertThat(notification.getTitle()).isEqualTo("Foo");
        assertThat(notification.getContent()).isEqualTo("Bar");
        assertThat(notification.getTimestamp().getSeconds()).isNotZero();
        assertThat(notification.hasSubject()).isTrue();
        assertThat(notification.getSubject().is(VexConsumedOrProcessedSubject.class)).isTrue();

        final var subject = notification.getSubject().unpack(VexConsumedOrProcessedSubject.class);
        assertProject(subject.getProject());
        assertThat(subject.getVex().toStringUtf8()).isEqualTo("bom");
        assertThat(subject.getFormat()).isEqualTo("CycloneDX");
        assertThat(subject.getSpecVersion()).isEqualTo("1.4");
    }

    @Test
    public void testConvertVexProcessedNotification() throws Exception {
        final org.dependencytrack.model.Project project = createProject();

        final var alpineNotification = new alpine.notification.Notification();
        alpineNotification.setScope(NotificationScope.PORTFOLIO.name());
        alpineNotification.setLevel(NotificationLevel.INFORMATIONAL);
        alpineNotification.setGroup(NotificationGroup.VEX_PROCESSED.name());
        alpineNotification.setTitle("Foo");
        alpineNotification.setContent("Bar");
        alpineNotification.setSubject(new VexConsumedOrProcessed(project, "bom", Vex.Format.CYCLONEDX, "1.4"));

        final Notification notification = NotificationModelConverter.convert(alpineNotification);
        assertThat(notification.getScope()).isEqualTo(SCOPE_PORTFOLIO);
        assertThat(notification.getLevel()).isEqualTo(LEVEL_INFORMATIONAL);
        assertThat(notification.getGroup()).isEqualTo(GROUP_VEX_PROCESSED);
        assertThat(notification.getTitle()).isEqualTo("Foo");
        assertThat(notification.getContent()).isEqualTo("Bar");
        assertThat(notification.getTimestamp().getSeconds()).isNotZero();
        assertThat(notification.hasSubject()).isTrue();
        assertThat(notification.getSubject().is(VexConsumedOrProcessedSubject.class)).isTrue();

        final var subject = notification.getSubject().unpack(VexConsumedOrProcessedSubject.class);
        assertProject(subject.getProject());
        assertThat(subject.getVex().toStringUtf8()).isEqualTo("bom");
        assertThat(subject.getFormat()).isEqualTo("CycloneDX");
        assertThat(subject.getSpecVersion()).isEqualTo("1.4");
    }

    @Test
    public void testConvertPolicyViolationNotification() throws Exception {
        final org.dependencytrack.model.Project project = createProject();
        final org.dependencytrack.model.Component component = createComponent(project);
        final org.dependencytrack.model.Policy policy = createPolicy();
        final org.dependencytrack.model.PolicyCondition policyCondition = createPolicyCondition(policy);
        final org.dependencytrack.model.PolicyViolation policyViolation = createPolicyViolation(policyCondition, component);

        final var alpineNotification = new alpine.notification.Notification();
        alpineNotification.setScope(NotificationScope.PORTFOLIO.name());
        alpineNotification.setLevel(NotificationLevel.INFORMATIONAL);
        alpineNotification.setGroup(NotificationGroup.POLICY_VIOLATION.name());
        alpineNotification.setTitle("Foo");
        alpineNotification.setContent("Bar");
        alpineNotification.setSubject(new PolicyViolationIdentified(policyViolation, component, project));

        final Notification notification = NotificationModelConverter.convert(alpineNotification);
        assertThat(notification.getScope()).isEqualTo(SCOPE_PORTFOLIO);
        assertThat(notification.getLevel()).isEqualTo(LEVEL_INFORMATIONAL);
        assertThat(notification.getGroup()).isEqualTo(GROUP_POLICY_VIOLATION);
        assertThat(notification.getTitle()).isEqualTo("Foo");
        assertThat(notification.getContent()).isEqualTo("Bar");
        assertThat(notification.getTimestamp().getSeconds()).isNotZero();
        assertThat(notification.hasSubject()).isTrue();
        assertThat(notification.getSubject().is(PolicyViolationSubject.class)).isTrue();

        final var subject = notification.getSubject().unpack(PolicyViolationSubject.class);
        assertComponent(subject.getComponent());
        assertProject(subject.getProject());
        assertPolicyViolation(subject.getPolicyViolation());
    }

    @Test
    public void testConvertProjectCreatedNotification() throws Exception {
        final org.dependencytrack.model.Project project = createProject();

        final var alpineNotification = new alpine.notification.Notification();
        alpineNotification.setScope(NotificationScope.PORTFOLIO.name());
        alpineNotification.setLevel(NotificationLevel.INFORMATIONAL);
        alpineNotification.setGroup(NotificationGroup.PROJECT_CREATED.name());
        alpineNotification.setTitle("Foo");
        alpineNotification.setContent("Bar");
        alpineNotification.setSubject(project);

        final Notification notification = NotificationModelConverter.convert(alpineNotification);
        assertThat(notification.getScope()).isEqualTo(SCOPE_PORTFOLIO);
        assertThat(notification.getLevel()).isEqualTo(LEVEL_INFORMATIONAL);
        assertThat(notification.getGroup()).isEqualTo(GROUP_PROJECT_CREATED);
        assertThat(notification.getTitle()).isEqualTo("Foo");
        assertThat(notification.getContent()).isEqualTo("Bar");
        assertThat(notification.getTimestamp().getSeconds()).isNotZero();
        assertThat(notification.hasSubject()).isTrue();
        assertThat(notification.getSubject().is(Project.class)).isTrue();

        final var subject = notification.getSubject().unpack(Project.class);
        assertProject(subject);
    }

    private org.dependencytrack.model.Project createProject() {
        final var projectTag1 = new Tag();
        projectTag1.setName("tag1");
        final var projectTag2 = new Tag();
        projectTag2.setName("tag2");

        final var project = new org.dependencytrack.model.Project();
        project.setUuid(UUID.fromString("0957687b-3482-4891-a836-dad37e9b804a"));
        project.setName("projectName");
        project.setVersion("projectVersion");
        project.setDescription("projectDescription");
        project.setPurl("pkg:maven/org.acme/acme-app@projectVersion");
        project.setTags(List.of(projectTag1, projectTag2));
        return project;
    }

    private void assertProject(final Project project) {
        assertThat(project.getUuid()).isEqualTo("0957687b-3482-4891-a836-dad37e9b804a");
        assertThat(project.getName()).isEqualTo(project.getName());
        assertThat(project.getVersion()).isEqualTo(project.getVersion());
        assertThat(project.getDescription()).isEqualTo(project.getDescription());
        assertThat(project.getPurl()).isEqualTo("pkg:maven/org.acme/acme-app@projectVersion");
        assertThat(project.getTagsList()).containsOnly("tag1", "tag2");
    }

    private org.dependencytrack.model.Component createComponent(final org.dependencytrack.model.Project project) {
        final var component = new org.dependencytrack.model.Component();
        component.setProject(project);
        component.setUuid(UUID.fromString("3c87b90d-d08a-492a-855e-d6e9d8b63a18"));
        component.setName("componentName");
        component.setVersion("componentVersion");
        return component;
    }

    private void assertComponent(final Component component) {
        assertThat(component.getUuid()).isEqualTo("3c87b90d-d08a-492a-855e-d6e9d8b63a18");
        assertThat(component.getName()).isEqualTo("componentName");
        assertThat(component.getVersion()).isEqualTo("componentVersion");
    }

    private org.dependencytrack.model.Vulnerability createVulnerability() {
        final var alias = new org.dependencytrack.model.VulnerabilityAlias();
        alias.setInternalId("INT-001");
        alias.setOsvId("OSV-001");

        final var vuln = new org.dependencytrack.model.Vulnerability();
        vuln.setUuid(UUID.fromString("418d9be1-f888-446a-8f03-f3253e5b5361"));
        vuln.setVulnId("INT-001");
        vuln.setSource(org.dependencytrack.model.Vulnerability.Source.INTERNAL);
        vuln.setAliases(List.of(alias));
        vuln.setTitle("vulnerabilityTitle");
        vuln.setSubTitle("vulnerabilitySubTitle");
        vuln.setDescription("vulnerabilityDescription");
        vuln.setRecommendation("vulnerabilityRecommendation");
        vuln.setCvssV2BaseScore(BigDecimal.valueOf(5.5));
        vuln.setCvssV3BaseScore(BigDecimal.valueOf(6.6));
        vuln.setOwaspRRLikelihoodScore(BigDecimal.valueOf(1.1));
        vuln.setOwaspRRTechnicalImpactScore(BigDecimal.valueOf(2.2));
        vuln.setOwaspRRBusinessImpactScore(BigDecimal.valueOf(3.3));
        vuln.setCwes(List.of(666, 777));
        return vuln;
    }

    private void assertVulnerability(final Vulnerability vuln) {
        assertThat(vuln.getUuid()).isEqualTo("418d9be1-f888-446a-8f03-f3253e5b5361");
        assertThat(vuln.getVulnId()).isEqualTo("INT-001");
        assertThat(vuln.getSource()).isEqualTo("INTERNAL");
        assertThat(vuln.getAliasesList()).satisfiesExactly(
                alias -> {
                    assertThat(alias.getId()).isEqualTo("OSV-001");
                    assertThat(alias.getSource()).isEqualTo("OSV");
                }
        );
        assertThat(vuln.getTitle()).isEqualTo("vulnerabilityTitle");
        assertThat(vuln.getSubTitle()).isEqualTo("vulnerabilitySubTitle");
        assertThat(vuln.getDescription()).isEqualTo("vulnerabilityDescription");
        assertThat(vuln.getRecommendation()).isEqualTo("vulnerabilityRecommendation");
        assertThat(vuln.getCvssV2()).isEqualTo(5.5);
        assertThat(vuln.getCvssV3()).isEqualTo(6.6);
        assertThat(vuln.getOwaspRrLikelihood()).isEqualTo(1.1);
        assertThat(vuln.getOwaspRrTechnicalImpact()).isEqualTo(2.2);
        assertThat(vuln.getOwaspRrBusinessImpact()).isEqualTo(3.3);
        assertThat(vuln.getSeverity()).isEqualTo("MEDIUM");
        assertThat(vuln.getCwesList()).satisfiesExactly(
                cwe -> {
                    assertThat(cwe.getCweId()).isEqualTo(666);
                    assertThat(cwe.getName()).isEqualTo("Operation on Resource in Wrong Phase of Lifetime");
                },
                cwe -> {
                    assertThat(cwe.getCweId()).isEqualTo(777);
                    assertThat(cwe.getName()).isEqualTo("Regular Expression without Anchors");
                }
        );
    }

    private Analysis createVulnerabilityAnalysis(final org.dependencytrack.model.Vulnerability vuln,
                                                 final org.dependencytrack.model.Component component) {
        final var analysis = new org.dependencytrack.model.Analysis();
        analysis.setComponent(component);
        analysis.setVulnerability(vuln);
        analysis.setAnalysisState(AnalysisState.FALSE_POSITIVE);
        analysis.setSuppressed(true);
        return analysis;
    }

    private void assertVulnerabilityAnalysis(final VulnerabilityAnalysis analysis) {
        assertComponent(analysis.getComponent());
        assertProject(analysis.getProject());
        assertVulnerability(analysis.getVulnerability());
        assertThat(analysis.getState()).isEqualTo("FALSE_POSITIVE");
        assertThat(analysis.getSuppressed()).isTrue();
    }

    private ViolationAnalysis createPolicyViolationAnalysis(final org.dependencytrack.model.PolicyViolation policyViolation,
                                                            final org.dependencytrack.model.Component component) {
        final var analysis = new org.dependencytrack.model.ViolationAnalysis();
        analysis.setComponent(component);
        analysis.setPolicyViolation(policyViolation);
        analysis.setViolationAnalysisState(ViolationAnalysisState.REJECTED);
        analysis.setSuppressed(true);
        return analysis;
    }

    private void assertPolicyViolationAnalysis(final PolicyViolationAnalysis analysis) {
        assertComponent(analysis.getComponent());
        assertProject(analysis.getProject());
        assertPolicyViolation(analysis.getPolicyViolation());
        assertThat(analysis.getState()).isEqualTo("REJECTED");
        assertThat(analysis.getSuppressed()).isTrue();
    }

    private org.dependencytrack.model.Policy createPolicy() {
        final var policy = new org.dependencytrack.model.Policy();
        policy.setUuid(UUID.fromString("dbab0e47-b32a-45e8-b2f8-89e3f45d7516"));
        policy.setName("policyName");
        policy.setViolationState(org.dependencytrack.model.Policy.ViolationState.FAIL);
        return policy;
    }

    private void assertPolicy(final Policy policy) {
        assertThat(policy.getUuid()).isEqualTo("dbab0e47-b32a-45e8-b2f8-89e3f45d7516");
        assertThat(policy.getName()).isEqualTo("policyName");
        assertThat(policy.getViolationState()).isEqualTo("FAIL");
    }

    private org.dependencytrack.model.PolicyCondition createPolicyCondition(final org.dependencytrack.model.Policy policy) {
        final var policyCondition = new org.dependencytrack.model.PolicyCondition();
        policyCondition.setUuid(UUID.fromString("203578b9-eb6f-4704-8586-bd386a0c4793"));
        policyCondition.setPolicy(policy);
        policyCondition.setSubject(org.dependencytrack.model.PolicyCondition.Subject.COORDINATES);
        policyCondition.setOperator(org.dependencytrack.model.PolicyCondition.Operator.MATCHES);
        policyCondition.setValue("policyConditionValue");
        return policyCondition;
    }

    private void assertPolicyCondition(final PolicyCondition policyCondition) {
        assertThat(policyCondition.getUuid()).isEqualTo("203578b9-eb6f-4704-8586-bd386a0c4793");
        assertPolicy(policyCondition.getPolicy());
        assertThat(policyCondition.getSubject()).isEqualTo("COORDINATES");
        assertThat(policyCondition.getOperator()).isEqualTo("MATCHES");
        assertThat(policyCondition.getValue()).isEqualTo("policyConditionValue");
    }

    private org.dependencytrack.model.PolicyViolation createPolicyViolation(final org.dependencytrack.model.PolicyCondition policyCondition,
                                                                            final org.dependencytrack.model.Component component) {
        final var policyViolation = new org.dependencytrack.model.PolicyViolation();
        policyViolation.setUuid(UUID.fromString("3ee0eb3e-9076-4a98-8460-997e8b3a5d59"));
        policyViolation.setPolicyCondition(policyCondition);
        policyViolation.setComponent(component);
        policyViolation.setType(org.dependencytrack.model.PolicyViolation.Type.OPERATIONAL);
        policyViolation.setTimestamp(Date.from(Instant.ofEpochSecond(1679326314)));
        return policyViolation;
    }

    private void assertPolicyViolation(final PolicyViolation policyViolation) {
        assertThat(policyViolation.getUuid()).isEqualTo("3ee0eb3e-9076-4a98-8460-997e8b3a5d59");
        assertPolicyCondition(policyViolation.getCondition());
        assertThat(policyViolation.getType()).isEqualTo("OPERATIONAL");
        assertThat(policyViolation.getTimestamp().getSeconds()).isEqualTo(1679326314);
    }

    @Test
    public void testConvertComponentVulnAnalysisCompleteSubject() throws Exception {
        final var token = UUID.randomUUID();
        final org.dependencytrack.model.Project project = createProject();
        final org.dependencytrack.model.Component component = createComponent(project);
        final org.dependencytrack.model.Vulnerability vulnerability = createVulnerability();
        ComponentVulnAnalysisComplete componentVulnAnalysisComplete = new ComponentVulnAnalysisComplete(List.of(vulnerability), component);
        final var alpineNotification = new alpine.notification.Notification();
        alpineNotification.setScope(NotificationScope.PORTFOLIO.name());
        alpineNotification.setLevel(NotificationLevel.INFORMATIONAL);
        alpineNotification.setGroup(NotificationGroup.PROJECT_VULN_ANALYSIS_COMPLETE.name());
        alpineNotification.setTitle("Foo");
        alpineNotification.setContent("Bar");
<<<<<<< HEAD
        alpineNotification.setSubject(new ProjectVulnAnalysisComplete(project, List.of(componentVulnAnalysisComplete), ProjectVulnAnalysisStatus.PROJECT_VULN_ANALYSIS_STATUS_COMPLETED));
=======
        alpineNotification.setSubject(new ProjectVulnAnalysisComplete(token, project, List.of(componentVulnAnalysisComplete), ProjectVulnAnalysisStatus.PROJECT_VULN_ANALYSIS_STATUS_COMPLETED));
>>>>>>> ccacf8b7

        final Notification notification = NotificationModelConverter.convert(alpineNotification);
        assertThat(notification.getScope()).isEqualTo(SCOPE_PORTFOLIO);
        assertThat(notification.getLevel()).isEqualTo(LEVEL_INFORMATIONAL);
        assertThat(notification.getGroup()).isEqualTo(GROUP_PROJECT_VULN_ANALYSIS_COMPLETE);
        assertThat(notification.getTitle()).isEqualTo("Foo");
        assertThat(notification.getContent()).isEqualTo("Bar");
        assertThat(notification.getTimestamp().getSeconds()).isNotZero();
        assertThat(notification.hasSubject()).isTrue();
        assertThat(notification.getSubject().is(ProjectVulnAnalysisCompleteSubject.class)).isTrue();

        final var subject = notification.getSubject().unpack(ProjectVulnAnalysisCompleteSubject.class);
        assertProject(subject.getProject());
        assertThat(subject.getToken()).isEqualTo(token.toString());
        assertComponent(subject.getFindingsList().get(0).getComponent());
        assertVulnerability(subject.getFindingsList().get(0).getVulnerabilities(0));
        assertThat(subject.getStatus()).isEqualTo(ProjectVulnAnalysisStatus.PROJECT_VULN_ANALYSIS_STATUS_COMPLETED);
    }
}<|MERGE_RESOLUTION|>--- conflicted
+++ resolved
@@ -733,11 +733,7 @@
         alpineNotification.setGroup(NotificationGroup.PROJECT_VULN_ANALYSIS_COMPLETE.name());
         alpineNotification.setTitle("Foo");
         alpineNotification.setContent("Bar");
-<<<<<<< HEAD
-        alpineNotification.setSubject(new ProjectVulnAnalysisComplete(project, List.of(componentVulnAnalysisComplete), ProjectVulnAnalysisStatus.PROJECT_VULN_ANALYSIS_STATUS_COMPLETED));
-=======
         alpineNotification.setSubject(new ProjectVulnAnalysisComplete(token, project, List.of(componentVulnAnalysisComplete), ProjectVulnAnalysisStatus.PROJECT_VULN_ANALYSIS_STATUS_COMPLETED));
->>>>>>> ccacf8b7
 
         final Notification notification = NotificationModelConverter.convert(alpineNotification);
         assertThat(notification.getScope()).isEqualTo(SCOPE_PORTFOLIO);
