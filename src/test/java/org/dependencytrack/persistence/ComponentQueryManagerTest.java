package org.dependencytrack.persistence;

import org.dependencytrack.PersistenceCapableTest;
import org.dependencytrack.model.Analysis;
import org.dependencytrack.model.AnalysisJustification;
import org.dependencytrack.model.AnalysisResponse;
import org.dependencytrack.model.AnalysisState;
import org.dependencytrack.model.AnalyzerIdentity;
import org.dependencytrack.model.Component;
import org.dependencytrack.model.DependencyMetrics;
import org.dependencytrack.model.Policy;
import org.dependencytrack.model.PolicyCondition;
import org.dependencytrack.model.PolicyViolation;
import org.dependencytrack.model.Project;
import org.dependencytrack.model.ViolationAnalysis;
import org.dependencytrack.model.ViolationAnalysisState;
import org.dependencytrack.model.Vulnerability;
import org.junit.Test;

import javax.jdo.JDOObjectNotFoundException;
import java.util.Date;

import static org.assertj.core.api.Assertions.assertThat;
import static org.assertj.core.api.Assertions.assertThatExceptionOfType;
import static org.assertj.core.api.Assertions.assertThatNoException;

public class ComponentQueryManagerTest extends PersistenceCapableTest {

    @Test
    public void recursivelyDeleteTest() {
        final var project = new Project();
        project.setName("acme-app");
        project.setVersion("1.0.0");
        qm.persist(project);

        final var component = new Component();
        component.setProject(project);
        component.setName("acme-lib");
        component.setVersion("2.0.0");
        qm.persist(component);

        // Assign a vulnerability and an accompanying analysis with comments to component.
        final var vuln = new Vulnerability();
        vuln.setVulnId("INT-123");
        vuln.setSource(Vulnerability.Source.INTERNAL);
        qm.persist(vuln);
        qm.addVulnerability(vuln, component, AnalyzerIdentity.INTERNAL_ANALYZER);
        final Analysis analysis = qm.makeAnalysis(component, vuln,
                AnalysisState.NOT_AFFECTED,
                AnalysisJustification.CODE_NOT_REACHABLE,
                AnalysisResponse.WORKAROUND_AVAILABLE,
                "analysisDetails", false);
        qm.makeAnalysisComment(analysis, "someComment", "someCommenter");

        // Create a child component to validate that deletion is indeed recursive.
        final var componentChild = new Component();
        componentChild.setProject(project);
        componentChild.setParent(component);
        componentChild.setName("acme-sub-lib");
        componentChild.setVersion("3.0.0");
        qm.persist(componentChild);

        // Assign a policy violation and an accompanying analysis with comments to componentChild.
        final var policy = new Policy();
        policy.setName("Test Policy");
        policy.setViolationState(Policy.ViolationState.WARN);
        policy.setOperator(Policy.Operator.ALL);
        qm.persist(policy);
        final var policyCondition = new PolicyCondition();
        policyCondition.setPolicy(policy);
        policyCondition.setSubject(PolicyCondition.Subject.COORDINATES);
        policyCondition.setOperator(PolicyCondition.Operator.MATCHES);
        policyCondition.setValue("someValue");
        qm.persist(policyCondition);
        final var policyViolation = new PolicyViolation();
        policyViolation.setPolicyCondition(policyCondition);
        policyViolation.setComponent(componentChild);
        policyViolation.setType(PolicyViolation.Type.OPERATIONAL);
        policyViolation.setTimestamp(new Date());
        qm.persist(policyViolation);
        final ViolationAnalysis violationAnalysis = qm.makeViolationAnalysis(componentChild, policyViolation,
                ViolationAnalysisState.REJECTED, false);
        qm.makeViolationAnalysisComment(violationAnalysis, "someComment", "someCommenter");

        // Create metrics for component.
        final var metrics = new DependencyMetrics();
        metrics.setProject(project);
        metrics.setComponent(component);
        metrics.setFirstOccurrence(new Date());
        metrics.setLastOccurrence(new Date());
        qm.persist(metrics);

        assertThatNoException()
                .isThrownBy(() -> qm.recursivelyDelete(component, false));

        // Ensure everything has been deleted as expected.
        assertThat(qm.getAllComponents(project)).isEmpty();
        assertThatExceptionOfType(JDOObjectNotFoundException.class).isThrownBy(() -> qm.getObjectById(Component.class, component.getId()));
        assertThatExceptionOfType(JDOObjectNotFoundException.class).isThrownBy(() -> qm.getObjectById(Component.class, componentChild.getId()));
        assertThatExceptionOfType(JDOObjectNotFoundException.class).isThrownBy(() -> qm.getObjectById(DependencyMetrics.class, metrics.getId()));

        // Ensure associated objects were NOT deleted.
        assertThatNoException().isThrownBy(() -> qm.getObjectById(Project.class, project.getId()));
        assertThatNoException().isThrownBy(() -> qm.getObjectById(Vulnerability.class, vuln.getId()));
        assertThatNoException().isThrownBy(() -> qm.getObjectById(PolicyCondition.class, policyCondition.getId()));
        assertThatNoException().isThrownBy(() -> qm.getObjectById(Policy.class, policy.getId()));
    }
<<<<<<< HEAD


=======
>>>>>>> a0c2364d
}<|MERGE_RESOLUTION|>--- conflicted
+++ resolved
@@ -105,9 +105,4 @@
         assertThatNoException().isThrownBy(() -> qm.getObjectById(PolicyCondition.class, policyCondition.getId()));
         assertThatNoException().isThrownBy(() -> qm.getObjectById(Policy.class, policy.getId()));
     }
-<<<<<<< HEAD
-
-
-=======
->>>>>>> a0c2364d
 }