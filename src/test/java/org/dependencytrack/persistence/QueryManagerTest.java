package org.dependencytrack.persistence;

import org.dependencytrack.PersistenceCapableTest;
import org.dependencytrack.model.Component;
import org.dependencytrack.model.ComponentMetaInformation;
import org.dependencytrack.model.FetchStatus;
import org.dependencytrack.model.IntegrityAnalysis;
import org.dependencytrack.model.IntegrityMatchStatus;
import org.dependencytrack.model.IntegrityMetaComponent;
import org.dependencytrack.model.Project;
import org.junit.Test;

import java.util.Date;

import static org.dependencytrack.model.IntegrityMatchStatus.HASH_MATCH_PASSED;
import static org.dependencytrack.model.IntegrityMatchStatus.HASH_MATCH_UNKNOWN;
import static org.junit.Assert.assertEquals;
import static org.junit.Assert.assertNull;

public class QueryManagerTest extends PersistenceCapableTest {
    @Test
    public void testGetMetaInformation() {
        Project project = qm.createProject("Acme Application", null, null, null, null, null, true, false);
        Component component = new Component();
        component.setProject(project);
        component.setName("ABC");
        component.setPurl("pkg:maven/org.acme/abc");
        //add another component for better testing
        Component component2 = new Component();
        component2.setProject(project);
        component2.setName("ABC");
        component2.setPurl("pkg:maven/org.acme/abc");

        IntegrityAnalysis integrityAnalysis = new IntegrityAnalysis();
        integrityAnalysis.setComponent(component);
        integrityAnalysis.setIntegrityCheckStatus(IntegrityMatchStatus.HASH_MATCH_PASSED);
        Date published = new Date();
        integrityAnalysis.setUpdatedAt(published);
        integrityAnalysis.setId(component.getId());
        integrityAnalysis.setMd5HashMatchStatus(IntegrityMatchStatus.HASH_MATCH_PASSED);
        integrityAnalysis.setSha1HashMatchStatus(HASH_MATCH_UNKNOWN);
        integrityAnalysis.setSha256HashMatchStatus(HASH_MATCH_UNKNOWN);
        integrityAnalysis.setSha512HashMatchStatus(HASH_MATCH_PASSED);
        qm.persist(integrityAnalysis);
        IntegrityMetaComponent integrityMetaComponent = new IntegrityMetaComponent();
        integrityMetaComponent.setPurl(component.getPurl().toString());
        integrityMetaComponent.setPublishedAt(published);
        integrityMetaComponent.setLastFetch(published);
        integrityMetaComponent.setStatus(FetchStatus.PROCESSED);
        integrityMetaComponent.setRepositoryUrl("repo.url.com");
        qm.createIntegrityMetaComponent(integrityMetaComponent);
        component = qm.createComponent(component, false);
        ComponentMetaInformation componentMetaInformation = qm.getMetaInformation(component.getUuid());
<<<<<<< HEAD
        Assert.assertEquals(HASH_MATCH_PASSED, componentMetaInformation.integrityMatchStatus());
        Assert.assertEquals(integrityMetaComponent.getPublishedAt(), componentMetaInformation.publishedDate());
        Assert.assertEquals(integrityMetaComponent.getLastFetch(), componentMetaInformation.lastFetched());
        Assert.assertEquals(integrityMetaComponent.getRepositoryUrl(), componentMetaInformation.integritySourceUrl());
=======
        assertEquals(HASH_MATCH_PASSED, componentMetaInformation.integrityMatchStatus());
        assertEquals(integrityMetaComponent.getPublishedAt(), componentMetaInformation.publishedDate());
        assertEquals(integrityMetaComponent.getLastFetch(), componentMetaInformation.lastFetched());
    }

    @Test
    public void testGetMetaInformationWhenPublishedAtIsMissing() {
        Project project = qm.createProject("Acme Application", null, null, null, null, null, true, false);
        Component component = new Component();
        component.setProject(project);
        component.setName("ABC");
        component.setPurl("pkg:maven/org.acme/abc");
        IntegrityAnalysis integrityAnalysis = new IntegrityAnalysis();
        integrityAnalysis.setComponent(component);
        integrityAnalysis.setIntegrityCheckStatus(IntegrityMatchStatus.HASH_MATCH_PASSED);
        integrityAnalysis.setUpdatedAt(new Date());
        integrityAnalysis.setId(component.getId());
        integrityAnalysis.setMd5HashMatchStatus(IntegrityMatchStatus.HASH_MATCH_PASSED);
        integrityAnalysis.setSha1HashMatchStatus(HASH_MATCH_UNKNOWN);
        integrityAnalysis.setSha256HashMatchStatus(HASH_MATCH_UNKNOWN);
        integrityAnalysis.setSha512HashMatchStatus(HASH_MATCH_PASSED);
        qm.persist(integrityAnalysis);
        IntegrityMetaComponent integrityMetaComponent = new IntegrityMetaComponent();
        integrityMetaComponent.setPurl(component.getPurl().toString());
        integrityMetaComponent.setStatus(FetchStatus.PROCESSED);
        qm.createIntegrityMetaComponent(integrityMetaComponent);
        component = qm.createComponent(component, false);
        ComponentMetaInformation componentMetaInformation = qm.getMetaInformation(component.getUuid());
        assertEquals(HASH_MATCH_PASSED, componentMetaInformation.integrityMatchStatus());
        assertNull(componentMetaInformation.publishedDate());
        assertNull(componentMetaInformation.lastFetched());
    }

    @Test
    public void testGetMetaInformationWhenIntregrityAnalysisIsMissing() {
        Project project = qm.createProject("Acme Application", null, null, null, null, null, true, false);
        Component component = new Component();
        component.setProject(project);
        component.setName("ABC");
        component.setPurl("pkg:maven/org.acme/abc");
        IntegrityMetaComponent integrityMetaComponent = new IntegrityMetaComponent();
        integrityMetaComponent.setPurl(component.getPurl().toString());
        integrityMetaComponent.setStatus(FetchStatus.PROCESSED);
        qm.createIntegrityMetaComponent(integrityMetaComponent);
        component = qm.createComponent(component, false);
        ComponentMetaInformation componentMetaInformation = qm.getMetaInformation(component.getUuid());
        assertNull(componentMetaInformation.publishedDate());
        assertNull(componentMetaInformation.lastFetched());
>>>>>>> a7020826
    }
}<|MERGE_RESOLUTION|>--- conflicted
+++ resolved
@@ -51,12 +51,6 @@
         qm.createIntegrityMetaComponent(integrityMetaComponent);
         component = qm.createComponent(component, false);
         ComponentMetaInformation componentMetaInformation = qm.getMetaInformation(component.getUuid());
-<<<<<<< HEAD
-        Assert.assertEquals(HASH_MATCH_PASSED, componentMetaInformation.integrityMatchStatus());
-        Assert.assertEquals(integrityMetaComponent.getPublishedAt(), componentMetaInformation.publishedDate());
-        Assert.assertEquals(integrityMetaComponent.getLastFetch(), componentMetaInformation.lastFetched());
-        Assert.assertEquals(integrityMetaComponent.getRepositoryUrl(), componentMetaInformation.integritySourceUrl());
-=======
         assertEquals(HASH_MATCH_PASSED, componentMetaInformation.integrityMatchStatus());
         assertEquals(integrityMetaComponent.getPublishedAt(), componentMetaInformation.publishedDate());
         assertEquals(integrityMetaComponent.getLastFetch(), componentMetaInformation.lastFetched());
@@ -105,6 +99,5 @@
         ComponentMetaInformation componentMetaInformation = qm.getMetaInformation(component.getUuid());
         assertNull(componentMetaInformation.publishedDate());
         assertNull(componentMetaInformation.lastFetched());
->>>>>>> a7020826
     }
 }