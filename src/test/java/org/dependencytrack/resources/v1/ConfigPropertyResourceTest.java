/*
 * This file is part of Dependency-Track.
 *
 * Licensed under the Apache License, Version 2.0 (the "License");
 * you may not use this file except in compliance with the License.
 * You may obtain a copy of the License at
 *
 *   http://www.apache.org/licenses/LICENSE-2.0
 *
 * Unless required by applicable law or agreed to in writing, software
 * distributed under the License is distributed on an "AS IS" BASIS,
 * WITHOUT WARRANTIES OR CONDITIONS OF ANY KIND, either express or implied.
 * See the License for the specific language governing permissions and
 * limitations under the License.
 *
 * SPDX-License-Identifier: Apache-2.0
 * Copyright (c) OWASP Foundation. All Rights Reserved.
 */
package org.dependencytrack.resources.v1;

import alpine.model.ConfigProperty;
import alpine.model.IConfigProperty;
import alpine.server.filters.ApiFilter;
import alpine.server.filters.AuthenticationFilter;
import jakarta.json.JsonArray;
import jakarta.json.JsonObject;
import jakarta.ws.rs.client.Entity;
import jakarta.ws.rs.core.MediaType;
import jakarta.ws.rs.core.Response;
import org.dependencytrack.JerseyTestRule;
import org.dependencytrack.ResourceTest;
import org.dependencytrack.model.ConfigPropertyConstants;
import org.glassfish.jersey.server.ResourceConfig;
import org.junit.Assert;
import org.junit.ClassRule;
import org.junit.Test;

import java.util.Arrays;

import static net.javacrumbs.jsonunit.assertj.JsonAssertions.assertThatJson;
import static org.assertj.core.api.Assertions.assertThat;
import static org.dependencytrack.model.ConfigPropertyConstants.CUSTOM_RISK_SCORE_CRITICAL;
import static org.dependencytrack.model.ConfigPropertyConstants.CUSTOM_RISK_SCORE_HIGH;
import static org.dependencytrack.model.ConfigPropertyConstants.CUSTOM_RISK_SCORE_LOW;
import static org.dependencytrack.model.ConfigPropertyConstants.CUSTOM_RISK_SCORE_MEDIUM;
import static org.dependencytrack.model.ConfigPropertyConstants.CUSTOM_RISK_SCORE_UNASSIGNED;
import static org.junit.Assert.assertEquals;

public class ConfigPropertyResourceTest extends ResourceTest {

    @ClassRule
    public static JerseyTestRule jersey = new JerseyTestRule(
            new ResourceConfig(ConfigPropertyResource.class)
                    .register(ApiFilter.class)
                    .register(AuthenticationFilter.class));

    @Test
    public void getConfigPropertiesTest() {
        qm.createConfigProperty("my.group", "my.string", "ABC", IConfigProperty.PropertyType.STRING, "A string");
        qm.createConfigProperty("my.group", "my.integer", "1", IConfigProperty.PropertyType.INTEGER, "A integer");
        qm.createConfigProperty("my.group", "my.password", "password", IConfigProperty.PropertyType.ENCRYPTEDSTRING, "A password");
        Response response = jersey.target(V1_CONFIG_PROPERTY).request()
                .header(X_API_KEY, apiKey)
                .get(Response.class);
        assertEquals(200, response.getStatus(), 0);
        JsonArray json = parseJsonArray(response);
        Assert.assertNotNull(json);
        assertEquals(3, json.size());
        assertEquals("my.group", json.getJsonObject(0).getString("groupName"));
        assertEquals("my.integer", json.getJsonObject(0).getString("propertyName"));
        assertEquals("1", json.getJsonObject(0).getString("propertyValue"));
        assertEquals("INTEGER", json.getJsonObject(0).getString("propertyType"));
        assertEquals("A integer", json.getJsonObject(0).getString("description"));
        assertEquals("my.group", json.getJsonObject(2).getString("groupName"));
        assertEquals("my.string", json.getJsonObject(2).getString("propertyName"));
        assertEquals("ABC", json.getJsonObject(2).getString("propertyValue"));
        assertEquals("STRING", json.getJsonObject(2).getString("propertyType"));
        assertEquals("A string", json.getJsonObject(2).getString("description"));
        assertEquals("my.group", json.getJsonObject(1).getString("groupName"));
        assertEquals("my.password", json.getJsonObject(1).getString("propertyName"));
        assertEquals("HiddenDecryptedPropertyPlaceholder", json.getJsonObject(1).getString("propertyValue"));
        assertEquals("ENCRYPTEDSTRING", json.getJsonObject(1).getString("propertyType"));
        assertEquals("A password", json.getJsonObject(1).getString("description"));
    }

    @Test
    public void updateConfigPropertyStringTest() {
        ConfigProperty property = qm.createConfigProperty("my.group", "my.string", "ABC", IConfigProperty.PropertyType.STRING, "A string");
        ConfigProperty request = qm.detach(ConfigProperty.class, property.getId());
        request.setPropertyValue("DEF");
        Response response = jersey.target(V1_CONFIG_PROPERTY).request()
                .header(X_API_KEY, apiKey)
                .post(Entity.entity(request, MediaType.APPLICATION_JSON));
        assertEquals(200, response.getStatus(), 0);
        JsonObject json = parseJsonObject(response);
        Assert.assertNotNull(json);
        assertEquals("my.group", json.getString("groupName"));
        assertEquals("my.string", json.getString("propertyName"));
        assertEquals("DEF", json.getString("propertyValue"));
        assertEquals("STRING", json.getString("propertyType"));
        assertEquals("A string", json.getString("description"));
    }

    @Test
    public void updateConfigPropertyBooleanTest() {
        ConfigProperty property = qm.createConfigProperty("my.group", "my.boolean", "false", IConfigProperty.PropertyType.BOOLEAN, "A boolean");
        ConfigProperty request = qm.detach(ConfigProperty.class, property.getId());
        request.setPropertyValue("true");
        Response response = jersey.target(V1_CONFIG_PROPERTY).request()
                .header(X_API_KEY, apiKey)
                .post(Entity.entity(request, MediaType.APPLICATION_JSON));
        assertEquals(200, response.getStatus(), 0);
        JsonObject json = parseJsonObject(response);
        Assert.assertNotNull(json);
        assertEquals("my.group", json.getString("groupName"));
        assertEquals("my.boolean", json.getString("propertyName"));
        assertEquals("true", json.getString("propertyValue"));
        assertEquals("BOOLEAN", json.getString("propertyType"));
        assertEquals("A boolean", json.getString("description"));
    }

    @Test
    public void updateConfigPropertyNumberTest() {
        ConfigProperty property = qm.createConfigProperty("my.group", "my.number", "7.75", IConfigProperty.PropertyType.NUMBER, "A number");
        ConfigProperty request = qm.detach(ConfigProperty.class, property.getId());
        request.setPropertyValue("5.50");
        Response response = jersey.target(V1_CONFIG_PROPERTY).request()
                .header(X_API_KEY, apiKey)
                .post(Entity.entity(request, MediaType.APPLICATION_JSON));
        assertEquals(200, response.getStatus(), 0);
        JsonObject json = parseJsonObject(response);
        Assert.assertNotNull(json);
        assertEquals("my.group", json.getString("groupName"));
        assertEquals("my.number", json.getString("propertyName"));
        assertEquals("5.50", json.getString("propertyValue"));
        assertEquals("NUMBER", json.getString("propertyType"));
        assertEquals("A number", json.getString("description"));
    }

    @Test
    public void updateBadTaskSchedulerCadenceConfigPropertyTest() {
        ConfigProperty property = qm.createConfigProperty(ConfigPropertyConstants.TASK_SCHEDULER_LDAP_SYNC_CADENCE.getGroupName(), "my.cadence", "24", IConfigProperty.PropertyType.INTEGER, "A cadence");
        ConfigProperty request = qm.detach(ConfigProperty.class, property.getId());
        request.setPropertyValue("-2");
        Response response = jersey.target(V1_CONFIG_PROPERTY).request()
                .header(X_API_KEY, apiKey)
                .post(Entity.entity(request, MediaType.APPLICATION_JSON));
        assertEquals(400, response.getStatus(), 0);
        String body = getPlainTextBody(response);
        assertEquals("A Task scheduler cadence ("+request.getPropertyName()+") cannot be inferior to one hour.A value of -2 was provided.", body);
    }

    @Test
    public void updateBadIndexConsistencyThresholdConfigPropertyTest() {
        ConfigProperty property = qm.createConfigProperty(ConfigPropertyConstants.SEARCH_INDEXES_CONSISTENCY_CHECK_DELTA_THRESHOLD.getGroupName(), ConfigPropertyConstants.SEARCH_INDEXES_CONSISTENCY_CHECK_DELTA_THRESHOLD.getPropertyName(), "24", IConfigProperty.PropertyType.INTEGER, ConfigPropertyConstants.SEARCH_INDEXES_CONSISTENCY_CHECK_DELTA_THRESHOLD.getDescription());
        ConfigProperty request = qm.detach(ConfigProperty.class, property.getId());
        request.setPropertyValue("-1");
        Response response = jersey.target(V1_CONFIG_PROPERTY).request()
                .header(X_API_KEY, apiKey)
                .post(Entity.entity(request, MediaType.APPLICATION_JSON));
        assertEquals(400, response.getStatus(), 0);
        String body = getPlainTextBody(response);
        assertEquals("Lucene index delta threshold ("+request.getPropertyName()+") cannot be inferior to 1 or superior to 100.A value of -1 was provided.", body);
    }

    @Test
    public void updateConfigPropertyUrlTest() {
        ConfigProperty property = qm.createConfigProperty("my.group", "my.url", "http://localhost", IConfigProperty.PropertyType.URL, "A url");
        ConfigProperty request = qm.detach(ConfigProperty.class, property.getId());
        request.setPropertyValue("http://localhost/path");
        Response response = jersey.target(V1_CONFIG_PROPERTY).request()
                .header(X_API_KEY, apiKey)
                .post(Entity.entity(request, MediaType.APPLICATION_JSON));
        assertEquals(200, response.getStatus(), 0);
        JsonObject json = parseJsonObject(response);
        Assert.assertNotNull(json);
        assertEquals("my.group", json.getString("groupName"));
        assertEquals("my.url", json.getString("propertyName"));
        assertEquals("http://localhost/path", json.getString("propertyValue"));
        assertEquals("URL", json.getString("propertyType"));
        assertEquals("A url", json.getString("description"));
    }

    @Test
    public void updateConfigPropertyUuidTest() {
        ConfigProperty property = qm.createConfigProperty("my.group", "my.uuid", "a496cabc-749d-4751-b9e5-3b49b656d018", IConfigProperty.PropertyType.UUID, "A uuid");
        ConfigProperty request = qm.detach(ConfigProperty.class, property.getId());
        request.setPropertyValue("fe03c401-b5a1-4b86-bc3b-1b7a68f0f78d");
        Response response = jersey.target(V1_CONFIG_PROPERTY).request()
                .header(X_API_KEY, apiKey)
                .post(Entity.entity(request, MediaType.APPLICATION_JSON));
        assertEquals(200, response.getStatus(), 0);
        JsonObject json = parseJsonObject(response);
        Assert.assertNotNull(json);
        assertEquals("my.group", json.getString("groupName"));
        assertEquals("my.uuid", json.getString("propertyName"));
        assertEquals("fe03c401-b5a1-4b86-bc3b-1b7a68f0f78d", json.getString("propertyValue"));
        assertEquals("UUID", json.getString("propertyType"));
        assertEquals("A uuid", json.getString("description"));
    }

    @Test
    public void updateConfigPropertyEncryptedStringTest() {
        ConfigProperty property = qm.createConfigProperty("my.group", "my.encryptedString", "aaaaa", IConfigProperty.PropertyType.ENCRYPTEDSTRING, "A encrypted string");
        ConfigProperty request = qm.detach(ConfigProperty.class, property.getId());
        request.setPropertyValue("bbbbb");
        Response response = jersey.target(V1_CONFIG_PROPERTY).request()
                .header(X_API_KEY, apiKey)
                .post(Entity.entity(request, MediaType.APPLICATION_JSON));
        assertEquals(200, response.getStatus(), 0);
        JsonObject json = parseJsonObject(response);
        Assert.assertNotNull(json);
        assertEquals("my.group", json.getString("groupName"));
        assertEquals("my.encryptedString", json.getString("propertyName"));
        assertEquals("HiddenDecryptedPropertyPlaceholder", json.getString("propertyValue"));
        assertEquals("ENCRYPTEDSTRING", json.getString("propertyType"));
        assertEquals("A encrypted string", json.getString("description"));
    }

    @Test
    public void updateConfigPropertyReadOnlyTest() {
        qm.createConfigProperty(
                ConfigPropertyConstants.INTERNAL_CLUSTER_ID.getGroupName(),
                ConfigPropertyConstants.INTERNAL_CLUSTER_ID.getPropertyName(),
                ConfigPropertyConstants.INTERNAL_CLUSTER_ID.getDefaultPropertyValue(),
                ConfigPropertyConstants.INTERNAL_CLUSTER_ID.getPropertyType(),
                ConfigPropertyConstants.INTERNAL_CLUSTER_ID.getDescription()
        );

        final Response response = jersey.target(V1_CONFIG_PROPERTY).request()
                .header(X_API_KEY, apiKey)
                .post(Entity.entity("""
                        {
                          "groupName": "internal",
                          "propertyName": "cluster.id",
                          "propertyValue": "foobar"
                        }
                        """, MediaType.APPLICATION_JSON));

        assertThat(response.getStatus()).isEqualTo(400);
        assertThat(getPlainTextBody(response)).isEqualTo("The property internal.cluster.id can not be modified");
    }

    @Test
    public void testRiskScoreInvalid(){
        qm.createConfigProperty(
                CUSTOM_RISK_SCORE_CRITICAL.getGroupName(), 
                CUSTOM_RISK_SCORE_CRITICAL.getPropertyName(), 
                CUSTOM_RISK_SCORE_CRITICAL.getDefaultPropertyValue(), 
                CUSTOM_RISK_SCORE_CRITICAL.getPropertyType(), 
                CUSTOM_RISK_SCORE_CRITICAL.getDescription()
            );
            qm.createConfigProperty(
                CUSTOM_RISK_SCORE_HIGH.getGroupName(), 
                CUSTOM_RISK_SCORE_HIGH.getPropertyName(), 
                CUSTOM_RISK_SCORE_HIGH.getDefaultPropertyValue(), 
                CUSTOM_RISK_SCORE_HIGH.getPropertyType(), 
                CUSTOM_RISK_SCORE_HIGH.getDescription()
            );
            qm.createConfigProperty(
                CUSTOM_RISK_SCORE_MEDIUM.getGroupName(), 
                CUSTOM_RISK_SCORE_MEDIUM.getPropertyName(), 
                CUSTOM_RISK_SCORE_MEDIUM.getDefaultPropertyValue(), 
                CUSTOM_RISK_SCORE_MEDIUM.getPropertyType(), 
                CUSTOM_RISK_SCORE_MEDIUM.getDescription()
            );
            qm.createConfigProperty(
                CUSTOM_RISK_SCORE_LOW.getGroupName(), 
                CUSTOM_RISK_SCORE_LOW.getPropertyName(), 
                CUSTOM_RISK_SCORE_LOW.getDefaultPropertyValue(), 
                CUSTOM_RISK_SCORE_LOW.getPropertyType(), 
                CUSTOM_RISK_SCORE_LOW.getDescription()
            );
            qm.createConfigProperty(
                CUSTOM_RISK_SCORE_UNASSIGNED.getGroupName(), 
                CUSTOM_RISK_SCORE_UNASSIGNED.getPropertyName(), 
                CUSTOM_RISK_SCORE_UNASSIGNED.getDefaultPropertyValue(), 
                CUSTOM_RISK_SCORE_UNASSIGNED.getPropertyType(), 
                CUSTOM_RISK_SCORE_UNASSIGNED.getDescription()
            );

        final Response response = jersey.target(V1_CONFIG_PROPERTY).request()
        .header(X_API_KEY, apiKey)
        .post(Entity.entity("""
                {
                  "groupName": "risk-score",
                  "propertyName": "weight.critical",
                  "propertyValue": "11"
                }
                """, MediaType.APPLICATION_JSON));

        assertThat(response.getStatus()).isEqualTo(400);
        assertThat(getPlainTextBody(response)).isEqualTo("Risk score \"weight.critical\" must be between 1 and 10. An invalid value of 11 was provided.");
    }

    @Test
    public void testRiskScoreUpdate(){
        qm.createConfigProperty(
                CUSTOM_RISK_SCORE_CRITICAL.getGroupName(), 
                CUSTOM_RISK_SCORE_CRITICAL.getPropertyName(), 
                CUSTOM_RISK_SCORE_CRITICAL.getDefaultPropertyValue(), 
                CUSTOM_RISK_SCORE_CRITICAL.getPropertyType(), 
                CUSTOM_RISK_SCORE_CRITICAL.getDescription()
            );
            qm.createConfigProperty(
                CUSTOM_RISK_SCORE_HIGH.getGroupName(), 
                CUSTOM_RISK_SCORE_HIGH.getPropertyName(), 
                CUSTOM_RISK_SCORE_HIGH.getDefaultPropertyValue(), 
                CUSTOM_RISK_SCORE_HIGH.getPropertyType(), 
                CUSTOM_RISK_SCORE_HIGH.getDescription()
            );
            qm.createConfigProperty(
                CUSTOM_RISK_SCORE_MEDIUM.getGroupName(), 
                CUSTOM_RISK_SCORE_MEDIUM.getPropertyName(), 
                CUSTOM_RISK_SCORE_MEDIUM.getDefaultPropertyValue(), 
                CUSTOM_RISK_SCORE_MEDIUM.getPropertyType(), 
                CUSTOM_RISK_SCORE_MEDIUM.getDescription()
            );
            qm.createConfigProperty(
                CUSTOM_RISK_SCORE_LOW.getGroupName(), 
                CUSTOM_RISK_SCORE_LOW.getPropertyName(), 
                CUSTOM_RISK_SCORE_LOW.getDefaultPropertyValue(), 
                CUSTOM_RISK_SCORE_LOW.getPropertyType(), 
                CUSTOM_RISK_SCORE_LOW.getDescription()
            );
            qm.createConfigProperty(
                CUSTOM_RISK_SCORE_UNASSIGNED.getGroupName(), 
                CUSTOM_RISK_SCORE_UNASSIGNED.getPropertyName(), 
                CUSTOM_RISK_SCORE_UNASSIGNED.getDefaultPropertyValue(), 
                CUSTOM_RISK_SCORE_UNASSIGNED.getPropertyType(), 
                CUSTOM_RISK_SCORE_UNASSIGNED.getDescription()
            );

        final Response response = jersey.target(V1_CONFIG_PROPERTY).request()
        .header(X_API_KEY, apiKey)
        .post(Entity.entity("""
                {
                  "groupName": "risk-score",
                  "propertyName": "weight.critical",
                  "propertyValue": "8"
                }
                """, MediaType.APPLICATION_JSON));

        assertThat(response.getStatus()).isEqualTo(200);
        JsonObject json = parseJsonObject(response);
        Assert.assertNotNull(json);
        assertEquals("risk-score", json.getString("groupName"));
        assertEquals("weight.critical", json.getString("propertyName"));
        assertEquals("8", json.getString("propertyValue"));
        assertEquals("INTEGER", json.getString("propertyType"));
        assertEquals("Critical severity vulnerability weight (between 1-10)", json.getString("description"));
    }

    @Test
    public void updateConfigPropertiesAggregateTest() {
        ConfigProperty prop1 = qm.createConfigProperty("my.group", "my.string1", "ABC", IConfigProperty.PropertyType.STRING, "A string");
        ConfigProperty prop2 = qm.createConfigProperty("my.group", "my.string2", "DEF", IConfigProperty.PropertyType.STRING, "A string");
        ConfigProperty prop3 = qm.createConfigProperty("my.group", "my.string3", "GHI", IConfigProperty.PropertyType.STRING, "A string");
        ConfigProperty prop4 = qm.createConfigProperty(ConfigPropertyConstants.TASK_SCHEDULER_LDAP_SYNC_CADENCE.getGroupName(), "my.cadence", "1", IConfigProperty.PropertyType.INTEGER, "A cadence");
        prop1 = qm.detach(ConfigProperty.class, prop1.getId());
        prop2 = qm.detach(ConfigProperty.class, prop2.getId());
        prop3 = qm.detach(ConfigProperty.class, prop3.getId());
        prop4 = qm.detach(ConfigProperty.class, prop4.getId());
        prop3.setPropertyValue("XYZ");
        prop4.setPropertyValue("-2");
        Response response = jersey.target(V1_CONFIG_PROPERTY+"/aggregate").request()
                .header(X_API_KEY, apiKey)
                .post(Entity.entity(Arrays.asList(prop1, prop2, prop3, prop4), MediaType.APPLICATION_JSON));
        assertEquals(200, response.getStatus(), 0);
        JsonArray json = parseJsonArray(response);
        JsonObject modifiedProp = json.getJsonObject(2);
        Assert.assertNotNull(modifiedProp);
        assertEquals("my.group", modifiedProp.getString("groupName"));
        assertEquals("my.string3", modifiedProp.getString("propertyName"));
        assertEquals("XYZ", modifiedProp.getString("propertyValue"));
        assertEquals("STRING", modifiedProp.getString("propertyType"));
        assertEquals("A string", modifiedProp.getString("description"));
        String body = json.getString(3);
        assertEquals("A Task scheduler cadence ("+prop4.getPropertyName()+") cannot be inferior to one hour.A value of -2 was provided.", body);
    }

    @Test
<<<<<<< HEAD
    public void updateConfigPropertyBomValidationModeTest() {
        qm.createConfigProperty(
                ConfigPropertyConstants.BOM_VALIDATION_MODE.getGroupName(),
                ConfigPropertyConstants.BOM_VALIDATION_MODE.getPropertyName(),
                ConfigPropertyConstants.BOM_VALIDATION_MODE.getDefaultPropertyValue(),
                ConfigPropertyConstants.BOM_VALIDATION_MODE.getPropertyType(),
                ConfigPropertyConstants.BOM_VALIDATION_MODE.getDescription()
        );

        Response response = jersey.target(V1_CONFIG_PROPERTY).request()
                .header(X_API_KEY, apiKey)
                .post(Entity.entity(/* language=JSON */ """
                        {
                          "groupName": "artifact",
                          "propertyName": "bom.validation.mode",
                          "propertyValue": "ENABLED_FOR_TAGS"
                        }
                        """, MediaType.APPLICATION_JSON));
        assertThat(response.getStatus()).isEqualTo(200);
        assertThatJson(getPlainTextBody(response)).isEqualTo(/* language=JSON */ """
                {
                  "groupName": "artifact",
                  "propertyName": "bom.validation.mode",
                  "propertyValue": "ENABLED_FOR_TAGS",
                  "propertyType": "STRING",
                  "description": "${json-unit.any-string}"
                }
                """);

        response = jersey.target(V1_CONFIG_PROPERTY).request()
                .header(X_API_KEY, apiKey)
                .post(Entity.entity(/* language=JSON */ """
                        {
                          "groupName": "artifact",
                          "propertyName": "bom.validation.mode",
                          "propertyValue": "foo"
                        }
                        """, MediaType.APPLICATION_JSON));
        assertThat(response.getStatus()).isEqualTo(400);
        assertThat(getPlainTextBody(response)).isEqualTo("Value must be any of: ENABLED, DISABLED, ENABLED_FOR_TAGS, DISABLED_FOR_TAGS");
    }

    @Test
    public void updateConfigPropertyBomValidationTagsExclusiveTest() {
        qm.createConfigProperty(
                ConfigPropertyConstants.BOM_VALIDATION_TAGS_EXCLUSIVE.getGroupName(),
                ConfigPropertyConstants.BOM_VALIDATION_TAGS_EXCLUSIVE.getPropertyName(),
                ConfigPropertyConstants.BOM_VALIDATION_TAGS_EXCLUSIVE.getDefaultPropertyValue(),
                ConfigPropertyConstants.BOM_VALIDATION_TAGS_EXCLUSIVE.getPropertyType(),
                ConfigPropertyConstants.BOM_VALIDATION_TAGS_EXCLUSIVE.getDescription()
        );

        Response response = jersey.target(V1_CONFIG_PROPERTY).request()
                .header(X_API_KEY, apiKey)
                .post(Entity.entity(/* language=JSON */ """
                        {
                          "groupName": "artifact",
                          "propertyName": "bom.validation.tags.exclusive",
                          "propertyValue": "[\\"foo\\"]"
                        }
                        """, MediaType.APPLICATION_JSON));
        assertThat(response.getStatus()).isEqualTo(200);
        assertThatJson(getPlainTextBody(response)).isEqualTo(/* language=JSON */ """
                {
                  "groupName": "artifact",
                  "propertyName": "bom.validation.tags.exclusive",
                  "propertyValue": "[\\"foo\\"]",
                  "propertyType": "STRING",
                  "description": "${json-unit.any-string}"
                }
                """);

        response = jersey.target(V1_CONFIG_PROPERTY).request()
                .header(X_API_KEY, apiKey)
                .post(Entity.entity(/* language=JSON */ """
                        {
                          "groupName": "artifact",
                          "propertyName": "bom.validation.tags.exclusive",
                          "propertyValue": "foo"
                        }
                        """, MediaType.APPLICATION_JSON));
        assertThat(response.getStatus()).isEqualTo(400);
        assertThat(getPlainTextBody(response)).isEqualTo("Value must be a valid JSON array of strings");
    }

    @Test
    public void updateConfigPropertyBomValidationTagsInclusiveTest() {
        qm.createConfigProperty(
                ConfigPropertyConstants.BOM_VALIDATION_TAGS_INCLUSIVE.getGroupName(),
                ConfigPropertyConstants.BOM_VALIDATION_TAGS_INCLUSIVE.getPropertyName(),
                ConfigPropertyConstants.BOM_VALIDATION_TAGS_INCLUSIVE.getDefaultPropertyValue(),
                ConfigPropertyConstants.BOM_VALIDATION_TAGS_INCLUSIVE.getPropertyType(),
                ConfigPropertyConstants.BOM_VALIDATION_TAGS_INCLUSIVE.getDescription()
        );

        Response response = jersey.target(V1_CONFIG_PROPERTY).request()
                .header(X_API_KEY, apiKey)
                .post(Entity.entity(/* language=JSON */ """
                        {
                          "groupName": "artifact",
                          "propertyName": "bom.validation.tags.inclusive",
                          "propertyValue": "[\\"foo\\"]"
                        }
                        """, MediaType.APPLICATION_JSON));
        assertThat(response.getStatus()).isEqualTo(200);
        assertThatJson(getPlainTextBody(response)).isEqualTo(/* language=JSON */ """
                {
                  "groupName": "artifact",
                  "propertyName": "bom.validation.tags.inclusive",
                  "propertyValue": "[\\"foo\\"]",
                  "propertyType": "STRING",
                  "description": "${json-unit.any-string}"
                }
                """);

        response = jersey.target(V1_CONFIG_PROPERTY).request()
                .header(X_API_KEY, apiKey)
                .post(Entity.entity(/* language=JSON */ """
                        {
                          "groupName": "artifact",
                          "propertyName": "bom.validation.tags.inclusive",
                          "propertyValue": "foo"
                        }
                        """, MediaType.APPLICATION_JSON));
        assertThat(response.getStatus()).isEqualTo(400);
        assertThat(getPlainTextBody(response)).isEqualTo("Value must be a valid JSON array of strings");
=======
    public void getPublicAllPropertiesTest() {
        for (ConfigPropertyConstants configProperty : ConfigPropertyConstants.values()) {
            String groupName = configProperty.getGroupName();
            String propertyName = configProperty.getPropertyName();
            qm.createConfigProperty(
                    groupName,
                    propertyName,
                    configProperty.getDefaultPropertyValue(),
                    configProperty.getPropertyType(),
                    configProperty.getDescription());

            Response response = jersey.target(V1_CONFIG_PROPERTY + "/public/" + groupName + "/" + propertyName)
                    .request()
                    .header(X_API_KEY, apiKey).get();
            int status = configProperty.getIsPublic() ? 200 : 403;
            assertEquals(status, response.getStatus());
        }
>>>>>>> 8a83c7f4
    }
}<|MERGE_RESOLUTION|>--- conflicted
+++ resolved
@@ -380,7 +380,6 @@
     }
 
     @Test
-<<<<<<< HEAD
     public void updateConfigPropertyBomValidationModeTest() {
         qm.createConfigProperty(
                 ConfigPropertyConstants.BOM_VALIDATION_MODE.getGroupName(),
@@ -507,7 +506,8 @@
                         """, MediaType.APPLICATION_JSON));
         assertThat(response.getStatus()).isEqualTo(400);
         assertThat(getPlainTextBody(response)).isEqualTo("Value must be a valid JSON array of strings");
-=======
+    }
+
     public void getPublicAllPropertiesTest() {
         for (ConfigPropertyConstants configProperty : ConfigPropertyConstants.values()) {
             String groupName = configProperty.getGroupName();
@@ -525,6 +525,5 @@
             int status = configProperty.getIsPublic() ? 200 : 403;
             assertEquals(status, response.getStatus());
         }
->>>>>>> 8a83c7f4
     }
 }