--- conflicted
+++ resolved
@@ -1541,41 +1541,22 @@
 # @required
 task.project.maintenance.lock.min.duration=PT1M
 
-<<<<<<< HEAD
-# Whether the workflow engine should be enabled.
-#
-# @category: Workflow
-# @type:     boolean
-workflow.engine.enabled=false
-
-=======
->>>>>>> eed84e5a
 # Defines the file storage extension to use.
 # When not set, an enabled extension will be chosen based on its priority.
 # It is recommended to explicitly configure an extension for predictable behavior.
 #
 # @category:     Storage
 # @type:         enum
-<<<<<<< HEAD
-# @valid-values: [database, local, memory]
-=======
 # @valid-values: [local, memory, s3]
->>>>>>> eed84e5a
 # file.storage.default.extension=
 
 # Whether the local file storage extension shall be enabled.
 #
 # @category: Storage
 # @type:     boolean
-<<<<<<< HEAD
-file.storage.extension.local.enabled=false
-
-# Defines the local directory where uploaded files shall be stored.
-=======
 file.storage.extension.local.enabled=true
 
 # Defines the local directory where files shall be stored.
->>>>>>> eed84e5a
 # Has no effect unless file.storage.extension.local.enabled is `true`.
 #
 # @category: Storage
@@ -1583,8 +1564,6 @@
 # @type:     string
 # file.storage.extension.local.directory=
 
-<<<<<<< HEAD
-=======
 # Defines the size threshold for files after which they will be compressed.
 # Compression is performed using the zstd algorithm.
 # Has no effect unless file.storage.extension.local.enabled is `true`.
@@ -1603,14 +1582,10 @@
 # @valid-values: [-7..22]
 # file.storage.extension.local.compression.level=
 
->>>>>>> eed84e5a
 # Whether the in-memory file storage extension shall be enabled.
 #
 # @category: Storage
 # @type:     boolean
-<<<<<<< HEAD
-file.storage.extension.memory.enabled=true
-=======
 file.storage.extension.memory.enabled=false
 
 # Whether the s3 file storage extension shall be enabled.
@@ -1673,4 +1648,9 @@
 # @type:         integer
 # @valid-values: [-7..22]
 # file.storage.extension.s3.compression.level=
->>>>>>> eed84e5a
+
+# Whether the workflow engine should be enabled.
+#
+# @category: Workflow
+# @type:     boolean
+workflow.engine.enabled=false