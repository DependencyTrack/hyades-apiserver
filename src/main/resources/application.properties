# Defines the number of worker threads that the event subsystem will consume.
# Events occur asynchronously and are processed by the Event subsystem. This
# value should be large enough to handle most production situations without
# introducing much delay, yet small enough not to pose additional load on an
# already resource-constrained server.
# A value of 0 will instruct Alpine to allocate 1 thread per CPU core. This
# can further be tweaked using the alpine.worker.thread.multiplier property.
#
# @category: Task Execution
# @type:     integer
# @required
alpine.worker.threads=0

# Defines a multiplier that is used to calculate the number of threads used
# by the event subsystem. This property is only used when alpine.worker.threads
# is set to 0. A machine with 4 cores and a multiplier of 4, will use (at most)
# 16 worker threads.
#
# @category: Task Execution
# @type:     integer
# @required
alpine.worker.thread.multiplier=4

# Defines the path to the data directory. This directory will hold logs,
# keys, and any database or index files along with application-specific
# files or directories.
#
# @category: General
# @type:     string
# @required
alpine.data.directory=~/.dependency-track

# Defines the path to the secret key to be used for data encryption and decryption.
# The key will be generated upon first startup if it does not exist.
#
# @category: General
# @default:  ${alpine.data.directory}/keys/secret.key
# @type:     string
# alpine.secret.key.path=

# Defines the paths to the public-private key pair to be used for signing and verifying digital signatures.
# The keys will be generated upon first startup if they do not exist.
#
# @category: General
# @default:  ${alpine.data.directory}/keys/private.key
# @example:  /var/run/secrets/private.key
# @type:     string
# alpine.private.key.path=

# Defines the paths to the public-private key pair to be used for signing and verifying digital signatures.
# The keys will be generated upon first startup if they do not exist.
#
# @category: General
# @default:  ${alpine.data.directory}/keys/public.key
# @example:  /var/run/secrets/public.key
# @type:     string
# alpine.public.key.path=

# Defines the prefix to be used for API keys. A maximum prefix length of 251
# characters is supported. The prefix may also be left empty.
#
# @category: General
# @type:     string
alpine.api.key.prefix=odt_

# Defines the number of seconds for which JWTs issued by Dependency-Track will be valid for.
#
# @category: General
# @type:     integer
alpine.auth.jwt.ttl.seconds=604800

# Defines the interval (in seconds) to log general health information.
# If value equals 0, watchdog logging will be disabled.
#
# @hidden
alpine.watchdog.logging.interval=0

# Defines the database mode of operation. Valid choices are:
# 'server', 'embedded', and 'external'.
# In server mode, the database will listen for connections from remote
# hosts. In embedded mode, the system will be more secure and slightly
# faster. External mode should be used when utilizing an external
# database server (i.e. mysql, postgresql, etc).
#
# @hidden
alpine.database.mode=external

# Defines the TCP port to use when the database.mode is set to 'server'.
#
# @category: Database
# @type:     string
# @hidden
alpine.database.port=9092

# Specifies the JDBC URL to use when connecting to the database.
# For best performance, set the `reWriteBatchedInserts` query parameter to `true`.
#
# @category: Database
# @example:  jdbc:postgresql://localhost:5432/dtrack?reWriteBatchedInserts=true
# @type:     string
# @required
alpine.database.url=

# Specifies the JDBC driver class to use.
#
# @category: Database
# @type:     string
# @hidden
alpine.database.driver=org.postgresql.Driver

# Specifies the username to use when authenticating to the database.
#
# @category: Database
# @type:     string
alpine.database.username=dtrack

# Specifies the password to use when authenticating to the database.
#
# @category: Database
# @type:     string
alpine.database.password=dtrack

# Specifies the file to load the database password from.
# If set, takes precedence over alpine.database.password.
#
# @category: Database
# @example:  /var/run/secrets/database-password
# @type:     string
# alpine.database.password.file=

# Specifies if database migrations should be performed automatically on startup, based on
# the defined object model of the application. This MUST be disabled as Liquibase is used
# for schema migrations.
#
# @category: Database
# @type:     boolean
# @hidden
alpine.database.migration.enabled=false

# Specifies if the database connection pool is enabled.
#
# @category: Database
# @type:     boolean
alpine.database.pool.enabled=true

# Specifies if only the transactional connection pool shall be created,
# and re-used for non-transactional operations. This can make sense
# for applications that handle schema migrations outside the ORM,
# and do not use value generation strategies that require database
# connections. The overhead of maintaining two connection pools can
# be avoided in this case.
#
# @category: Database
# @type:     boolean
# @hidden
alpine.database.pool.tx.only=true

# This property controls the maximum size that the pool is allowed to reach,
# including both idle and in-use connections.
#
# @category: Database
# @type:     integer
alpine.database.pool.max.size=20

# This property controls the minimum number of idle connections in the pool.
# This value should be equal to or less than alpine.database.pool.max.size.
# Warning: If the value is less than alpine.database.pool.max.size,
# alpine.database.pool.idle.timeout will have no effect.
#
# @category: Database
# @type:     integer
alpine.database.pool.min.idle=10

# This property controls the maximum amount of time that a connection is
# allowed to sit idle in the pool.
#
# @category: Database
# @type:     integer
alpine.database.pool.idle.timeout=300000

# This property controls the maximum lifetime of a connection in the pool.
# An in-use connection will never be retired, only when it is closed will
# it then be removed.
#
# @category: Database
# @type:     integer
alpine.database.pool.max.lifetime=600000

# Controls the 2nd level cache type used by DataNucleus, the Object Relational Mapper (ORM).
# See https://www.datanucleus.org/products/accessplatform_6_0/jdo/persistence.html#cache_level2
# Values supported by Dependency-Track are "soft" (default), "weak", and "none".
#
# Setting this property to "none" may help in reducing the memory footprint of Dependency-Track,
# but has the potential to slow down database operations.
# Size of the cache may be monitored through the "datanucleus_cache_second_level_entries" metric,
# refer to https://docs.dependencytrack.org/getting-started/monitoring/#metrics for details.
#
# @category:     Database
# @type:         enum
# @valid-values: [soft, weak, none]
# @hidden
alpine.datanucleus.cache.level2.type=none

# Controls the maximum number of ExecutionContext objects that are pooled by DataNucleus.
# The default defined by DataNucleus is 20. However, since Dependency-Track occasionally
# tweaks ExecutionContexts (e.g. to disable auto-flushing for insert-heavy tasks),
# they are not safe for reuse. We thus disable EC pooling completely.
#
# @category: Database
# @type:     integer
# @hidden
alpine.datanucleus.executioncontext.maxidle=0

# Defines whether database migrations should be executed on startup.
# <br/><br/>
# From v5.6.0 onwards, migrations are considered part of the initialization tasks.
# Setting init.tasks.enabled to `false` will disable migrations,
# even if database.run.migrations is enabled.
#
# @category: Database
# @type:     boolean
database.run.migrations=true

# Defines whether the application should exit upon successful execution of database migrations.
# Enabling this option makes the application suitable for running as k8s init container.
# Has no effect unless database.run.migrations is `true`.
# <br/><br/>
# From v5.6.0 onwards, usage of init.and.exit should be preferred.
#
# @category: Database
# @type:     boolean
# database.run.migrations.only=false

# Defines the database JDBC URL to use when executing migrations.
# If not set, the value of alpine.database.url will be used.
# Should generally not be set, unless TLS authentication is used,
# and custom connection variables are required.
#
# @category: Database
# @default:  ${alpine.database.url}
# @type:     string
# database.migration.url=

# Defines the database user for executing migrations.
# If not set, the value of alpine.database.username will be used.
#
# @category: Database
# @default:  ${alpine.database.username}
# @type:     string
# database.migration.username=

# Defines the database password for executing migrations.
# If not set, the value of alpine.database.password will be used.
#
# @category: Database
# @default:  ${alpine.database.password}
# @type:     string
# database.migration.password=

# Specifies the number of bcrypt rounds to use when hashing a user's password.
# The higher the number the more secure the password, at the expense of
# hardware resources and additional time to generate the hash.
#
# @category: General
# @type:     integer
# @required
alpine.bcrypt.rounds=14

# Defines if LDAP will be used for user authentication. If enabled,
# `alpine.ldap.*` properties should be set accordingly.
#
# @category: LDAP
# @type:     boolean
alpine.ldap.enabled=false

# Specifies the LDAP server URL.
# <br/><br/>
# Examples (Microsoft Active Directory):
# <ul>
#   <li><code>ldap://ldap.example.com:3268</code></li>
#   <li><code>ldaps://ldap.example.com:3269</code></li>
# </ul>
# Examples (ApacheDS, Fedora 389 Directory, NetIQ/Novell eDirectory, etc):
# <ul>
#   <li><code>ldap://ldap.example.com:389</code></li>
#   <li><code>ldaps://ldap.example.com:636</code></li>
# </ul>
#
# @category: LDAP
# @type:     string
alpine.ldap.server.url=

# Specifies the base DN that all queries should search from
#
# @category: LDAP
# @example:  dc=example,dc=com
# @type:     string
alpine.ldap.basedn=

# Specifies the LDAP security authentication level to use. Its value is one of
# the following strings: "none", "simple", "strong". If this property is empty
# or unspecified, the behaviour is determined by the service provider.
#
# @category:     LDAP
# @type:         enum
# @valid-values: [none, simple, strong]
alpine.ldap.security.auth=simple

# If anonymous access is not permitted, specify a username with limited access
# to the directory, just enough to perform searches. This should be the fully
# qualified DN of the user.
#
# @category: LDAP
# @type:     string
alpine.ldap.bind.username=

# If anonymous access is not permitted, specify a password for the username
# used to bind.
#
# @category: LDAP
# @type:     string
alpine.ldap.bind.password=

# Specifies if the username entered during login needs to be formatted prior
# to asserting credentials against the directory. For Active Directory, the
# userPrincipal attribute typically ends with the domain, whereas the
# samAccountName attribute and other directory server implementations do not.
# The %s variable will be substituted with the username asserted during login.
# <br/><br/>
# Example (Microsoft Active Directory):
# <ul><li><code>%s@example.com</code></li></ul>
# Example (ApacheDS, Fedora 389 Directory, NetIQ/Novell eDirectory, etc):
# <ul><li><code>%s</code></li></ul>
#
# @category: LDAP
# @example:  %s@example.com
# @type:     string
alpine.ldap.auth.username.format=

# Specifies the Attribute that identifies a users ID.
# <br/><br/>
# Example (Microsoft Active Directory):
# <ul><li><code>userPrincipalName</code></li></ul>
# Example (ApacheDS, Fedora 389 Directory, NetIQ/Novell eDirectory, etc):
# <ul><li><code>uid</code></li></ul>
#
# @category: LDAP
# @type:     string
alpine.ldap.attribute.name=userPrincipalName

# Specifies the LDAP attribute used to store a users email address
#
# @category: LDAP
# @type:     string
alpine.ldap.attribute.mail=mail

# Specifies the LDAP search filter used to retrieve all groups from the directory.
# <br/><br/>
# Example (Microsoft Active Directory):
# <ul><li><code>(&(objectClass=group)(objectCategory=Group))</code></li></ul>
# Example (ApacheDS, Fedora 389 Directory, NetIQ/Novell eDirectory, etc):
# <ul><li><code>(&(objectClass=groupOfUniqueNames))</code></li></ul>
#
# @category: LDAP
# @type:     string
alpine.ldap.groups.filter=(&(objectClass=group)(objectCategory=Group))

# Specifies the LDAP search filter to use to query a user and retrieve a list
# of groups the user is a member of. The `{USER_DN}` variable will be substituted
# with the actual value of the users DN at runtime.
# <br/><br/>
# Example (Microsoft Active Directory):
# <ul><li><code>(&(objectClass=group)(objectCategory=Group)(member={USER_DN}))</code></li></ul>
# Example (Microsoft Active Directory - with nested group support):
# <ul><li><code>(member:1.2.840.113556.1.4.1941:={USER_DN})</code></li></ul>
# Example (ApacheDS, Fedora 389 Directory, NetIQ/Novell eDirectory, etc):
# <ul><li><code>(&(objectClass=groupOfUniqueNames)(uniqueMember={USER_DN}))</code></li></ul>
#
# @category: LDAP
# @type:     string
alpine.ldap.user.groups.filter=(member:1.2.840.113556.1.4.1941:={USER_DN})

# Specifies the LDAP search filter used to search for groups by their name.
# The `{SEARCH_TERM}` variable will be substituted at runtime.
# <br/><br/>
# Example (Microsoft Active Directory):
# <ul><li><code>(&(objectClass=group)(objectCategory=Group)(cn=*{SEARCH_TERM}*))</code></li></ul>
# Example (ApacheDS, Fedora 389 Directory, NetIQ/Novell eDirectory, etc):
# <ul><li><code>(&(objectClass=groupOfUniqueNames)(cn=*{SEARCH_TERM}*))</code></li></ul>
#
# @category: LDAP
# @type:     string
alpine.ldap.groups.search.filter=(&(objectClass=group)(objectCategory=Group)(cn=*{SEARCH_TERM}*))

# Specifies the LDAP search filter used to search for users by their name.
# The <code>{SEARCH_TERM}</code> variable will be substituted at runtime.
# <br/><br/>
# Example (Microsoft Active Directory):
# <ul><li><code>(&(objectClass=group)(objectCategory=Group)(cn=*{SEARCH_TERM}*))</code></li></ul>
# Example (ApacheDS, Fedora 389 Directory, NetIQ/Novell eDirectory, etc):
# <ul><li><code>(&(objectClass=inetOrgPerson)(cn=*{SEARCH_TERM}*))</code></li></ul>
#
# @category: LDAP
# @type:     string
alpine.ldap.users.search.filter=(&(objectClass=user)(objectCategory=Person)(cn=*{SEARCH_TERM}*))

# Specifies if mapped LDAP accounts are automatically created upon successful
# authentication. When a user logs in with valid credentials but an account has
# not been previously provisioned, an authentication failure will be returned.
# This allows admins to control specifically which ldap users can access the
# system and which users cannot. When this value is set to true, a local ldap
# user will be created and mapped to the ldap account automatically. This
# automatic provisioning only affects authentication, not authorization.
#
# @category: LDAP
# @type:     boolean
alpine.ldap.user.provisioning=false

# This option will ensure that team memberships for LDAP users are dynamic and
# synchronized with membership of LDAP groups. When a team is mapped to an LDAP
# group, all local LDAP users will automatically be assigned to the team if
# they are a member of the group the team is mapped to. If the user is later
# removed from the LDAP group, they will also be removed from the team. This
# option provides the ability to dynamically control user permissions via an
# external directory.
#
# @category: LDAP
# @type:     boolean
alpine.ldap.team.synchronization=false

# HTTP proxy address. If set, then alpine.http.proxy.port must be set too.
#
# @category: HTTP
# @example:  proxy.example.com
# @type:     string
# alpine.http.proxy.address=

# @category: HTTP
# @example:  8888
# @type:     integer
# alpine.http.proxy.port=

# @category: HTTP
# @type:     string
# alpine.http.proxy.username=

# @category: HTTP
# @type:     string
# alpine.http.proxy.password=

# Specifies the file to load the HTTP proxy password from.
# If set, takes precedence over alpine.http.proxy.password.
#
# @category: HTTP
# @example:  /var/run/secrets/http-proxy-password
# @type:     string
# alpine.http.proxy.password.file=

# @category: HTTP
# @example:  localhost,127.0.0.1
# @type:     string
# alpine.no.proxy=

# Defines the connection timeout in seconds for outbound HTTP connections.
#
# @category: HTTP
# @type:     integer
# alpine.http.timeout.connection=30

# Defines the socket / read timeout in seconds for outbound HTTP connections.
#
# @category: HTTP
# @type:     integer
# alpine.http.timeout.socket=30

# Defines the request timeout in seconds for outbound HTTP connections.
#
# @category: HTTP
# @type:     integer
# alpine.http.timeout.pool=60

# Defines whether [Cross Origin Resource Sharing](https://developer.mozilla.org/en-US/docs/Web/HTTP/CORS)
# (CORS) headers shall be included in REST API responses.
#
# @category: CORS
# @type:     boolean
# alpine.cors.enabled=true

# Controls the content of the `Access-Control-Allow-Origin` response header.
# <br/>
# Has no effect when alpine.cors.enabled is `false`.
#
# @category: CORS
# @type:     string
# alpine.cors.allow.origin=*

# Controls the content of the `Access-Control-Allow-Methods` response header.
# <br/>
# Has no effect when alpine.cors.enabled is `false`.
#
# @category: CORS
# @type:     string
# alpine.cors.allow.methods=GET POST PUT DELETE OPTIONS

# Controls the content of the `Access-Control-Allow-Headers` response header.
# <br/>
# Has no effect when alpine.cors.enabled is `false`.
#
# @category: CORS
# @type:     string
# alpine.cors.allow.headers=Origin, Content-Type, Authorization, X-Requested-With, Content-Length, Accept, Origin, X-Api-Key, X-Total-Count, *

# Controls the content of the `Access-Control-Expose-Headers` response header.
# <br/>
# Has no effect when alpine.cors.enabled is `false`.
#
# @category: CORS
# @type:     string
# alpine.cors.expose.headers=Origin, Content-Type, Authorization, X-Requested-With, Content-Length, Accept, Origin, X-Api-Key, X-Total-Count

# Controls the content of the `Access-Control-Allow-Credentials` response header.
# <br/>
# Has no effect when alpine.cors.enabled is `false`.
#
# @category: CORS
# @type:     boolean
# alpine.cors.allow.credentials=true

# Controls the content of the `Access-Control-Max-Age` response header.
# <br/>
# Has no effect when alpine.cors.enabled is `false`.
#
# @category: CORS
# @type:     integer
# alpine.cors.max.age=3600

# Defines whether Prometheus metrics will be exposed.
# If enabled, metrics will be available via the /metrics endpoint.
#
# @category: Observability
# @type:     boolean
alpine.metrics.enabled=false

# Defines the username required to access metrics.
# Has no effect when alpine.metrics.auth.password is not set.
#
# @category: Observability
# @type:     string
alpine.metrics.auth.username=

# Defines the password required to access metrics.
# Has no effect when alpine.metrics.auth.username is not set.
#
# @category: Observability
# @type:     string
alpine.metrics.auth.password=

# Defines if OpenID Connect will be used for user authentication.
# If enabled, `alpine.oidc.*` properties should be set accordingly.
#
# @category: OpenID Connect
# @type:     boolean
alpine.oidc.enabled=false

# Defines the client ID to be used for OpenID Connect.
# The client ID should be the same as the one configured for the frontend,
# and will only be used to validate ID tokens.
#
# @category: OpenID Connect
# @type:     string
alpine.oidc.client.id=

# Defines the issuer URL to be used for OpenID Connect.
# This issuer MUST support provider configuration via the `/.well-known/openid-configuration` endpoint.
# See also:
# <ul>
#   <li>https://openid.net/specs/openid-connect-discovery-1_0.html#ProviderMetadata</li>
#   <li>https://openid.net/specs/openid-connect-discovery-1_0.html#ProviderConfig</li>
# </ul>
#
# @category: OpenID Connect
# @type:     string
alpine.oidc.issuer=

# Defines the name of the claim that contains the username in the provider's userinfo endpoint.
# Common claims are `name`, `username`, `preferred_username` or `nickname`.
# See also:
# <ul>
#   <li>https://openid.net/specs/openid-connect-core-1_0.html#UserInfoResponse</li>
# </ul>
#
# @category: OpenID Connect
# @type:     string
alpine.oidc.username.claim=name

# Specifies if mapped OpenID Connect accounts are automatically created upon successful
# authentication. When a user logs in with a valid access token but an account has
# not been previously provisioned, an authentication failure will be returned.
# This allows admins to control specifically which OpenID Connect users can access the
# system and which users cannot. When this value is set to true, a local OpenID Connect
# user will be created and mapped to the OpenID Connect account automatically. This
# automatic provisioning only affects authentication, not authorization.
#
# @category: OpenID Connect
# @type:     boolean
alpine.oidc.user.provisioning=false

# This option will ensure that team memberships for OpenID Connect users are dynamic and
# synchronized with membership of OpenID Connect groups or assigned roles. When a team is
# mapped to an OpenID Connect group, all local OpenID Connect users will automatically be
# assigned to the team if they are a member of the group the team is mapped to. If the user
# is later removed from the OpenID Connect group, they will also be removed from the team. This
# option provides the ability to dynamically control user permissions via the identity provider.
# Note that team synchronization is only performed during user provisioning and after successful
# authentication.
#
# @category: OpenID Connect
# @type:     boolean
alpine.oidc.team.synchronization=false

# Defines the name of the claim that contains group memberships or role assignments in the provider's userinfo endpoint.
# The claim must be an array of strings. Most public identity providers do not support group or role management.
# When using a customizable / on-demand hosted identity provider, name, content, and inclusion in the userinfo endpoint
# will most likely need to be configured.
#
# @category: OpenID Connect
# @type:     string
alpine.oidc.teams.claim=groups

# @category: Kafka
# @example:  localhost:9092
# @type:     string
# @required
kafka.bootstrap.servers=

# @category:     Kafka
# @type:         enum
# @valid-values: [earliest, latest, none]
kafka.auto.offset.reset=earliest

# @category: Kafka
# @type:     boolean
kafka.tls.enabled=false

# @category: Kafka
# @type:     boolean
kafka.mtls.enabled=false

# @category:     Kafka
# @type:         enum
# @valid-values: [PLAINTEXT, SASL_SSL_PLAINTEXT, SASL_PLAINTEXT, SSL]
kafka.security.protocol=

# @category: Kafka
# @type:     string
kafka.truststore.path=

# @category: Kafka
# @type:     string
kafka.truststore.password=

# @category: Kafka
# @type:     string
kafka.keystore.path=

# @category: Kafka
# @type:     string
kafka.keystore.password=

# @category: Kafka
# @type:     string
dt.kafka.topic.prefix=

# Defines the order in which records are being processed.
# Valid options are:
#  * partition
#  * key
#  * unordered
# kafka.processor.<name>.processing.order=partition

# Defines the maximum size of record batches being processed.
# Batch sizes are further limited by the configured processing order:
#  * partition: Number of partitions assigned to this processor
#  * key:       Number of distinct record keys in current consumer poll
#  * unordered: Potentially unlimited
# Will be ignored when the processor is not a batch processor.
# kafka.processor.<name>.max.batch.size=10

# Defines the maximum concurrency with which records are being processed.
# For batch processors, a smaller number can improve efficiency and throughput.
# A value of -1 indicates that the maximum concurrency should be equal to
# the number of partitions in the topic being consumed from.
# kafka.processor.<name>.max.concurrency=1

# Allows for customization of the processor's retry behavior.
# kafka.processor.<name>.retry.initial.delay.ms=1000
# kafka.processor.<name>.retry.multiplier=1
# kafka.processor.<name>.retry.randomization.factor=0.3
# kafka.processor.<name>.retry.max.delay.ms=60000

# Defines the timeout to wait for the processor to finish any pending work
# prior to being shut down.
# kafka.processor.<name>.shutdown.timeout.ms=10000

# Allows for customization of the underlying Kafka consumer.
# Refer to https://kafka.apache.org/documentation/#consumerconfigs for available options.
# kafka.processor.<name>.consumer.<consumer.config.name>=

# @category: Kafka
# @type:     integer
# @required
kafka.processor.vuln.mirror.max.concurrency=-1

# @category:     Kafka
# @type:         enum
# @valid-values: [key, partition, unordered]
# @required
kafka.processor.vuln.mirror.processing.order=partition

# @category: Kafka
# @type:     integer
# @required
kafka.processor.vuln.mirror.retry.initial.delay.ms=3000

# @category: Kafka
# @type:     integer
# @required
kafka.processor.vuln.mirror.retry.multiplier=2

# @category: Kafka
# @type:      double
# @required
kafka.processor.vuln.mirror.retry.randomization.factor=0.3

# @category: Kafka
# @type:     integer
# @required
kafka.processor.vuln.mirror.retry.max.delay.ms=180000

# @category: Kafka
# @type:     string
# @required
kafka.processor.vuln.mirror.consumer.group.id=dtrack-apiserver-processor

# @category:     Kafka
# @type:         enum
# @valid-values: [earliest, latest, none]
# @required
kafka.processor.vuln.mirror.consumer.auto.offset.reset=earliest

# @category: Kafka
# @type:     integer
# @required
kafka.processor.epss.mirror.max.concurrency=-1

# @category:     Kafka
# @type:         enum
# @valid-values: [key, partition, unordered]
# @required
kafka.processor.epss.mirror.processing.order=key

# @category: Kafka
# @type:     integer
# @required
kafka.processor.epss.mirror.retry.initial.delay.ms=3000

# @category: Kafka
# @type:     integer
# @required
kafka.processor.epss.mirror.retry.multiplier=2

# @category: Kafka
# @type:     double
# @required
kafka.processor.epss.mirror.retry.randomization.factor=0.3

# @category: Kafka
# @type:     integer
# @required
kafka.processor.epss.mirror.retry.max.delay.ms=180000

# @category: Kafka
# @type:     string
# @required
kafka.processor.epss.mirror.consumer.group.id=dtrack-apiserver-processor

# @category:     Kafka
# @type:         enum
# @valid-values: [earliest, latest, none]
# @required
kafka.processor.epss.mirror.consumer.auto.offset.reset=earliest

# @category: Kafka
# @type:     integer
# @required
kafka.processor.epss.mirror.max.batch.size=500

# @category: Kafka
# @type:     integer
# @required
kafka.processor.repo.meta.analysis.result.max.concurrency=-1

# @category:     Kafka
# @type:         enum
# @valid-values: [key, partition, unordered]
# @required
kafka.processor.repo.meta.analysis.result.processing.order=key

# @category: Kafka
# @type:     integer
# @required
kafka.processor.repo.meta.analysis.result.retry.initial.delay.ms=1000

# @category: Kafka
# @type:     integer
# @required
kafka.processor.repo.meta.analysis.result.retry.multiplier=2

# @category: Kafka
# @type:      double
# @required
kafka.processor.repo.meta.analysis.result.retry.randomization.factor=0.3

# @category: Kafka
# @type:     integer
# @required
kafka.processor.repo.meta.analysis.result.retry.max.delay.ms=180000

# @category: Kafka
# @type:     string
# @required
kafka.processor.repo.meta.analysis.result.consumer.group.id=dtrack-apiserver-processor

# @category:     Kafka
# @type:         enum
# @valid-values: [earliest, latest, none]
# @required
kafka.processor.repo.meta.analysis.result.consumer.auto.offset.reset=earliest

# @category: Kafka
# @type:     integer
# @required
kafka.processor.vuln.scan.result.max.concurrency=-1

# @category:     Kafka
# @type:         enum
# @valid-values: [key, partition, unordered]
# @required
kafka.processor.vuln.scan.result.processing.order=key

# @category: Kafka
# @type:     integer
# @required
kafka.processor.vuln.scan.result.retry.initial.delay.ms=1000

# @category: Kafka
# @type:     integer
# @required
kafka.processor.vuln.scan.result.retry.multiplier=2

# @category: Kafka
# @type:      double
# @required
kafka.processor.vuln.scan.result.retry.randomization.factor=0.3

# @category: Kafka
# @type:     integer
# @required
kafka.processor.vuln.scan.result.retry.max.delay.ms=180000

# @category: Kafka
# @type:     string
# @required
kafka.processor.vuln.scan.result.consumer.group.id=dtrack-apiserver-processor

# @category:     Kafka
# @type:         enum
# @valid-values: [earliest, latest, none]
# @required
kafka.processor.vuln.scan.result.consumer.auto.offset.reset=earliest

# @category: Kafka
# @type:     integer
# @required
kafka.processor.vuln.scan.result.processed.max.batch.size=1000

# @category: Kafka
# @type:     integer
# @required
kafka.processor.vuln.scan.result.processed.max.concurrency=1

# @category:     Kafka
# @type:         enum
# @valid-values: [key, partition, unordered]
# @required
kafka.processor.vuln.scan.result.processed.processing.order=unordered

# @category: Kafka
# @type:     integer
# @required
kafka.processor.vuln.scan.result.processed.retry.initial.delay.ms=3000

# @category: Kafka
# @type:     integer
# @required
kafka.processor.vuln.scan.result.processed.retry.multiplier=2

# @category: Kafka
# @type:      double
# @required
kafka.processor.vuln.scan.result.processed.retry.randomization.factor=0.3

# @category: Kafka
# @type:     integer
# @required
kafka.processor.vuln.scan.result.processed.retry.max.delay.ms=180000

# @category: Kafka
# @type:     string
# @required
kafka.processor.vuln.scan.result.processed.consumer.group.id=dtrack-apiserver-processor

# @category:     Kafka
# @type:         enum
# @valid-values: [earliest, latest, none]
# @required
kafka.processor.vuln.scan.result.processed.consumer.auto.offset.reset=earliest

# @category: Kafka
# @type:     integer
# @required
kafka.processor.vuln.scan.result.processed.consumer.max.poll.records=10000

# @category: Kafka
# @type:     integer
# @required
kafka.processor.vuln.scan.result.processed.consumer.fetch.min.bytes=524288

# Scheduling tasks after 3 minutes (3*60*1000) of starting application
#
# @category: Task Scheduling
# @type:     integer
# @required
task.scheduler.initial.delay=180000

# Cron expressions for tasks have the precision of minutes so polling every minute
#
# @category: Task Scheduling
# @type:     integer
# @required
task.scheduler.polling.interval=60000

# Maximum duration in ISO 8601 format for which the portfolio metrics update task will hold a lock.
# <br/><br/>
# The duration should be long enough to cover the task's execution duration.
#
# @category: Task Scheduling
# @type:     duration
# @required
task.portfolio.metrics.update.lock.max.duration=PT15M

# Minimum duration in ISO 8601 format for which the portfolio metrics update task will hold a lock.
# <br/><br/>
# The duration should be long enough to cover eventual clock skew across API server instances.
#
# @category: Task Scheduling
# @type:     duration
# @required
task.portfolio.metrics.update.lock.min.duration=PT90S

# Maximum duration in ISO 8601 format for which the vulnerability metrics update task will hold a lock.
# <br/><br/>
# The duration should be long enough to cover the task's execution duration.
#
# @category: Task Scheduling
# @type:     duration
# @required
task.vulnerability.metrics.update.lock.max.duration=PT15M

# Minimum duration in ISO 8601 format for which the vulnerability metrics update task will hold a lock.
# <br/><br/>
# The duration should be long enough to cover eventual clock skew across API server instances.
#
# @category: Task Scheduling
# @type:     duration
# @required
task.vulnerability.metrics.update.lock.min.duration=PT90S

# Maximum duration in ISO 8601 format for which the internal component identification task will hold a lock.
# <br/><br/>
# The duration should be long enough to cover the task's execution duration.
#
# @category: Task Scheduling
# @type:     duration
# @required
task.internal.component.identification.lock.max.duration=PT15M

# Minimum duration in ISO 8601 format for which the internal component identification task will hold a lock.
# <br/><br/>
# The duration should be long enough to cover eventual clock skew across API server instances.
#
# @category: Task Scheduling
# @type:     duration
# @required
task.internal.component.identification.lock.min.duration=PT90S

# Maximum duration in ISO 8601 format for which the LDAP synchronization task will hold a lock.
# <br/><br/>
# The duration should be long enough to cover the task's execution duration.
#
# @category: Task Scheduling
# @type:     duration
# @required
task.ldap.sync.lock.max.duration=PT15M

# Minimum duration in ISO 8601 format for which the LDAP synchronization task will hold a lock.
# <br/><br/>
# The duration should be long enough to cover eventual clock skew across API server instances.
#
# @category: Task Scheduling
# @type:     duration
# @required
task.ldap.sync.lock.min.duration=PT90S

# Maximum duration in ISO 8601 format for which the portfolio repository metadata analysis task will hold a lock.
# <br/><br/>
# The duration should be long enough to cover the task's execution duration.
#
# @category: Task Scheduling
# @type:     duration
# @required
task.repository.meta.analysis.lock.max.duration=PT15M

# Minimum duration in ISO 8601 format for which the portfolio repository metadata analysis task will hold a lock.
# <br/><br/>
# The duration should be long enough to cover eventual clock skew across API server instances.
#
# @category: Task Scheduling
# @type:     duration
# @required
task.repository.meta.analysis.lock.min.duration=PT90S

# Maximum duration in ISO 8601 format for which the portfolio vulnerability analysis task will hold a lock.
# <br/><br/>
# The duration should be long enough to cover the task's execution duration.
#
# @category: Task Scheduling
# @type:     duration
# @required
task.vulnerability.analysis.lock.max.duration=PT15M

# Minimum duration in ISO 8601 format for which the portfolio vulnerability analysis task will hold a lock.
# <br/><br/>
# The duration should be long enough to cover eventual clock skew across API server instances.
#
# @category: Task Scheduling
# @type:     duration
# @required
task.vulnerability.analysis.lock.min.duration=PT90S

# Maximum duration in ISO 8601 format for which the integrity metadata initializer task will hold a lock.
# <br/><br/>
# The duration should be long enough to cover the task's execution duration.
#
# @category: Task Scheduling
# @type:     duration
# @required
task.integrity.meta.initializer.lock.max.duration=PT15M

# Minimum duration in ISO 8601 format for which the integrity metadata initializer task will hold a lock.
# <br/><br/>
# The duration should be long enough to cover eventual clock skew across API server instances.
#
# @category: Task Scheduling
# @type:     duration
# @required
task.integrity.meta.initializer.lock.min.duration=PT90S

# Maximum duration in ISO 8601 format for which the vulnerability policy bundle fetch task will hold a lock.
# <br/><br/>
# The duration should be long enough to cover the task's execution duration.
#
# @category: Task Scheduling
# @type:     duration
# @required
task.vulnerability.policy.fetch.lock.max.duration=PT5M

# Minimum duration in ISO 8601 format for which the vulnerability policy bundle fetch task will hold a lock.
# <br/><br/>
# The duration should be long enough to cover eventual clock skew across API server instances.
#
# @category: Task Scheduling
# @type:     duration
# @required
task.vulnerability.policy.fetch.lock.min.duration=PT5S

# Cron expression of the portfolio metrics update task.
#
# @category: Task Scheduling
# @type:     cron
# @required
task.portfolio.metrics.update.cron=10 * * * *

# Cron expression of the vulnerability metrics update task.
#
# @category: Task Scheduling
# @type:     cron
# @required
task.vulnerability.metrics.update.cron=40 * * * *

# Cron expression of the vulnerability GitHub Advisories mirroring task.
#
# @category: Task Scheduling
# @type:     cron
# @required
task.git.hub.advisory.mirror.cron=0 2 * * *

# Cron expression of the OSV mirroring task.
#
# @category: Task Scheduling
# @type:     cron
# @required
task.osv.mirror.cron=0 3 * * *

# Cron expression of the NIST / NVD mirroring task.
#
# @category: Task Scheduling
# @type:     cron
# @required
task.nist.mirror.cron=0 4 * * *

# Cron expression of the EPSS mirroring task.
#
# @category: Task Scheduling
# @type:     cron
# @required
task.epss.mirror.cron=0 1 * * *

# Cron expression of the internal component identification task.
#
# @category: Task Scheduling
# @type:     cron
# @required
task.internal.component.identification.cron=25 */6 * * *

# Cron expression of the LDAP synchronization task.
#
# @category: Task Scheduling
# @type:     cron
# @required
task.ldap.sync.cron=0 */6 * * *

# Cron expression of the portfolio repository metadata analysis task.
#
# @category: Task Scheduling
# @type:     cron
# @required
task.repository.meta.analysis.cron=0 1 * * *

# Cron expression of the portfolio vulnerability analysis task.
#
# @category: Task Scheduling
# @type:     cron
# @required
task.vulnerability.analysis.cron=0 6 * * *

# Cron expression of the vulnerability policy bundle fetch task.
#
# @category: Task Scheduling
# @type:     cron
# @required
task.vulnerability.policy.fetch.cron=*/5 * * * *

# Cron expression of the Fortify SSC upload task.
#
# @category: Task Scheduling
# @type:     cron
# @required
task.fortify.ssc.upload.cron=0 2 * * *

# Cron expression of the DefectDojo upload task.
#
# @category: Task Scheduling
# @type:     cron
# @required
task.defect.dojo.upload.cron=0 2 * * *

# Cron expression of the Kenna Security upload task.
#
# @category: Task Scheduling
# @type:     cron
# @required
task.kenna.security.upload.cron=0 2 * * *

# Cron expression of the integrity metadata initializer task.
#
# @category: Task Scheduling
# @type:     cron
# @required
task.integrity.meta.initializer.cron=0 */12 * * *

# Delays the BOM_PROCESSED notification until the vulnerability analysis associated with a given BOM upload
# is completed. The intention being that it is then "safe" to query the API for any identified vulnerabilities.
# This is specifically for cases where polling the /api/v1/bom/token/<TOKEN> endpoint is not feasible.
# THIS IS A TEMPORARY FUNCTIONALITY AND MAY BE REMOVED IN FUTURE RELEASES WITHOUT FURTHER NOTICE.
#
# @category: General
# @type:     boolean
tmp.delay.bom.processed.notification=false

# Specifies whether the Integrity Initializer shall be enabled.
#
# @category: General
# @type:     boolean
integrity.initializer.enabled=false

# @category: General
# @type:     boolean
integrity.check.enabled=false

# Defines whether vulnerability policy analysis is enabled.
#
# @category: General
# @type:     boolean
vulnerability.policy.analysis.enabled=false

# Defines where to fetch the policy bundle from.For S3, just the base url needs to be provided with port
# For nginx, the whole url with bundle name needs to be given
#
# @category: General
# @example:  http://example.com:80/bundles/bundle.zip
# @type:     string
vulnerability.policy.bundle.url=

# Defines the type of source from which policy bundles are being fetched from.
# Required when vulnerability.policy.bundle.url is set.
#
# @category:     General
# @type:         enum
# @valid-values: [nginx, s3]
vulnerability.policy.bundle.source.type=NGINX

# For nginx server, if username and bearer token both are provided, basic auth will be used,
# else the auth header will be added based on the not null values
# Defines the password to be used for basic authentication against the service hosting the policy bundle.
#
# @category: General
# @type:     string
vulnerability.policy.bundle.auth.password=

# Defines the username to be used for basic authentication against the service hosting the policy bundle.
#
# @category: General
# @type:     string
vulnerability.policy.bundle.auth.username=

# Defines the token to be used as bearerAuth against the service hosting the policy bundle.
#
# @category: General
# @type:     string
vulnerability.policy.bundle.bearer.token=

# S3 related details. Access key, secret key, bucket name and bundle names are mandatory if S3 is chosen. Region is optional
#
# @category: General
# @type:     string
vulnerability.policy.s3.access.key=

# @category: General
# @type:     string
vulnerability.policy.s3.secret.key=

# @category: General
# @type:     string
vulnerability.policy.s3.bucket.name=

# @category: General
# @type:     string
vulnerability.policy.s3.bundle.name=

# @category: General
# @type:     string
vulnerability.policy.s3.region=

# Whether to execute initialization tasks on startup.
# Initialization tasks include:
# <ul>
#   <li>Execution of database migrations</li>
#   <li>Populating the database with default objects (permissions, users, licenses, etc.)</li>
# </ul>
#
# @category: General
# @type:     boolean
init.tasks.enabled=true

# Whether to only execute initialization tasks and exit.
#
# @category: General
# @type:     boolean
init.and.exit=false

# Whether dev services shall be enabled.
# <br/><br/>
# When enabled, Dependency-Track will automatically launch containers for:
# <ul>
#   <li>Frontend</li>
#   <li>Kafka</li>
#   <li>PostgreSQL</li>
# </ul>
# at startup, and configures itself to use them. They are disposed when
# Dependency-Track stops. The containers are exposed on randomized ports,
# which will be logged during startup.
# <br/><br/>
# Trying to enable dev services in a production build will prevent
# the application from starting.
# <br/><br/>
# Note that the containers launched by the API server can not currently
# be discovered and re-used by other Hyades services. This is a future
# enhancement tracked in <https://github.com/DependencyTrack/hyades/issues/1188>.
#
# @category: Development
# @type:     boolean
dev.services.enabled=false

# The image to use for the frontend dev services container.
#
# @category: Development
# @type:     string
dev.services.image.frontend=ghcr.io/dependencytrack/hyades-frontend:snapshot

# The image to use for the Kafka dev services container.
#
# @category: Development
# @type:     string
dev.services.image.kafka=apache/kafka-native:3.8.0

# The image to use for the PostgreSQL dev services container.
#
# @category: Development
# @type:     string
dev.services.image.postgres=postgres:16

# Cron expression of the component metadata maintenance task.
# <br/><br/>
# The task deletes orphaned records from the `INTEGRITY_META_COMPONENT` and
# `REPOSITORY_META_COMPONENT` tables.
#
# @category: Task Scheduling
# @type:     cron
# @required
task.component.metadata.maintenance.cron=0 */12 * * *

# Maximum duration in ISO 8601 format for which the component metadata maintenance task will hold a lock.
# <br/><br/>
# The duration should be long enough to cover the task's execution duration.
#
# @category: Task Scheduling
# @type:     duration
# @required
task.component.metadata.maintenance.lock.max.duration=PT15M

# Minimum duration in ISO 8601 format for which the component metadata maintenance task will hold a lock.
# <br/><br/>
# The duration should be long enough to cover eventual clock skew across API server instances.
#
# @category: Task Scheduling
# @type:     duration
# @required
task.component.metadata.maintenance.lock.min.duration=PT1M

# Cron expression of the metrics maintenance task.
# <br/><br/>
# The task deletes records older than the configured metrics retention duration from the following tables:
# <ul>
#   <li><code>DEPENDENCYMETRICS</code></li>
#   <li><code>PROJECTMETRICS</code></li>
#   <li><code>PORTFOLIOMETRICS</code></li>
# </ul>
#
# @category: Task Scheduling
# @type:     cron
# @required
task.metrics.maintenance.cron=0 */3 * * *

# Maximum duration in ISO 8601 format for which the metrics maintenance task will hold a lock.
# <br/><br/>
# The duration should be long enough to cover the task's execution duration.
#
# @category: Task Scheduling
# @type:     duration
# @required
task.metrics.maintenance.lock.max.duration=PT15M

# Minimum duration in ISO 8601 format for which the metrics maintenance task will hold a lock.
# <br/><br/>
# The duration should be long enough to cover eventual clock skew across API server instances.
#
# @category: Task Scheduling
# @type:     duration
# @required
task.metrics.maintenance.lock.min.duration=PT1M

# Cron expression of the tag maintenance task.
# <br/><br/>
# The task deletes orphaned tags that are not used anymore.
#
# @category: Task Scheduling
# @type:     cron
# @required
task.tag.maintenance.cron=0 */12 * * *

# Maximum duration in ISO 8601 format for which the tag maintenance task will hold a lock.
# <br/><br/>
# The duration should be long enough to cover the task's execution duration.
#
# @category: Task Scheduling
# @type:     duration
# @required
task.tag.maintenance.lock.max.duration=PT15M

# Minimum duration in ISO 8601 format for which the tag maintenance task will hold a lock.
# <br/><br/>
# The duration should be long enough to cover eventual clock skew across API server instances.
#
# @category: Task Scheduling
# @type:     duration
# @required
task.tag.maintenance.lock.min.duration=PT1M

# Cron expression of the vulnerability database maintenance task.
# <br/><br/>
# The task deletes orphaned records from the `VULNERABLESOFTWARE` table.
#
# @category: Task Scheduling
# @type:     cron
# @required
task.vulnerability.database.maintenance.cron=0 0 * * *

# Maximum duration in ISO 8601 format for which the vulnerability database maintenance task will hold a lock.
# <br/><br/>
# The duration should be long enough to cover the task's execution duration.
#
# @category: Task Scheduling
# @type:     duration
# @required
task.vulnerability.database.maintenance.lock.max.duration=PT15M

# Minimum duration in ISO 8601 format for which the vulnerability database maintenance task will hold a lock.
# <br/><br/>
# The duration should be long enough to cover eventual clock skew across API server instances.
#
# @category: Task Scheduling
# @type:     duration
# @required
task.vulnerability.database.maintenance.lock.min.duration=PT1M

# Cron expression of the vulnerability scan maintenance task.
# <br/><br/>
# The task deletes records older than the configured retention duration from the `VULNERABILITYSCAN` table.
#
# @category: Task Scheduling
# @type:     cron
# @required
task.vulnerability.scan.maintenance.cron=0 * * * *

# Maximum duration in ISO 8601 format for which the vulnerability database maintenance task will hold a lock.
# <br/><br/>
# The duration should be long enough to cover the task's execution duration.
#
# @category: Task Scheduling
# @type:     duration
# @required
task.vulnerability.scan.maintenance.lock.max.duration=PT15M

# Minimum duration in ISO 8601 format for which the vulnerability database maintenance task will hold a lock.
# <br/><br/>
# The duration should be long enough to cover eventual clock skew across API server instances.
#
# @category: Task Scheduling
# @type:     duration
# @required
task.vulnerability.scan.maintenance.lock.min.duration=PT1M

# Cron expression of the workflow maintenance task.
# <br/><br/>
# The task:
# <ul>
#   <li>Transitions workflow steps from <code>PENDING</code> to <code>TIMED_OUT</code> state</li>
#   <li>Transitions workflow steps from <code>TIMED_OUT</code> to <code>FAILED</code> state</li>
#   <li>Transitions children of <code>FAILED</code> steps to <code>CANCELLED</code> state</li>
#   <li>Deletes finished workflows according to the configured retention duration</li>
# </ul>
#
# @category: Task Scheduling
# @type:     cron
# @required
task.workflow.maintenance.cron=*/15 * * * *

# Maximum duration in ISO 8601 format for which the workflow maintenance task will hold a lock.
# <br/><br/>
# The duration should be long enough to cover the task's execution duration.
#
# @category: Task Scheduling
# @type:     duration
# @required
task.workflow.maintenance.lock.max.duration=PT5M

# Minimum duration in ISO 8601 format for which the workflow maintenance task will hold a lock.
# <br/><br/>
# The duration should be long enough to cover eventual clock skew across API server instances.
#
# @category: Task Scheduling
# @type:     duration
# @required
task.workflow.maintenance.lock.min.duration=PT1M

<<<<<<< HEAD
# Whether the workflow engine should be enabled.
#
# @category: Workflow
# @type:     boolean
workflow.engine.enabled=false

# Defines the file storage extension to use.
# When not set, an enabled extension will be chosen based on its priority.
# It is recommended to explicitly configure an extension for predictable behavior.
#
# @category:     Storage
# @type:         enum
# @valid-values: [database, local, memory]
# file.storage.default.extension=

# Whether the local file storage extension shall be enabled.
#
# @category: Storage
# @type:     boolean
file.storage.extension.local.enabled=false

# Defines the local directory where uploaded files shall be stored.
# Has no effect unless file.storage.extension.local.enabled is `true`.
#
# @category: Storage
# @default:  ${alpine.data.directory}/storage
# @type:     string
# file.storage.extension.local.directory=

# Whether the in-memory file storage extension shall be enabled.
#
# @category: Storage
# @type:     boolean
file.storage.extension.memory.enabled=true
=======
# Cron expression of the project maintenance task.
# <br/><br/>
# The task deletes inactive projects based on retention policy.
#
# @category: Task Scheduling
# @type:     cron
# @required
task.project.maintenance.cron=0 */4 * * *

# Maximum duration in ISO 8601 format for which the project maintenance task will hold a lock.
# <br/><br/>
# The duration should be long enough to cover the task's execution duration.
#
# @category: Task Scheduling
# @type:     duration
# @required
task.project.maintenance.lock.max.duration=PT15M

# Minimum duration in ISO 8601 format for which the project maintenance task will hold a lock.
# <br/><br/>
# The duration should be long enough to cover eventual clock skew across API server instances.
#
# @category: Task Scheduling
# @type:     duration
# @required
task.project.maintenance.lock.min.duration=PT1M
>>>>>>> aced98e2
<|MERGE_RESOLUTION|>--- conflicted
+++ resolved
@@ -1514,7 +1514,33 @@
 # @required
 task.workflow.maintenance.lock.min.duration=PT1M
 
-<<<<<<< HEAD
+# Cron expression of the project maintenance task.
+# <br/><br/>
+# The task deletes inactive projects based on retention policy.
+#
+# @category: Task Scheduling
+# @type:     cron
+# @required
+task.project.maintenance.cron=0 */4 * * *
+
+# Maximum duration in ISO 8601 format for which the project maintenance task will hold a lock.
+# <br/><br/>
+# The duration should be long enough to cover the task's execution duration.
+#
+# @category: Task Scheduling
+# @type:     duration
+# @required
+task.project.maintenance.lock.max.duration=PT15M
+
+# Minimum duration in ISO 8601 format for which the project maintenance task will hold a lock.
+# <br/><br/>
+# The duration should be long enough to cover eventual clock skew across API server instances.
+#
+# @category: Task Scheduling
+# @type:     duration
+# @required
+task.project.maintenance.lock.min.duration=PT1M
+
 # Whether the workflow engine should be enabled.
 #
 # @category: Workflow
@@ -1548,32 +1574,4 @@
 #
 # @category: Storage
 # @type:     boolean
-file.storage.extension.memory.enabled=true
-=======
-# Cron expression of the project maintenance task.
-# <br/><br/>
-# The task deletes inactive projects based on retention policy.
-#
-# @category: Task Scheduling
-# @type:     cron
-# @required
-task.project.maintenance.cron=0 */4 * * *
-
-# Maximum duration in ISO 8601 format for which the project maintenance task will hold a lock.
-# <br/><br/>
-# The duration should be long enough to cover the task's execution duration.
-#
-# @category: Task Scheduling
-# @type:     duration
-# @required
-task.project.maintenance.lock.max.duration=PT15M
-
-# Minimum duration in ISO 8601 format for which the project maintenance task will hold a lock.
-# <br/><br/>
-# The duration should be long enough to cover eventual clock skew across API server instances.
-#
-# @category: Task Scheduling
-# @type:     duration
-# @required
-task.project.maintenance.lock.min.duration=PT1M
->>>>>>> aced98e2
+file.storage.extension.memory.enabled=true