# Defines the number of worker threads that the event subsystem will consume.
# Events occur asynchronously and are processed by the Event subsystem. This
# value should be large enough to handle most production situations without
# introducing much delay, yet small enough not to pose additional load on an
# already resource-constrained server.
# A value of 0 will instruct Alpine to allocate 1 thread per CPU core. This
# can further be tweaked using the alpine.worker.thread.multiplier property.
#
# @category: Task Execution
# @type:     integer
# @required
alpine.worker.threads=0

# Defines a multiplier that is used to calculate the number of threads used
# by the event subsystem. This property is only used when alpine.worker.threads
# is set to 0. A machine with 4 cores and a multiplier of 4, will use (at most)
# 16 worker threads.
#
# @category: Task Execution
# @type:     integer
# @required
alpine.worker.thread.multiplier=4

# Defines the path to the data directory. This directory will hold logs,
# keys, and any database or index files along with application-specific
# files or directories.
#
# @category: General
# @type:     string
# @required
alpine.data.directory=~/.dependency-track

# Defines the path to the secret key to be used for data encryption and decryption.
# The key will be generated upon first startup if it does not exist.
#
# @category: General
# @default:  ${alpine.data.directory}/keys/secret.key
# @type:     string
# alpine.secret.key.path=

# Defines the paths to the public-private key pair to be used for signing and verifying digital signatures.
# The keys will be generated upon first startup if they do not exist.
#
# @category: General
# @default:  ${alpine.data.directory}/keys/private.key
# @example:  /var/run/secrets/private.key
# @type:     string
# alpine.private.key.path=

# Defines the paths to the public-private key pair to be used for signing and verifying digital signatures.
# The keys will be generated upon first startup if they do not exist.
#
# @category: General
# @default:  ${alpine.data.directory}/keys/public.key
# @example:  /var/run/secrets/public.key
# @type:     string
# alpine.public.key.path=

# Defines the prefix to be used for API keys. A maximum prefix length of 251
# characters is supported. The prefix may also be left empty.
#
# @category: General
# @type:     string
alpine.api.key.prefix=odt_

# Defines the interval (in seconds) to log general health information.
# If value equals 0, watchdog logging will be disabled.
#
# @hidden
alpine.watchdog.logging.interval=0

# Defines the database mode of operation. Valid choices are:
# 'server', 'embedded', and 'external'.
# In server mode, the database will listen for connections from remote
# hosts. In embedded mode, the system will be more secure and slightly
# faster. External mode should be used when utilizing an external
# database server (i.e. mysql, postgresql, etc).
#
# @hidden
alpine.database.mode=external

# Defines the TCP port to use when the database.mode is set to 'server'.
#
# @category: Database
# @type:     string
# @hidden
alpine.database.port=9092

# Specifies the JDBC URL to use when connecting to the database.
#
# @category: Database
# @example:  jdbc:postgresql://localhost:5432/dtrack
# @type:     string
# @required
alpine.database.url=

# Specifies the JDBC driver class to use.
#
# @category: Database
# @type:     string
# @hidden
alpine.database.driver=org.postgresql.Driver

# Specifies the username to use when authenticating to the database.
#
# @category: Database
# @type:     string
alpine.database.username=dtrack

# Specifies the password to use when authenticating to the database.
#
# @category: Database
# @type:     string
alpine.database.password=dtrack

# Specifies if database migrations should be performed automatically on startup, based on
# the defined object model of the application. This MUST be disabled as Liquibase is used
# for schema migrations.
#
# @category: Database
# @type:     boolean
# @hidden
alpine.database.migration.enabled=false

# Specifies if the database connection pool is enabled.
#
# @category: Database
# @type:     boolean
alpine.database.pool.enabled=true

# This property controls the maximum size that the pool is allowed to reach,
# including both idle and in-use connections.
# The property can be set globally for both transactional and non-transactional
# connection pools, or for each pool type separately. When both global and pool-specific
# properties are set, the pool-specific properties take precedence.
#
# @category: Database
# @type:     integer
alpine.database.pool.max.size=20

# @category: Database
# @default:  ${alpine.database.pool.max.size}
# @type:     integer
# alpine.database.pool.tx.max.size=

# @category: Database
# @default:  ${alpine.database.pool.max.size}
# @type:     integer
# alpine.database.pool.nontx.max.size=

# This property controls the minimum number of idle connections in the pool.
# This value should be equal to or less than alpine.database.pool.max.size.
# Warning: If the value is less than alpine.database.pool.max.size,
# alpine.database.pool.idle.timeout will have no effect.
# The property can be set globally for both transactional and non-transactional
# connection pools, or for each pool type separately. When both global and pool-specific
# properties are set, the pool-specific properties take precedence.
#
# @category: Database
# @type:     integer
alpine.database.pool.min.idle=10

# @category: Database
# @default:  ${alpine.database.pool.min.idle}
# @type:     integer
# alpine.database.pool.tx.min.idle=

# @category: Database
# @default:  ${alpine.database.pool.min.idle}
# @type:     integer
# alpine.database.pool.nontx.min.idle=

# This property controls the maximum amount of time that a connection is
# allowed to sit idle in the pool.
# The property can be set globally for both transactional and non-transactional
# connection pools, or for each pool type separately. When both global and pool-specific
# properties are set, the pool-specific properties take precedence.
#
# @category: Database
# @type:     integer
alpine.database.pool.idle.timeout=300000

# @category: Database
# @default:  ${alpine.database.pool.idle.timeout}
# @type:     integer
# alpine.database.pool.tx.idle.timeout=

# @category: Database
# @default:  ${alpine.database.pool.idle.timeout}
# @type:     integer
# alpine.database.pool.nontx.idle.timeout=

# This property controls the maximum lifetime of a connection in the pool.
# An in-use connection will never be retired, only when it is closed will
# it then be removed.
# The property can be set globally for both transactional and non-transactional
# connection pools, or for each pool type separately. When both global and pool-specific
# properties are set, the pool-specific properties take precedence.
#
# @category: Database
# @type:     integer
alpine.database.pool.max.lifetime=600000

# @category: Database
# @default:  ${alpine.database.pool.max.lifetime}
# @type:     integer
# alpine.database.pool.tx.max.lifetime=

# @category: Database
# @default:  ${alpine.database.pool.max.lifetime}
# @type:     integer
# alpine.database.pool.nontx.max.lifetime=

# Controls the 2nd level cache type used by DataNucleus, the Object Relational Mapper (ORM).
# See https://www.datanucleus.org/products/accessplatform_6_0/jdo/persistence.html#cache_level2
# Values supported by Dependency-Track are "soft" (default), "weak", and "none".
#
# Setting this property to "none" may help in reducing the memory footprint of Dependency-Track,
# but has the potential to slow down database operations.
# Size of the cache may be monitored through the "datanucleus_cache_second_level_entries" metric,
# refer to https://docs.dependencytrack.org/getting-started/monitoring/#metrics for details.
#
# @category:     Database
# @type:         enum
# @valid-values: [soft, weak, none]
# @hidden
alpine.datanucleus.cache.level2.type=none

# Defines whether database migrations should be executed on startup.
#
# @category: Database
# @type:     boolean
run.migrations=true

# Defines the database JDBC URL to use when executing migrations.
# If not set, the value of alpine.database.url will be used.
# Should generally not be set, unless TLS authentication is used,
# and custom connection variables are required.
#
# @category: Database
# @default:  ${alpine.database.url}
# @type:     string
# database.migration.url=

# Defines the database user for executing migrations.
# If not set, the value of alpine.database.username will be used.
#
# @category: Database
# @default:  ${alpine.database.username}
# @type:     string
# database.migration.username=

# Defines the database password for executing migrations.
# If not set, the value of alpine.database.password will be used.
#
# @category: Database
# @default:  ${alpine.database.password}
# @type:     string
# database.migration.password=

# Specifies the number of bcrypt rounds to use when hashing a user's password.
# The higher the number the more secure the password, at the expense of
# hardware resources and additional time to generate the hash.
#
# @category: General
# @type:     integer
# @required
alpine.bcrypt.rounds=14

# Defines if LDAP will be used for user authentication. If enabled,
# `alpine.ldap.*` properties should be set accordingly.
#
# @category: LDAP
# @type:     boolean
alpine.ldap.enabled=false

# Specifies the LDAP server URL.
# <br/><br/>
# Examples (Microsoft Active Directory):
# <ul>
#   <li><code>ldap://ldap.example.com:3268</code></li>
#   <li><code>ldaps://ldap.example.com:3269</code></li>
# </ul>
# Examples (ApacheDS, Fedora 389 Directory, NetIQ/Novell eDirectory, etc):
# <ul>
#   <li><code>ldap://ldap.example.com:389</code></li>
#   <li><code>ldaps://ldap.example.com:636</code></li>
# </ul>
#
# @category: LDAP
# @type:     string
alpine.ldap.server.url=

# Specifies the base DN that all queries should search from
#
# @category: LDAP
# @example:  dc=example,dc=com
# @type:     string
alpine.ldap.basedn=

# Specifies the LDAP security authentication level to use. Its value is one of
# the following strings: "none", "simple", "strong". If this property is empty
# or unspecified, the behaviour is determined by the service provider.
#
# @category:     LDAP
# @type:         enum
# @valid-values: [none, simple, strong]
alpine.ldap.security.auth=simple

# If anonymous access is not permitted, specify a username with limited access
# to the directory, just enough to perform searches. This should be the fully
# qualified DN of the user.
#
# @category: LDAP
# @type:     string
alpine.ldap.bind.username=

# If anonymous access is not permitted, specify a password for the username
# used to bind.
#
# @category: LDAP
# @type:     string
alpine.ldap.bind.password=

# Specifies if the username entered during login needs to be formatted prior
# to asserting credentials against the directory. For Active Directory, the
# userPrincipal attribute typically ends with the domain, whereas the
# samAccountName attribute and other directory server implementations do not.
# The %s variable will be substituted with the username asserted during login.
# <br/><br/>
# Example (Microsoft Active Directory):
# <ul><li><code>%s@example.com</code></li></ul>
# Example (ApacheDS, Fedora 389 Directory, NetIQ/Novell eDirectory, etc):
# <ul><li><code>%s</code></li></ul>
#
# @category: LDAP
# @example:  %s@example.com
# @type:     string
alpine.ldap.auth.username.format=

# Specifies the Attribute that identifies a users ID.
# <br/><br/>
# Example (Microsoft Active Directory):
# <ul><li><code>userPrincipalName</code></li></ul>
# Example (ApacheDS, Fedora 389 Directory, NetIQ/Novell eDirectory, etc):
# <ul><li><code>uid</code></li></ul>
#
# @category: LDAP
# @type:     string
alpine.ldap.attribute.name=userPrincipalName

# Specifies the LDAP attribute used to store a users email address
#
# @category: LDAP
# @type:     string
alpine.ldap.attribute.mail=mail

# Specifies the LDAP search filter used to retrieve all groups from the directory.
# <br/><br/>
# Example (Microsoft Active Directory):
# <ul><li><code>(&(objectClass=group)(objectCategory=Group))</code></li></ul>
# Example (ApacheDS, Fedora 389 Directory, NetIQ/Novell eDirectory, etc):
# <ul><li><code>(&(objectClass=groupOfUniqueNames))</code></li></ul>
#
# @category: LDAP
# @type:     string
alpine.ldap.groups.filter=(&(objectClass=group)(objectCategory=Group))

# Specifies the LDAP search filter to use to query a user and retrieve a list
# of groups the user is a member of. The `{USER_DN}` variable will be substituted
# with the actual value of the users DN at runtime.
# <br/><br/>
# Example (Microsoft Active Directory):
# <ul><li><code>(&(objectClass=group)(objectCategory=Group)(member={USER_DN}))</code></li></ul>
# Example (Microsoft Active Directory - with nested group support):
# <ul><li><code>(member:1.2.840.113556.1.4.1941:={USER_DN})</code></li></ul>
# Example (ApacheDS, Fedora 389 Directory, NetIQ/Novell eDirectory, etc):
# <ul><li><code>(&(objectClass=groupOfUniqueNames)(uniqueMember={USER_DN}))</code></li></ul>
#
# @category: LDAP
# @type:     string
alpine.ldap.user.groups.filter=(member:1.2.840.113556.1.4.1941:={USER_DN})

# Specifies the LDAP search filter used to search for groups by their name.
# The `{SEARCH_TERM}` variable will be substituted at runtime.
# <br/><br/>
# Example (Microsoft Active Directory):
# <ul><li><code>(&(objectClass=group)(objectCategory=Group)(cn=*{SEARCH_TERM}*))</code></li></ul>
# Example (ApacheDS, Fedora 389 Directory, NetIQ/Novell eDirectory, etc):
# <ul><li><code>(&(objectClass=groupOfUniqueNames)(cn=*{SEARCH_TERM}*))</code></li></ul>
#
# @category: LDAP
# @type:     string
alpine.ldap.groups.search.filter=(&(objectClass=group)(objectCategory=Group)(cn=*{SEARCH_TERM}*))

# Specifies the LDAP search filter used to search for users by their name.
# The <code>{SEARCH_TERM}</code> variable will be substituted at runtime.
# <br/><br/>
# Example (Microsoft Active Directory):
# <ul><li><code>(&(objectClass=group)(objectCategory=Group)(cn=*{SEARCH_TERM}*))</code></li></ul>
# Example (ApacheDS, Fedora 389 Directory, NetIQ/Novell eDirectory, etc):
# <ul><li><code>(&(objectClass=inetOrgPerson)(cn=*{SEARCH_TERM}*))</code></li></ul>
#
# @category: LDAP
# @type:     string
alpine.ldap.users.search.filter=(&(objectClass=user)(objectCategory=Person)(cn=*{SEARCH_TERM}*))

# Specifies if mapped LDAP accounts are automatically created upon successful
# authentication. When a user logs in with valid credentials but an account has
# not been previously provisioned, an authentication failure will be returned.
# This allows admins to control specifically which ldap users can access the
# system and which users cannot. When this value is set to true, a local ldap
# user will be created and mapped to the ldap account automatically. This
# automatic provisioning only affects authentication, not authorization.
#
# @category: LDAP
# @type:     boolean
alpine.ldap.user.provisioning=false

# This option will ensure that team memberships for LDAP users are dynamic and
# synchronized with membership of LDAP groups. When a team is mapped to an LDAP
# group, all local LDAP users will automatically be assigned to the team if
# they are a member of the group the team is mapped to. If the user is later
# removed from the LDAP group, they will also be removed from the team. This
# option provides the ability to dynamically control user permissions via an
# external directory.
#
# @category: LDAP
# @type:     boolean
alpine.ldap.team.synchronization=false

# HTTP proxy address. If set, then alpine.http.proxy.port must be set too.
#
# @category: HTTP
# @example:  proxy.example.com
# @type:     string
# alpine.http.proxy.address=

# @category: HTTP
# @example:  8888
# @type:     integer
# alpine.http.proxy.port=

# @category: HTTP
# @type:     string
# alpine.http.proxy.username=

# @category: HTTP
# @type:     string
# alpine.http.proxy.password=

# @category: HTTP
# @example:  localhost,127.0.0.1
# @type:     string
# alpine.no.proxy=

# Defines the connection timeout in seconds for outbound HTTP connections.
#
# @category: HTTP
# @type:     integer
# alpine.http.timeout.connection=30

# Defines the socket / read timeout in seconds for outbound HTTP connections.
#
# @category: HTTP
# @type:     integer
# alpine.http.timeout.socket=30

# Defines the request timeout in seconds for outbound HTTP connections.
#
# @category: HTTP
# @type:     integer
# alpine.http.timeout.pool=60

# Defines whether [Cross Origin Resource Sharing](https://developer.mozilla.org/en-US/docs/Web/HTTP/CORS)
# (CORS) headers shall be included in REST API responses.
#
# @category: CORS
# @type:     boolean
# alpine.cors.enabled=true

# Controls the content of the `Access-Control-Allow-Origin` response header.
# <br/>
# Has no effect when alpine.cors.enabled is `false`.
#
# @category: CORS
# @type:     string
# alpine.cors.allow.origin=*

# Controls the content of the `Access-Control-Allow-Methods` response header.
# <br/>
# Has no effect when alpine.cors.enabled is `false`.
#
# @category: CORS
# @type:     string
# alpine.cors.allow.methods=GET POST PUT DELETE OPTIONS

# Controls the content of the `Access-Control-Allow-Headers` response header.
# <br/>
# Has no effect when alpine.cors.enabled is `false`.
#
# @category: CORS
# @type:     string
# alpine.cors.allow.headers=Origin, Content-Type, Authorization, X-Requested-With, Content-Length, Accept, Origin, X-Api-Key, X-Total-Count, *

# Controls the content of the `Access-Control-Expose-Headers` response header.
# <br/>
# Has no effect when alpine.cors.enabled is `false`.
#
# @category: CORS
# @type:     string
# alpine.cors.expose.headers=Origin, Content-Type, Authorization, X-Requested-With, Content-Length, Accept, Origin, X-Api-Key, X-Total-Count

# Controls the content of the `Access-Control-Allow-Credentials` response header.
# <br/>
# Has no effect when alpine.cors.enabled is `false`.
#
# @category: CORS
# @type:     boolean
# alpine.cors.allow.credentials=true

# Controls the content of the `Access-Control-Max-Age` response header.
# <br/>
# Has no effect when alpine.cors.enabled is `false`.
#
# @category: CORS
# @type:     integer
# alpine.cors.max.age=3600

# Defines whether Prometheus metrics will be exposed.
# If enabled, metrics will be available via the /metrics endpoint.
#
# @category: Observability
# @type:     boolean
alpine.metrics.enabled=false

# Defines the username required to access metrics.
# Has no effect when alpine.metrics.auth.password is not set.
#
# @category: Observability
# @type:     string
alpine.metrics.auth.username=

# Defines the password required to access metrics.
# Has no effect when alpine.metrics.auth.username is not set.
#
# @category: Observability
# @type:     string
alpine.metrics.auth.password=

# Defines if OpenID Connect will be used for user authentication.
# If enabled, `alpine.oidc.*` properties should be set accordingly.
#
# @category: OpenID Connect
# @type:     boolean
alpine.oidc.enabled=false

# Defines the client ID to be used for OpenID Connect.
# The client ID should be the same as the one configured for the frontend,
# and will only be used to validate ID tokens.
#
# @category: OpenID Connect
# @type:     string
alpine.oidc.client.id=

# Defines the issuer URL to be used for OpenID Connect.
# This issuer MUST support provider configuration via the `/.well-known/openid-configuration` endpoint.
# See also:
# <ul>
#   <li>https://openid.net/specs/openid-connect-discovery-1_0.html#ProviderMetadata</li>
#   <li>https://openid.net/specs/openid-connect-discovery-1_0.html#ProviderConfig</li>
# </ul>
#
# @category: OpenID Connect
# @type:     string
alpine.oidc.issuer=

# Defines the name of the claim that contains the username in the provider's userinfo endpoint.
# Common claims are `name`, `username`, `preferred_username` or `nickname`.
# See also:
# <ul>
#   <li>https://openid.net/specs/openid-connect-core-1_0.html#UserInfoResponse</li>
# </ul>
#
# @category: OpenID Connect
# @type:     string
alpine.oidc.username.claim=name

# Specifies if mapped OpenID Connect accounts are automatically created upon successful
# authentication. When a user logs in with a valid access token but an account has
# not been previously provisioned, an authentication failure will be returned.
# This allows admins to control specifically which OpenID Connect users can access the
# system and which users cannot. When this value is set to true, a local OpenID Connect
# user will be created and mapped to the OpenID Connect account automatically. This
# automatic provisioning only affects authentication, not authorization.
#
# @category: OpenID Connect
# @type:     boolean
alpine.oidc.user.provisioning=false

# This option will ensure that team memberships for OpenID Connect users are dynamic and
# synchronized with membership of OpenID Connect groups or assigned roles. When a team is
# mapped to an OpenID Connect group, all local OpenID Connect users will automatically be
# assigned to the team if they are a member of the group the team is mapped to. If the user
# is later removed from the OpenID Connect group, they will also be removed from the team. This
# option provides the ability to dynamically control user permissions via the identity provider.
# Note that team synchronization is only performed during user provisioning and after successful
# authentication.
#
# @category: OpenID Connect
# @type:     boolean
alpine.oidc.team.synchronization=false

# Defines the name of the claim that contains group memberships or role assignments in the provider's userinfo endpoint.
# The claim must be an array of strings. Most public identity providers do not support group or role management.
# When using a customizable / on-demand hosted identity provider, name, content, and inclusion in the userinfo endpoint
# will most likely need to be configured.
#
# @category: OpenID Connect
# @type:     string
alpine.oidc.teams.claim=groups

# @category: Kafka
# @example:  localhost:9092
# @type:     string
# @required
kafka.bootstrap.servers=

# @category:     Kafka
# @type:         enum
# @valid-values: [earliest, latest, none]
kafka.auto.offset.reset=earliest

<<<<<<< HEAD
#Optional
=======
# @category: Kafka
# @type:     integer
# @required
kafka.num.stream.threads=3

# @category: Kafka
# @type:     boolean
>>>>>>> 0e039533
kafka.tls.enabled=false

# @category: Kafka
# @type:     boolean
kafka.mtls.enabled=false

# @category:     Kafka
# @type:         enum
# @valid-values: [PLAINTEXT, SASL_SSL_PLAINTEXT, SASL_PLAINTEXT, SSL]
kafka.security.protocol=

# @category: Kafka
# @type:     string
kafka.truststore.path=

# @category: Kafka
# @type:     string
kafka.truststore.password=

# @category: Kafka
# @type:     string
kafka.keystore.path=

# @category: Kafka
# @type:     string
kafka.keystore.password=

# @category: Kafka
# @type:     string
kafka.topic.prefix=

# @category: Kafka
# @type:     string
# @required
application.id=dtrack-apiserver

<<<<<<< HEAD
# Optional
=======
# Defines the number of deserialization errors deemed to be acceptable in a given time frame.
# Until the threshold is reached, records failing deserialization will be logged and skipped.
# When the threshold is exceeded, further consumption is stopped.
# The interval must be specified in ISO8601 duration notation (https://en.wikipedia.org/wiki/ISO_8601#Durations).
# The default threshold is 5 errors per 30min.
#
# @category: Kafka
# @type:     integer
kafka.streams.deserialization.exception.threshold.count=5

# @category: Kafka
# @type:     duration
kafka.streams.deserialization.exception.threshold.interval=PT30M

# Defines the number of production errors deemed to be acceptable in a given time frame.
# Until the threshold is reached, records failing to be produced will be logged and skipped.
# When the threshold is exceeded, further production is stopped.
# Only certain types of errors will be treated this way; Unexpected errors will cause a
# stop of production immediately.
# The interval must be specified in ISO8601 duration notation (https://en.wikipedia.org/wiki/ISO_8601#Durations).
# The default threshold is 5 errors per 30min.
#
# @category: Kafka
# @type:     integer
kafka.streams.production.exception.threshold.count=5

# @category: Kafka
# @type:     duration
kafka.streams.production.exception.threshold.interval=PT30M

# Defines the number of times record processing will be retried in case of unhandled, yet transient errors.
# Until the threshold is reached, records fetched since the last successful offset commit will be attempted to be re-processed.
# When the threshold is exceeded, further processing is stopped.
# Only transient errors will be treated this way; Unexpected or non-transient errors will cause a stop of processing immediately.
# The interval must be specified in ISO8601 duration notation (https://en.wikipedia.org/wiki/ISO_8601#Durations).
# The default threshold is 50 errors per 30min.
#
# @category: Kafka
# @type:     integer
kafka.streams.transient.processing.exception.threshold.count=50

# @category: Kafka
# @type:     duration
kafka.streams.transient.processing.exception.threshold.interval=PT30M

>>>>>>> 0e039533
# Defines the order in which records are being processed.
# Valid options are:
#  * partition
#  * key
#  * unordered
# alpine.kafka.processor.<name>.processing.order=partition

# Defines the maximum size of record batches being processed.
# Batch sizes are further limited by the configured processing order:
#  * partition: Number of partitions assigned to this processor
#  * key:       Number of distinct record keys in current consumer poll
#  * unordered: Potentially unlimited
# Will be ignored when the processor is not a batch processor.
# alpine.kafka.processor.<name>.max.batch.size=10

# Defines the maximum concurrency with which records are being processed.
# For batch processors, a smaller number can improve efficiency and throughput.
# A value of -1 indicates that the maximum concurrency should be equal to
# the number of partitions in the topic being consumed from.
# alpine.kafka.processor.<name>.max.concurrency=1

# Allows for customization of the processor's retry behavior.
# alpine.kafka.processor.<name>.retry.initial.delay.ms=1000
# alpine.kafka.processor.<name>.retry.multiplier=1
# alpine.kafka.processor.<name>.retry.randomization.factor=0.3
# alpine.kafka.processor.<name>.retry.max.delay.ms=60000

<<<<<<< HEAD
# Optional
# Defines the timeout to wait for the processor to finish any pending work
# prior to being shut down.
# alpine.kafka.processor.<name>.shutdown.timeout.ms=10000

# Optional
=======
>>>>>>> 0e039533
# Allows for customization of the underlying Kafka consumer.
# Refer to https://kafka.apache.org/documentation/#consumerconfigs for available options.
# alpine.kafka.processor.<name>.consumer.<consumer.config.name>=

# @category: Kafka
# @type:     integer
# @required
alpine.kafka.processor.vuln.mirror.max.concurrency=-1

# @category:     Kafka
# @type:         enum
# @valid-values: [key, partition, unordered]
# @required
alpine.kafka.processor.vuln.mirror.processing.order=partition

# @category: Kafka
# @type:     integer
# @required
alpine.kafka.processor.vuln.mirror.retry.initial.delay.ms=3000

# @category: Kafka
# @type:     integer
# @required
alpine.kafka.processor.vuln.mirror.retry.multiplier=2

# @category: Kafka
# @type:      double
# @required
alpine.kafka.processor.vuln.mirror.retry.randomization.factor=0.3

# @category: Kafka
# @type:     integer
# @required
alpine.kafka.processor.vuln.mirror.retry.max.delay.ms=180000

# @category: Kafka
# @type:     string
# @required
alpine.kafka.processor.vuln.mirror.consumer.group.id=dtrack-apiserver-processor

# @category:     Kafka
# @type:         enum
# @valid-values: [earliest, latest, none]
# @required
alpine.kafka.processor.vuln.mirror.consumer.auto.offset.reset=earliest

# @category: Kafka
# @type:     integer
# @required
alpine.kafka.processor.repo.meta.analysis.result.max.concurrency=-1

# @category:     Kafka
# @type:         enum
# @valid-values: [key, partition, unordered]
# @required
alpine.kafka.processor.repo.meta.analysis.result.processing.order=key

# @category: Kafka
# @type:     integer
# @required
alpine.kafka.processor.repo.meta.analysis.result.retry.initial.delay.ms=1000

# @category: Kafka
# @type:     integer
# @required
alpine.kafka.processor.repo.meta.analysis.result.retry.multiplier=2

# @category: Kafka
# @type:      double
# @required
alpine.kafka.processor.repo.meta.analysis.result.retry.randomization.factor=0.3

# @category: Kafka
# @type:     integer
# @required
alpine.kafka.processor.repo.meta.analysis.result.retry.max.delay.ms=180000

# @category: Kafka
# @type:     string
# @required
alpine.kafka.processor.repo.meta.analysis.result.consumer.group.id=dtrack-apiserver-processor

# @category:     Kafka
# @type:         enum
# @valid-values: [earliest, latest, none]
# @required
alpine.kafka.processor.repo.meta.analysis.result.consumer.auto.offset.reset=earliest

# Required
alpine.kafka.processor.vuln.scan.result.max.concurrency=-1
alpine.kafka.processor.vuln.scan.result.processing.order=key
alpine.kafka.processor.vuln.scan.result.retry.initial.delay.ms=1000
alpine.kafka.processor.vuln.scan.result.retry.multiplier=2
alpine.kafka.processor.vuln.scan.result.retry.randomization.factor=0.3
alpine.kafka.processor.vuln.scan.result.retry.max.delay.ms=180000
alpine.kafka.processor.vuln.scan.result.consumer.group.id=dtrack-apiserver-processor
alpine.kafka.processor.vuln.scan.result.consumer.auto.offset.reset=earliest

# Required
alpine.kafka.processor.vuln.scan.result.processed.max.batch.size=1000
alpine.kafka.processor.vuln.scan.result.processed.max.concurrency=1
alpine.kafka.processor.vuln.scan.result.processed.processing.order=unordered
alpine.kafka.processor.vuln.scan.result.processed.retry.initial.delay.ms=3000
alpine.kafka.processor.vuln.scan.result.processed.retry.multiplier=2
alpine.kafka.processor.vuln.scan.result.processed.retry.randomization.factor=0.3
alpine.kafka.processor.vuln.scan.result.processed.retry.max.delay.ms=180000
alpine.kafka.processor.vuln.scan.result.processed.consumer.group.id=dtrack-apiserver-processor
alpine.kafka.processor.vuln.scan.result.processed.consumer.auto.offset.reset=earliest
alpine.kafka.processor.vuln.scan.result.processed.consumer.max.poll.records=10000
alpine.kafka.processor.vuln.scan.result.processed.consumer.fetch.min.bytes=524288

# Scheduling tasks after 3 minutes (3*60*1000) of starting application
#
# @category: Task Scheduling
# @type:     integer
# @required
task.scheduler.initial.delay=180000

# Cron expressions for tasks have the precision of minutes so polling every minute
#
# @category: Task Scheduling
# @type:     integer
# @required
task.scheduler.polling.interval=60000

# Specifies how long the lock should be kept in case the executing node dies.
# This is just a fallback, under normal circumstances the lock is released as soon the tasks finishes.
# Set lockAtMostFor to a value which is much longer than normal execution time. Default value is 15min
# Lock will be extended dynamically till task execution is finished
#
# @category: Task Scheduling
# @type:     integer
# @required
task.metrics.portfolio.lockAtMostForInMillis=900000

# Specifies minimum amount of time for which the lock should be kept.
# Its main purpose is to prevent execution from multiple nodes in case of really short tasks and clock difference between the nodes.
#
# @category: Task Scheduling
# @type:     integer
# @required
task.metrics.portfolio.lockAtLeastForInMillis=90000

# @category: Task Scheduling
# @type:     integer
# @required
task.metrics.vulnerability.lockAtMostForInMillis=900000

# @category: Task Scheduling
# @type:     integer
# @required
task.metrics.vulnerability.lockAtLeastForInMillis=90000

# @category: Task Scheduling
# @type:     integer
# @required
task.mirror.epss.lockAtMostForInMillis=900000

# @category: Task Scheduling
# @type:     integer
# @required
task.mirror.epss.lockAtLeastForInMillis=90000

# @category: Task Scheduling
# @type:     integer
# @required
task.componentIdentification.lockAtMostForInMillis=900000

# @category: Task Scheduling
# @type:     integer
# @required
task.componentIdentification.lockAtLeastForInMillis=90000

# @category: Task Scheduling
# @type:     integer
# @required
task.ldapSync.lockAtMostForInMillis=900000

# @category: Task Scheduling
# @type:     integer
# @required
task.ldapSync.lockAtLeastForInMillis=90000

# @category: Task Scheduling
# @type:     integer
# @required
task.workflow.state.cleanup.lockAtMostForInMillis=900000

# @category: Task Scheduling
# @type:     integer
# @required
task.workflow.state.cleanup.lockAtLeastForInMillis=900000

# @category: Task Scheduling
# @type:     integer
# @required
task.portfolio.repoMetaAnalysis.lockAtMostForInMillis=900000

# @category: Task Scheduling
# @type:     integer
# @required
task.portfolio.repoMetaAnalysis.lockAtLeastForInMillis=90000

# @category: Task Scheduling
# @type:     integer
# @required
task.portfolio.vulnAnalysis.lockAtMostForInMillis=900000

# @category: Task Scheduling
# @type:     integer
# @required
task.portfolio.vulnAnalysis.lockAtLeastForInMillis=90000

# @category: Task Scheduling
# @type:     integer
# @required
integrityMetaInitializer.lockAtMostForInMillis=900000

# @category: Task Scheduling
# @type:     integer
# @required
integrityMetaInitializer.lockAtLeastForInMillis=90000

# Schedule task for 10th minute of every hour
#
# @category: Task Scheduling
# @type:     cron
# @required
task.cron.metrics.portfolio=10 * * * *

# Schedule task for 40th minute of every hour
#
# @category: Task Scheduling
# @type:     cron
# @required
task.cron.metrics.vulnerability=40 * * * *

# Schedule task every 24 hrs at 02:00 UTC
#
# @category: Task Scheduling
# @type:     cron
# @required
task.cron.mirror.github=0 2 * * *

# Schedule task every 24 hrs at 03:00 UTC
#
# @category: Task Scheduling
# @type:     cron
# @required
task.cron.mirror.osv=0 3 * * *

# Schedule task every 24 hrs at 04:00 UTC
#
# @category: Task Scheduling
# @type:     cron
# @required
task.cron.mirror.nist=0 4 * * *

# Schedule task every 6 hrs at 25th min
#
# @category: Task Scheduling
# @type:     cron
# @required
task.cron.componentIdentification=25 */6 * * *

# Schedule task every 6 hrs at 0th min
#
# @category: Task Scheduling
# @type:     cron
# @required
task.cron.ldapSync=0 */6 * * *

# Schedule task every 24 hrs at 01:00 UTC
#
# @category: Task Scheduling
# @type:     cron
# @required
task.cron.repoMetaAnalysis=0 1 * * *

# Schedule task every 24hrs at 06:00 UTC
#
# @category: Task Scheduling
# @type:     cron
# @required
task.cron.vulnAnalysis=0 6 * * *

# Schedule task at 8:05 UTC on Wednesday every week
#
# @category: Task Scheduling
# @type:     cron
# @required
task.cron.vulnScanCleanUp=5 8 * * 4

# Schedule task every 5 minutes
#
# @category: Task Scheduling
# @type:     cron
# @required
task.cron.vulnerability.policy.bundle.fetch=*/5 * * * *

# Schedule task every 24 hrs at 02:00 UTC
#
# @category: Task Scheduling
# @type:     cron
# @required
task.cron.fortify.ssc.sync=0 2 * * *

# Schedule task every 24 hrs at 02:00 UTC
#
# @category: Task Scheduling
# @type:     cron
# @required
task.cron.defectdojo.sync=0 2 * * *

# Schedule task every 24 hrs at 02:00 UTC
#
# @category: Task Scheduling
# @type:     cron
# @required
task.cron.kenna.sync=0 2 * * *

# Schedule task every 15 minutes
#
# @category: Task Scheduling
# @type:     cron
# @required
task.cron.workflow.state.cleanup=*/15 * * * *

# Schedule task at 0 min past every 12th hr
#
# @category: Task Scheduling
# @type:     cron
# @required
task.cron.integrityInitializer=0 */12 * * *

# Defines the number of write operations to perform during BOM processing before changes are flushed to the database.
# Smaller values may lower memory usage of the API server, whereas higher values will improve performance as fewer
# network round-trips to the database are necessary.
#
# @category: General
# @type:     integer
bom.upload.processing.trx.flush.threshold=10000

# Defines the duration for how long a workflow step is allowed to remain in PENDING state
# after being started. If this duration is exceeded, workflow steps will transition into the TIMED_OUT state.
# If they remain in TIMED_OUT for the same duration, they will transition to the FAILED state.
# The duration must be specified in ISO8601 notation (https://en.wikipedia.org/wiki/ISO_8601#Durations).
#
# @category: General
# @type:     duration
workflow.step.timeout.duration=PT1H

# Defines the duration for how long workflow data is being retained, after all steps transitioned into a non-terminal
# state (CANCELLED, COMPLETED, FAILED, NOT_APPLICABLE).
# The duration must be specified in ISO8601 notation (https://en.wikipedia.org/wiki/ISO_8601#Durations).
#
# @category: General
# @type:     duration
workflow.retention.duration=P3D

# Delays the BOM_PROCESSED notification until the vulnerability analysis associated with a given BOM upload
# is completed. The intention being that it is then "safe" to query the API for any identified vulnerabilities.
# This is specifically for cases where polling the /api/v1/bom/token/<TOKEN> endpoint is not feasible.
# THIS IS A TEMPORARY FUNCTIONALITY AND MAY BE REMOVED IN FUTURE RELEASES WITHOUT FURTHER NOTICE.
#
# @category: General
# @type:     boolean
tmp.delay.bom.processed.notification=false

# Specifies whether the Integrity Initializer shall be enabled.
#
# @category: General
# @type:     boolean
integrity.initializer.enabled=false

# @category: General
# @type:     boolean
integrity.check.enabled=false

# Defines whether vulnerability policy analysis is enabled.
#
# @category: General
# @type:     boolean
vulnerability.policy.analysis.enabled=false

# Defines where to fetch the policy bundle from.For S3, just the base url needs to be provided with port
# For nginx, the whole url with bundle name needs to be given
#
# @category: General
# @example:  http://example.com:80/bundles/bundle.zip
# @type:     string
vulnerability.policy.bundle.url=

# Defines the type of source from which policy bundles are being fetched from.
# Required when vulnerability.policy.bundle.url is set.
#
# @category:     General
# @type:         enum
# @valid-values: [nginx, s3]
vulnerability.policy.bundle.source.type=NGINX

# For nginx server, if username and bearer token both are provided, basic auth will be used,
# else the auth header will be added based on the not null values
# Defines the password to be used for basic authentication against the service hosting the policy bundle.
#
# @category: General
# @type:     string
vulnerability.policy.bundle.auth.password=

# Defines the username to be used for basic authentication against the service hosting the policy bundle.
#
# @category: General
# @type:     string
vulnerability.policy.bundle.auth.username=

# Defines the token to be used as bearerAuth against the service hosting the policy bundle.
#
# @category: General
# @type:     string
vulnerability.policy.bundle.bearer.token=

# S3 related details. Access key, secret key, bucket name and bundle names are mandatory if S3 is chosen. Region is optional
#
# @category: General
# @type:     string
vulnerability.policy.s3.access.key=

# @category: General
# @type:     string
vulnerability.policy.s3.secret.key=

# @category: General
# @type:     string
vulnerability.policy.s3.bucket.name=

# @category: General
# @type:     string
vulnerability.policy.s3.bundle.name=

# @category: General
# @type:     string
vulnerability.policy.s3.region=<|MERGE_RESOLUTION|>--- conflicted
+++ resolved
@@ -631,9 +631,6 @@
 # @valid-values: [earliest, latest, none]
 kafka.auto.offset.reset=earliest
 
-<<<<<<< HEAD
-#Optional
-=======
 # @category: Kafka
 # @type:     integer
 # @required
@@ -641,7 +638,6 @@
 
 # @category: Kafka
 # @type:     boolean
->>>>>>> 0e039533
 kafka.tls.enabled=false
 
 # @category: Kafka
@@ -678,55 +674,6 @@
 # @required
 application.id=dtrack-apiserver
 
-<<<<<<< HEAD
-# Optional
-=======
-# Defines the number of deserialization errors deemed to be acceptable in a given time frame.
-# Until the threshold is reached, records failing deserialization will be logged and skipped.
-# When the threshold is exceeded, further consumption is stopped.
-# The interval must be specified in ISO8601 duration notation (https://en.wikipedia.org/wiki/ISO_8601#Durations).
-# The default threshold is 5 errors per 30min.
-#
-# @category: Kafka
-# @type:     integer
-kafka.streams.deserialization.exception.threshold.count=5
-
-# @category: Kafka
-# @type:     duration
-kafka.streams.deserialization.exception.threshold.interval=PT30M
-
-# Defines the number of production errors deemed to be acceptable in a given time frame.
-# Until the threshold is reached, records failing to be produced will be logged and skipped.
-# When the threshold is exceeded, further production is stopped.
-# Only certain types of errors will be treated this way; Unexpected errors will cause a
-# stop of production immediately.
-# The interval must be specified in ISO8601 duration notation (https://en.wikipedia.org/wiki/ISO_8601#Durations).
-# The default threshold is 5 errors per 30min.
-#
-# @category: Kafka
-# @type:     integer
-kafka.streams.production.exception.threshold.count=5
-
-# @category: Kafka
-# @type:     duration
-kafka.streams.production.exception.threshold.interval=PT30M
-
-# Defines the number of times record processing will be retried in case of unhandled, yet transient errors.
-# Until the threshold is reached, records fetched since the last successful offset commit will be attempted to be re-processed.
-# When the threshold is exceeded, further processing is stopped.
-# Only transient errors will be treated this way; Unexpected or non-transient errors will cause a stop of processing immediately.
-# The interval must be specified in ISO8601 duration notation (https://en.wikipedia.org/wiki/ISO_8601#Durations).
-# The default threshold is 50 errors per 30min.
-#
-# @category: Kafka
-# @type:     integer
-kafka.streams.transient.processing.exception.threshold.count=50
-
-# @category: Kafka
-# @type:     duration
-kafka.streams.transient.processing.exception.threshold.interval=PT30M
-
->>>>>>> 0e039533
 # Defines the order in which records are being processed.
 # Valid options are:
 #  * partition
@@ -754,15 +701,10 @@
 # alpine.kafka.processor.<name>.retry.randomization.factor=0.3
 # alpine.kafka.processor.<name>.retry.max.delay.ms=60000
 
-<<<<<<< HEAD
-# Optional
 # Defines the timeout to wait for the processor to finish any pending work
 # prior to being shut down.
 # alpine.kafka.processor.<name>.shutdown.timeout.ms=10000
 
-# Optional
-=======
->>>>>>> 0e039533
 # Allows for customization of the underlying Kafka consumer.
 # Refer to https://kafka.apache.org/documentation/#consumerconfigs for available options.
 # alpine.kafka.processor.<name>.consumer.<consumer.config.name>=
