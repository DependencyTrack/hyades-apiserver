--- conflicted
+++ resolved
@@ -675,215 +675,6 @@
         </createIndex>
     </changeSet>
 
-<<<<<<< HEAD
-    <changeSet id="v5.6.0-13-dev" author="pkwiatkowski1">
-        <addColumn tableName="APIKEY">
-            <column name="IS_LEGACY" type="BOOLEAN" defaultValueBoolean="false">
-                <constraints nullable="false"/>
-            </column>
-            <column name="PUBLIC_ID" type="VARCHAR(255)">
-                <constraints nullable="true"/>
-            </column>
-        </addColumn>
-
-        <addUniqueConstraint columnNames="PUBLIC_ID" constraintName="APIKEY_PUBLIC_IDX" tableName="APIKEY"/>
-    </changeSet>
-
-    <changeSet id="v5.6.0-13" author="jhoward-lm">
-        <createTable ifNotExists="true" tableName="ROLE">
-            <column autoIncrement="true" name="ID" type="BIGINT">
-                <constraints nullable="false" primaryKey="true" primaryKeyName="ROLE_PK" />
-            </column>
-
-            <column name="NAME" type="VARCHAR(255)">
-                <constraints nullable="false" unique="true"
-                    uniqueConstraintName="ROLE_NAME_IDX"
-                    validateNullable="true" validateUnique="true" />
-            </column>
-
-            <column name="UUID" type="UUID">
-                <constraints nullable="false" unique="true"
-                    uniqueConstraintName="ROLE_UUID_IDX"
-                    validateNullable="true" validateUnique="true" />
-            </column>
-        </createTable>
-
-        <createTable ifNotExists="true" tableName="ROLES_PERMISSIONS">
-            <column name="ROLE_ID" type="BIGINT">
-                <constraints nullable="false" unique="true"
-                    uniqueConstraintName="ROLES_PERMISSIONS_COMPOSITE_IDX"
-                    foreignKeyName="ROLES_PERMISSIONS_ROLE_FK"
-                    referencedTableName="ROLE" referencedColumnNames="ID"
-                    deferrable="true" initiallyDeferred="true" deleteCascade="true"
-                    validateUnique="true" validateForeignKey="true" />
-            </column>
-
-            <column name="PERMISSION_ID" type="BIGINT">
-                <constraints nullable="false" unique="true"
-                    uniqueConstraintName="ROLES_PERMISSIONS_COMPOSITE_IDX"
-                    foreignKeyName="ROLES_PERMISSIONS_PERMISSION_FK"
-                    referencedTableName="PERMISSION" referencedColumnNames="ID"
-                    deferrable="true" initiallyDeferred="true" deleteCascade="true"
-                    validateUnique="true" validateForeignKey="true" />
-            </column>
-        </createTable>
-
-        <createIndex indexName="ROLES_PERMISSIONS_ROLE_ID_IDX" tableName="ROLES_PERMISSIONS">
-            <column name="ROLE_ID" />
-        </createIndex>
-
-        <createIndex indexName="ROLES_PERMISSIONS_PERMISSION_ID_IDX" tableName="ROLES_PERMISSIONS">
-            <column name="PERMISSION_ID" />
-        </createIndex>
-
-        <createTable ifNotExists="true" tableName="LDAPUSERS_PROJECTS_ROLES">
-            <column name="LDAPUSER_ID" type="BIGINT">
-                <constraints nullable="false" unique="true"
-                    uniqueConstraintName="LDAPUSERS_PROJECTS_ROLES_COMPOSITE_IDX"
-                    foreignKeyName="LDAPUSERS_PROJECTS_ROLES_LDAPUSER_FK"
-                    referencedTableName="LDAPUSER" referencedColumnNames="ID"
-                    deferrable="true" initiallyDeferred="true" deleteCascade="false"
-                    validateUnique="true" validateForeignKey="true" />
-            </column>
-
-            <column name="PROJECT_ID" type="BIGINT">
-                <constraints nullable="false" unique="true"
-                    uniqueConstraintName="LDAPUSERS_PROJECTS_ROLES_COMPOSITE_IDX"
-                    foreignKeyName="LDAPUSERS_PROJECTS_ROLES_PROJECT_FK"
-                    referencedTableName="PROJECT" referencedColumnNames="ID"
-                    deferrable="true" initiallyDeferred="true" deleteCascade="true"
-                    validateUnique="true" validateForeignKey="true" />
-            </column>
-
-            <column name="ROLE_ID" type="BIGINT">
-                <constraints nullable="false" unique="true"
-                    uniqueConstraintName="LDAPUSERS_PROJECTS_ROLES_COMPOSITE_IDX"
-                    foreignKeyName="LDAPUSERS_PROJECTS_ROLES_ROLE_FK"
-                    referencedTableName="ROLE" referencedColumnNames="ID"
-                    deferrable="true" initiallyDeferred="true" deleteCascade="true"
-                    validateUnique="true" validateForeignKey="true" />
-            </column>
-        </createTable>
-
-        <createIndex indexName="LDAPUSERS_PROJECTS_ROLES_LDAPUSER_ID_IDX" tableName="LDAPUSERS_PROJECTS_ROLES">
-            <column name="LDAPUSER_ID" />
-        </createIndex>
-
-        <createIndex indexName="LDAPUSERS_PROJECTS_ROLES_PROJECT_ID_IDX" tableName="LDAPUSERS_PROJECTS_ROLES">
-            <column name="PROJECT_ID" />
-        </createIndex>
-
-        <createIndex indexName="LDAPUSERS_PROJECTS_ROLES_ROLE_ID_IDX" tableName="LDAPUSERS_PROJECTS_ROLES">
-            <column name="ROLE_ID" />
-        </createIndex>
-
-        <createTable ifNotExists="true" tableName="MANAGEDUSERS_PROJECTS_ROLES">
-            <column name="MANAGEDUSER_ID" type="BIGINT">
-                <constraints nullable="false" unique="true"
-                    uniqueConstraintName="MANAGEDUSERS_PROJECTS_ROLES_COMPOSITE_IDX"
-                    foreignKeyName="MANAGEDUSERS_PROJECTS_ROLES_MANAGEDUSER_FK"
-                    referencedTableName="MANAGEDUSER" referencedColumnNames="ID"
-                    deferrable="true" initiallyDeferred="true" deleteCascade="false"
-                    validateUnique="true" validateForeignKey="true" />
-            </column>
-
-            <column name="PROJECT_ID" type="BIGINT">
-                <constraints nullable="false" unique="true"
-                    uniqueConstraintName="MANAGEDUSERS_PROJECTS_ROLES_COMPOSITE_IDX"
-                    foreignKeyName="MANAGEDUSERS_PROJECTS_ROLES_PROJECT_FK"
-                    referencedTableName="PROJECT" referencedColumnNames="ID"
-                    deferrable="true" initiallyDeferred="true" deleteCascade="true"
-                    validateUnique="true" validateForeignKey="true" />
-            </column>
-
-            <column name="ROLE_ID" type="BIGINT">
-                <constraints nullable="false" unique="true"
-                    uniqueConstraintName="MANAGEDUSERS_PROJECTS_ROLES_COMPOSITE_IDX"
-                    foreignKeyName="MANAGEDUSERS_PROJECTS_ROLES_ROLE_FK"
-                    referencedTableName="ROLE" referencedColumnNames="ID"
-                    deferrable="true" initiallyDeferred="true" deleteCascade="true"
-                    validateUnique="true" validateForeignKey="true" />
-            </column>
-        </createTable>
-
-        <createIndex indexName="MANAGEDUSERS_PROJECTS_ROLES_MANAGEDUSER_ID_IDX" tableName="MANAGEDUSERS_PROJECTS_ROLES">
-            <column name="MANAGEDUSER_ID" />
-        </createIndex>
-
-        <createIndex indexName="MANAGEDUSERS_PROJECTS_ROLES_PROJECT_ID_IDX" tableName="MANAGEDUSERS_PROJECTS_ROLES">
-            <column name="PROJECT_ID" />
-        </createIndex>
-
-        <createIndex indexName="MANAGEDUSERS_PROJECTS_ROLES_ROLE_ID_IDX" tableName="MANAGEDUSERS_PROJECTS_ROLES">
-            <column name="ROLE_ID" />
-        </createIndex>
-
-        <createTable ifNotExists="true" tableName="OIDCUSERS_PROJECTS_ROLES">
-            <column name="OIDCUSER_ID" type="BIGINT">
-                <constraints nullable="false" unique="true"
-                    uniqueConstraintName="OIDCUSERS_PROJECTS_ROLES_COMPOSITE_IDX"
-                    foreignKeyName="OIDCUSERS_PROJECTS_ROLES_OIDCUSER_FK"
-                    referencedTableName="OIDCUSER" referencedColumnNames="ID"
-                    deferrable="true" initiallyDeferred="true" deleteCascade="false" 
-                    validateUnique="true" validateForeignKey="true" />
-            </column>
-
-            <column name="PROJECT_ID" type="BIGINT">
-                <constraints nullable="false" unique="true"
-                    uniqueConstraintName="OIDCUSERS_PROJECTS_ROLES_COMPOSITE_IDX"
-                    foreignKeyName="OIDCUSERS_PROJECTS_ROLES_PROJECT_FK"
-                    referencedTableName="PROJECT" referencedColumnNames="ID"
-                    deferrable="true" initiallyDeferred="true" deleteCascade="true"
-                    validateUnique="true" validateForeignKey="true" />
-            </column>
-
-            <column name="ROLE_ID" type="BIGINT">
-                <constraints nullable="false" unique="true"
-                    uniqueConstraintName="OIDCUSERS_PROJECTS_ROLES_COMPOSITE_IDX"
-                    foreignKeyName="OIDCUSERS_PROJECTS_ROLES_ROLE_FK"
-                    referencedTableName="ROLE" referencedColumnNames="ID"
-                    deferrable="true" initiallyDeferred="true" deleteCascade="true"
-                    validateUnique="true" validateForeignKey="true" />
-            </column>
-        </createTable>
-
-        <createIndex indexName="OIDCUSERS_PROJECTS_ROLES_OIDCUSER_ID_IDX" tableName="OIDCUSERS_PROJECTS_ROLES">
-            <column name="OIDCUSER_ID" />
-        </createIndex>
-
-        <createIndex indexName="OIDCUSERS_PROJECTS_ROLES_PROJECT_ID_IDX" tableName="OIDCUSERS_PROJECTS_ROLES">
-            <column name="PROJECT_ID" />
-        </createIndex>
-
-        <createIndex indexName="OIDCUSERS_PROJECTS_ROLES_ROLE_ID_IDX" tableName="OIDCUSERS_PROJECTS_ROLES">
-            <column name="ROLE_ID" />
-        </createIndex>
-
-        <createView viewName="USER_PROJECT_EFFECTIVE_PERMISSIONS" replaceIfExists="true">
-            SELECT
-                lpr."LDAPUSER_ID"    AS "LDAPUSER_ID",
-                mpr."MANAGEDUSER_ID" AS "MANAGEDUSER_ID",
-                opr."OIDCUSER_ID"    AS "OIDCUSER_ID",
-                pr."ID"              AS "PROJECT_ID",
-                p."ID"               AS "PERMISSION_ID",
-                p."NAME"             AS "PERMISSION_NAME"
-              FROM "PERMISSION" p
-             INNER JOIN "ROLES_PERMISSIONS" rp
-                ON rp."PERMISSION_ID" = p."ID"
-              FULL OUTER JOIN "LDAPUSERS_PROJECTS_ROLES" lpr
-                ON lpr."ROLE_ID" = rp."ROLE_ID"
-              FULL OUTER JOIN "MANAGEDUSERS_PROJECTS_ROLES" mpr
-                ON lpr."PROJECT_ID" = mpr."PROJECT_ID"
-               AND lpr."ROLE_ID" = mpr."ROLE_ID"
-              FULL OUTER JOIN "OIDCUSERS_PROJECTS_ROLES" opr
-                ON mpr."PROJECT_ID" = opr."PROJECT_ID"
-               AND mpr."ROLE_ID" = opr."ROLE_ID"
-             INNER JOIN "PROJECT" pr
-                ON lpr."PROJECT_ID" = pr."ID"
-                OR mpr."PROJECT_ID" = pr."ID"
-                OR opr."PROJECT_ID" = pr."ID"
-        </createView>
-=======
     <changeSet id="v5.6.0-14" author="nscuro">
         <dropIndex tableName="PROJECT_ACCESS_TEAMS" indexName="PROJECT_ACCESS_TEAMS_PROJECT_ID_IDX"/>
         <dropIndex tableName="PROJECT_ACCESS_TEAMS" indexName="PROJECT_ACCESS_TEAMS_TEAM_ID_IDX"/>
@@ -910,6 +701,214 @@
                 tableName="PROJECT_ACCESS_TEAMS"
                 columnNames="PROJECT_ID, TEAM_ID"
                 constraintName="PROJECT_ACCESS_TEAMS_PK"/>
->>>>>>> c66cf100
+    </changeSet>
+
+    <changeSet id="v5.6.0-13-dev" author="pkwiatkowski1">
+        <addColumn tableName="APIKEY">
+            <column name="IS_LEGACY" type="BOOLEAN" defaultValueBoolean="false">
+                <constraints nullable="false"/>
+            </column>
+            <column name="PUBLIC_ID" type="VARCHAR(255)">
+                <constraints nullable="true"/>
+            </column>
+        </addColumn>
+
+        <addUniqueConstraint columnNames="PUBLIC_ID" constraintName="APIKEY_PUBLIC_IDX" tableName="APIKEY"/>
+    </changeSet>
+
+    <changeSet id="v5.6.0-13" author="jhoward-lm">
+        <createTable ifNotExists="true" tableName="ROLE">
+            <column autoIncrement="true" name="ID" type="BIGINT">
+                <constraints nullable="false" primaryKey="true" primaryKeyName="ROLE_PK" />
+            </column>
+
+            <column name="NAME" type="VARCHAR(255)">
+                <constraints nullable="false" unique="true"
+                    uniqueConstraintName="ROLE_NAME_IDX"
+                    validateNullable="true" validateUnique="true" />
+            </column>
+
+            <column name="UUID" type="UUID">
+                <constraints nullable="false" unique="true"
+                    uniqueConstraintName="ROLE_UUID_IDX"
+                    validateNullable="true" validateUnique="true" />
+            </column>
+        </createTable>
+
+        <createTable ifNotExists="true" tableName="ROLES_PERMISSIONS">
+            <column name="ROLE_ID" type="BIGINT">
+                <constraints nullable="false" unique="true"
+                    uniqueConstraintName="ROLES_PERMISSIONS_COMPOSITE_IDX"
+                    foreignKeyName="ROLES_PERMISSIONS_ROLE_FK"
+                    referencedTableName="ROLE" referencedColumnNames="ID"
+                    deferrable="true" initiallyDeferred="true" deleteCascade="true"
+                    validateUnique="true" validateForeignKey="true" />
+            </column>
+
+            <column name="PERMISSION_ID" type="BIGINT">
+                <constraints nullable="false" unique="true"
+                    uniqueConstraintName="ROLES_PERMISSIONS_COMPOSITE_IDX"
+                    foreignKeyName="ROLES_PERMISSIONS_PERMISSION_FK"
+                    referencedTableName="PERMISSION" referencedColumnNames="ID"
+                    deferrable="true" initiallyDeferred="true" deleteCascade="true"
+                    validateUnique="true" validateForeignKey="true" />
+            </column>
+        </createTable>
+
+        <createIndex indexName="ROLES_PERMISSIONS_ROLE_ID_IDX" tableName="ROLES_PERMISSIONS">
+            <column name="ROLE_ID" />
+        </createIndex>
+
+        <createIndex indexName="ROLES_PERMISSIONS_PERMISSION_ID_IDX" tableName="ROLES_PERMISSIONS">
+            <column name="PERMISSION_ID" />
+        </createIndex>
+
+        <createTable ifNotExists="true" tableName="LDAPUSERS_PROJECTS_ROLES">
+            <column name="LDAPUSER_ID" type="BIGINT">
+                <constraints nullable="false" unique="true"
+                    uniqueConstraintName="LDAPUSERS_PROJECTS_ROLES_COMPOSITE_IDX"
+                    foreignKeyName="LDAPUSERS_PROJECTS_ROLES_LDAPUSER_FK"
+                    referencedTableName="LDAPUSER" referencedColumnNames="ID"
+                    deferrable="true" initiallyDeferred="true" deleteCascade="false"
+                    validateUnique="true" validateForeignKey="true" />
+            </column>
+
+            <column name="PROJECT_ID" type="BIGINT">
+                <constraints nullable="false" unique="true"
+                    uniqueConstraintName="LDAPUSERS_PROJECTS_ROLES_COMPOSITE_IDX"
+                    foreignKeyName="LDAPUSERS_PROJECTS_ROLES_PROJECT_FK"
+                    referencedTableName="PROJECT" referencedColumnNames="ID"
+                    deferrable="true" initiallyDeferred="true" deleteCascade="true"
+                    validateUnique="true" validateForeignKey="true" />
+            </column>
+
+            <column name="ROLE_ID" type="BIGINT">
+                <constraints nullable="false" unique="true"
+                    uniqueConstraintName="LDAPUSERS_PROJECTS_ROLES_COMPOSITE_IDX"
+                    foreignKeyName="LDAPUSERS_PROJECTS_ROLES_ROLE_FK"
+                    referencedTableName="ROLE" referencedColumnNames="ID"
+                    deferrable="true" initiallyDeferred="true" deleteCascade="true"
+                    validateUnique="true" validateForeignKey="true" />
+            </column>
+        </createTable>
+
+        <createIndex indexName="LDAPUSERS_PROJECTS_ROLES_LDAPUSER_ID_IDX" tableName="LDAPUSERS_PROJECTS_ROLES">
+            <column name="LDAPUSER_ID" />
+        </createIndex>
+
+        <createIndex indexName="LDAPUSERS_PROJECTS_ROLES_PROJECT_ID_IDX" tableName="LDAPUSERS_PROJECTS_ROLES">
+            <column name="PROJECT_ID" />
+        </createIndex>
+
+        <createIndex indexName="LDAPUSERS_PROJECTS_ROLES_ROLE_ID_IDX" tableName="LDAPUSERS_PROJECTS_ROLES">
+            <column name="ROLE_ID" />
+        </createIndex>
+
+        <createTable ifNotExists="true" tableName="MANAGEDUSERS_PROJECTS_ROLES">
+            <column name="MANAGEDUSER_ID" type="BIGINT">
+                <constraints nullable="false" unique="true"
+                    uniqueConstraintName="MANAGEDUSERS_PROJECTS_ROLES_COMPOSITE_IDX"
+                    foreignKeyName="MANAGEDUSERS_PROJECTS_ROLES_MANAGEDUSER_FK"
+                    referencedTableName="MANAGEDUSER" referencedColumnNames="ID"
+                    deferrable="true" initiallyDeferred="true" deleteCascade="false"
+                    validateUnique="true" validateForeignKey="true" />
+            </column>
+
+            <column name="PROJECT_ID" type="BIGINT">
+                <constraints nullable="false" unique="true"
+                    uniqueConstraintName="MANAGEDUSERS_PROJECTS_ROLES_COMPOSITE_IDX"
+                    foreignKeyName="MANAGEDUSERS_PROJECTS_ROLES_PROJECT_FK"
+                    referencedTableName="PROJECT" referencedColumnNames="ID"
+                    deferrable="true" initiallyDeferred="true" deleteCascade="true"
+                    validateUnique="true" validateForeignKey="true" />
+            </column>
+
+            <column name="ROLE_ID" type="BIGINT">
+                <constraints nullable="false" unique="true"
+                    uniqueConstraintName="MANAGEDUSERS_PROJECTS_ROLES_COMPOSITE_IDX"
+                    foreignKeyName="MANAGEDUSERS_PROJECTS_ROLES_ROLE_FK"
+                    referencedTableName="ROLE" referencedColumnNames="ID"
+                    deferrable="true" initiallyDeferred="true" deleteCascade="true"
+                    validateUnique="true" validateForeignKey="true" />
+            </column>
+        </createTable>
+
+        <createIndex indexName="MANAGEDUSERS_PROJECTS_ROLES_MANAGEDUSER_ID_IDX" tableName="MANAGEDUSERS_PROJECTS_ROLES">
+            <column name="MANAGEDUSER_ID" />
+        </createIndex>
+
+        <createIndex indexName="MANAGEDUSERS_PROJECTS_ROLES_PROJECT_ID_IDX" tableName="MANAGEDUSERS_PROJECTS_ROLES">
+            <column name="PROJECT_ID" />
+        </createIndex>
+
+        <createIndex indexName="MANAGEDUSERS_PROJECTS_ROLES_ROLE_ID_IDX" tableName="MANAGEDUSERS_PROJECTS_ROLES">
+            <column name="ROLE_ID" />
+        </createIndex>
+
+        <createTable ifNotExists="true" tableName="OIDCUSERS_PROJECTS_ROLES">
+            <column name="OIDCUSER_ID" type="BIGINT">
+                <constraints nullable="false" unique="true"
+                    uniqueConstraintName="OIDCUSERS_PROJECTS_ROLES_COMPOSITE_IDX"
+                    foreignKeyName="OIDCUSERS_PROJECTS_ROLES_OIDCUSER_FK"
+                    referencedTableName="OIDCUSER" referencedColumnNames="ID"
+                    deferrable="true" initiallyDeferred="true" deleteCascade="false" 
+                    validateUnique="true" validateForeignKey="true" />
+            </column>
+
+            <column name="PROJECT_ID" type="BIGINT">
+                <constraints nullable="false" unique="true"
+                    uniqueConstraintName="OIDCUSERS_PROJECTS_ROLES_COMPOSITE_IDX"
+                    foreignKeyName="OIDCUSERS_PROJECTS_ROLES_PROJECT_FK"
+                    referencedTableName="PROJECT" referencedColumnNames="ID"
+                    deferrable="true" initiallyDeferred="true" deleteCascade="true"
+                    validateUnique="true" validateForeignKey="true" />
+            </column>
+
+            <column name="ROLE_ID" type="BIGINT">
+                <constraints nullable="false" unique="true"
+                    uniqueConstraintName="OIDCUSERS_PROJECTS_ROLES_COMPOSITE_IDX"
+                    foreignKeyName="OIDCUSERS_PROJECTS_ROLES_ROLE_FK"
+                    referencedTableName="ROLE" referencedColumnNames="ID"
+                    deferrable="true" initiallyDeferred="true" deleteCascade="true"
+                    validateUnique="true" validateForeignKey="true" />
+            </column>
+        </createTable>
+
+        <createIndex indexName="OIDCUSERS_PROJECTS_ROLES_OIDCUSER_ID_IDX" tableName="OIDCUSERS_PROJECTS_ROLES">
+            <column name="OIDCUSER_ID" />
+        </createIndex>
+
+        <createIndex indexName="OIDCUSERS_PROJECTS_ROLES_PROJECT_ID_IDX" tableName="OIDCUSERS_PROJECTS_ROLES">
+            <column name="PROJECT_ID" />
+        </createIndex>
+
+        <createIndex indexName="OIDCUSERS_PROJECTS_ROLES_ROLE_ID_IDX" tableName="OIDCUSERS_PROJECTS_ROLES">
+            <column name="ROLE_ID" />
+        </createIndex>
+
+        <createView viewName="USER_PROJECT_EFFECTIVE_PERMISSIONS" replaceIfExists="true">
+            SELECT
+                lpr."LDAPUSER_ID"    AS "LDAPUSER_ID",
+                mpr."MANAGEDUSER_ID" AS "MANAGEDUSER_ID",
+                opr."OIDCUSER_ID"    AS "OIDCUSER_ID",
+                pr."ID"              AS "PROJECT_ID",
+                p."ID"               AS "PERMISSION_ID",
+                p."NAME"             AS "PERMISSION_NAME"
+              FROM "PERMISSION" p
+             INNER JOIN "ROLES_PERMISSIONS" rp
+                ON rp."PERMISSION_ID" = p."ID"
+              FULL OUTER JOIN "LDAPUSERS_PROJECTS_ROLES" lpr
+                ON lpr."ROLE_ID" = rp."ROLE_ID"
+              FULL OUTER JOIN "MANAGEDUSERS_PROJECTS_ROLES" mpr
+                ON lpr."PROJECT_ID" = mpr."PROJECT_ID"
+               AND lpr."ROLE_ID" = mpr."ROLE_ID"
+              FULL OUTER JOIN "OIDCUSERS_PROJECTS_ROLES" opr
+                ON mpr."PROJECT_ID" = opr."PROJECT_ID"
+               AND mpr."ROLE_ID" = opr."ROLE_ID"
+             INNER JOIN "PROJECT" pr
+                ON lpr."PROJECT_ID" = pr."ID"
+                OR mpr."PROJECT_ID" = pr."ID"
+                OR opr."PROJECT_ID" = pr."ID"
+        </createView>
     </changeSet>
 </databaseChangeLog>