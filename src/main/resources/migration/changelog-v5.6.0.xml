--- conflicted
+++ resolved
@@ -34,8 +34,11 @@
         <modifyDataType tableName="WORKFLOW_STATE" columnName="TOKEN" newDataType="UUID"/>
     </changeSet>
 
-<<<<<<< HEAD
-    <changeSet id="v5.6.0-2" author="rossmurphy974@gmail.com">
+    <changeSet id="v5.6.0-2" author="nscuro">
+        <modifyDataType tableName="TEAM" columnName="NAME" newDataType="VARCHAR(255)"/>
+    </changeSet>
+  
+    <changeSet id="v5.6.0-3" author="rossmurphy974@gmail.com">
         <addColumn tableName="PROJECT">
             <column name="AUTHORS" type="TEXT"/>
         </addColumn>
@@ -60,9 +63,5 @@
         <dropColumn tableName="COMPONENT">
             <column name="AUTHOR"/>
         </dropColumn>
-=======
-    <changeSet id="v5.6.0-2" author="nscuro">
-        <modifyDataType tableName="TEAM" columnName="NAME" newDataType="VARCHAR(255)"/>
->>>>>>> eca7ab7c
     </changeSet>
 </databaseChangeLog>