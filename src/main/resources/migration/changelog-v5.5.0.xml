--- conflicted
+++ resolved
@@ -94,18 +94,17 @@
     </changeSet>
 
     <changeSet id="v5.5.0-7" author="sahibamittal">
-<<<<<<< HEAD
-        <addColumn tableName="VULNERABILITY_POLICY">
-            <column name="OPERATION_MODE" type="VARCHAR(255)"/>
-        </addColumn>
-    </changeSet>
-
-=======
         <sql splitStatements="true">
             ALTER TABLE "WORKFLOW_STATE" DROP CONSTRAINT IF EXISTS "WORKFLOW_STATE_STEP_check";
             ALTER TABLE "WORKFLOW_STATE" ADD CONSTRAINT "WORKFLOW_STATE_STEP_check"
             CHECK ("STEP"::TEXT = ANY(ARRAY['BOM_CONSUMPTION', 'BOM_PROCESSING', 'METRICS_UPDATE', 'POLICY_BUNDLE_SYNC', 'POLICY_EVALUATION', 'REPO_META_ANALYSIS', 'VULN_ANALYSIS', 'PROJECT_CLONE']));
         </sql>
     </changeSet>
->>>>>>> c5cb3d34
+
+    <changeSet id="v5.5.0-8" author="sahibamittal">
+        <addColumn tableName="VULNERABILITY_POLICY">
+            <column name="OPERATION_MODE" type="VARCHAR(255)"/>
+        </addColumn>
+    </changeSet>
+
 </databaseChangeLog>