--- conflicted
+++ resolved
@@ -89,14 +89,14 @@
                                  referencedTableName="VULNERABILITY" validate="true"/>
     </changeSet>
 
-<<<<<<< HEAD
-    <changeSet id="v5.5.0-6" author="sahibamittal">
+    <changeSet id="v5.5.0-6" author="nscuro">
+        <modifyDataType tableName="VULNERABILITY_POLICY" columnName="DESCRIPTION" newDataType="VARCHAR(512)"/>
+    </changeSet>
+
+    <changeSet id="v5.5.0-7" author="sahibamittal">
         <addColumn tableName="VULNERABILITY_POLICY">
             <column name="OPERATION_MODE" type="VARCHAR(255)"/>
         </addColumn>
-=======
-    <changeSet id="v5.5.0-6" author="nscuro">
-        <modifyDataType tableName="VULNERABILITY_POLICY" columnName="DESCRIPTION" newDataType="VARCHAR(512)"/>
->>>>>>> 5d64feea
     </changeSet>
+
 </databaseChangeLog>