<?xml version="1.1" encoding="UTF-8" standalone="no"?>
<databaseChangeLog
        objectQuotingStrategy="QUOTE_ALL_OBJECTS"
        xmlns="http://www.liquibase.org/xml/ns/dbchangelog"
        xmlns:ext="http://www.liquibase.org/xml/ns/dbchangelog-ext"
        xmlns:xsi="http://www.w3.org/2001/XMLSchema-instance"
        xsi:schemaLocation="http://www.liquibase.org/xml/ns/dbchangelog-ext
            http://www.liquibase.org/xml/ns/dbchangelog/dbchangelog-ext.xsd
            http://www.liquibase.org/xml/ns/dbchangelog
            http://www.liquibase.org/xml/ns/dbchangelog/dbchangelog-latest.xsd">
    <changeSet id="v5.5.0-1" author="nscuro@protonmail.com">
        <addColumn tableName="APIKEY">
            <column name="COMMENT" type="VARCHAR(255)"/>
            <column name="CREATED" type="TIMESTAMP WITH TIME ZONE"/>
            <column name="LAST_USED" type="TIMESTAMP WITH TIME ZONE"/>
        </addColumn>
    </changeSet>

    <changeSet id="v5.5.0-2" author="nscuro@protonmail.com">
        <dropIndex tableName="AFFECTEDVERSIONATTRIBUTION" indexName="AFFECTEDVERSIONATTRIBUTION_VULNERABILITY_IDX"/>
        <dropIndex tableName="AFFECTEDVERSIONATTRIBUTION" indexName="AFFECTEDVERSIONATTRIBUTION_VULNERABLE_SOFTWARE_IDX"/>
        <dropIndex tableName="ANALYSIS" indexName="ANALYSIS_PROJECT_ID_IDX"/>
        <dropIndex tableName="COMPONENTS_VULNERABILITIES" indexName="COMPONENTS_VULNERABILITIES_COMPONENT_ID_IDX"/>
        <dropIndex tableName="DEPENDENCYMETRICS" indexName="DEPENDENCYMETRICS_PROJECT_ID_IDX"/>
        <dropIndex tableName="FINDINGATTRIBUTION" indexName="FINDINGATTRIBUTION_COMPONENT_ID_IDX"/>
        <dropIndex tableName="INTEGRITY_META_COMPONENT" indexName="PURL_IDX"/>
        <dropUniqueConstraint tableName="INTEGRITY_META_COMPONENT" constraintName="INTEGRITY_META_COMPONENT_U1"/>
        <dropIndex tableName="MAPPEDLDAPGROUP" indexName="MAPPEDLDAPGROUP_TEAM_ID_IDX"/>
        <dropIndex tableName="MAPPEDOIDCGROUP" indexName="MAPPEDOIDCGROUP_TEAM_ID_IDX"/>
        <dropIndex tableName="PROJECT_PROPERTY" indexName="PROJECT_PROPERTY_PROJECT_ID_IDX"/>
        <dropIndex tableName="VIOLATIONANALYSIS" indexName="VIOLATIONANALYSIS_PROJECT_ID_IDX"/>
        <dropIndex tableName="VULNERABILITY" indexName="VULNERABILITY_VULNID_IDX"/>
        <dropIndex tableName="VULNERABLESOFTWARE" indexName="VULNERABLESOFTWARE_PART_VENDOR_PRODUCT_IDX"/>

        <createIndex tableName="INTEGRITY_META_COMPONENT" indexName="INTEGRITY_META_COMPONENT_PURL_IDX" unique="true">
            <column name="PURL"/>
        </createIndex>
    </changeSet>

    <changeSet id="v5.5.0-3" author="sahibamittal">
<<<<<<< HEAD
        <dropColumn tableName="VULNERABILITY">
            <column name="EPSSSCORE" type="numeric"/>
            <column name="EPSSPERCENTILE" type="numeric"/>
        </dropColumn>
        <createTable tableName="EPSS">
            <column autoIncrement="true" name="ID" type="BIGINT">
                <constraints nullable="false" primaryKey="true" primaryKeyName="EPSS_CVE_PK"/>
            </column>
            <column name="CVE" type="TEXT">
                <constraints nullable="false" unique="true"/>
            </column>
            <column name="PERCENTILE" type="numeric"/>
            <column name="SCORE" type="numeric"/>
        </createTable>
        <createIndex indexName="EPSS_CVE_IDX" tableName="EPSS" unique="true">
            <column name="CVE"/>
        </createIndex>
=======
        <addColumn tableName="BOM">
            <column name="GENERATED" type="TIMESTAMP WITH TIME ZONE"/>
        </addColumn>
>>>>>>> 00b5b05b
    </changeSet>
</databaseChangeLog><|MERGE_RESOLUTION|>--- conflicted
+++ resolved
@@ -38,7 +38,12 @@
     </changeSet>
 
     <changeSet id="v5.5.0-3" author="sahibamittal">
-<<<<<<< HEAD
+        <addColumn tableName="BOM">
+            <column name="GENERATED" type="TIMESTAMP WITH TIME ZONE"/>
+        </addColumn>
+    </changeSet>
+
+    <changeSet id="v5.5.0-4" author="sahibamittal">
         <dropColumn tableName="VULNERABILITY">
             <column name="EPSSSCORE" type="numeric"/>
             <column name="EPSSPERCENTILE" type="numeric"/>
@@ -56,10 +61,5 @@
         <createIndex indexName="EPSS_CVE_IDX" tableName="EPSS" unique="true">
             <column name="CVE"/>
         </createIndex>
-=======
-        <addColumn tableName="BOM">
-            <column name="GENERATED" type="TIMESTAMP WITH TIME ZONE"/>
-        </addColumn>
->>>>>>> 00b5b05b
     </changeSet>
 </databaseChangeLog>