--- conflicted
+++ resolved
@@ -53,12 +53,9 @@
     <listener>
         <listener-class>org.dependencytrack.event.kafka.KafkaStreamsInitializer</listener-class>
     </listener>
-<<<<<<< HEAD
-=======
     <listener>
         <listener-class>org.dependencytrack.search.IndexSubsystemInitializer</listener-class>
     </listener>
->>>>>>> ddd0f32f
 
     <filter>
         <filter-name>WhitelistUrlFilter</filter-name>
