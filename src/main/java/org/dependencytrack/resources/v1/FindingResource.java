--- conflicted
+++ resolved
@@ -178,15 +178,9 @@
 
     @POST
     @Path("/portfolio/analyze")
-<<<<<<< HEAD
-    @ApiOperation(
-            value = "Triggers Vulnerability Analysis for the entire portfolio",
-            notes = "<p>Requires permission <strong>SYSTEM_CONFIGURATION</strong> or <strong>SYSTEM_CONFIGURATION_CREATE</strong></p>"
-=======
     @Operation(
             summary = "Triggers Vulnerability Analysis for the entire portfolio",
-            description = "<p>Requires permission <strong>SYSTEM_CONFIGURATION</strong></p>"
->>>>>>> dacb1f05
+            description = "<p>Requires permission <strong>SYSTEM_CONFIGURATION</strong> or <strong>SYSTEM_CONFIGURATION_CREATE</strong></p>"
     )
     @ApiResponses(value = {
             @ApiResponse(responseCode = "304", description = "Analysis is already in progress"),
