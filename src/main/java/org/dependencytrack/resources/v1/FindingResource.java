--- conflicted
+++ resolved
@@ -17,6 +17,28 @@
  * Copyright (c) OWASP Foundation. All Rights Reserved.
  */
 package org.dependencytrack.resources.v1;
+
+import jakarta.ws.rs.GET;
+import jakarta.ws.rs.HeaderParam;
+import jakarta.ws.rs.POST;
+import jakarta.ws.rs.Path;
+import jakarta.ws.rs.PathParam;
+import jakarta.ws.rs.Produces;
+import jakarta.ws.rs.QueryParam;
+import jakarta.ws.rs.core.MediaType;
+import jakarta.ws.rs.core.Response;
+import java.io.IOException;
+import java.io.StringWriter;
+import java.io.Writer;
+import java.util.Collections;
+import java.util.HashMap;
+import java.util.List;
+import java.util.Map;
+import java.util.UUID;
+import java.util.stream.Collectors;
+
+import static org.dependencytrack.workflow.WorkflowEngineInitializer.workflowEngine;
+import static org.dependencytrack.workflow.framework.payload.PayloadConverters.protoConverter;
 
 import alpine.Config;
 import alpine.common.logging.Logger;
@@ -51,35 +73,10 @@
 import org.dependencytrack.model.Vulnerability;
 import org.dependencytrack.model.validation.ValidUuid;
 import org.dependencytrack.persistence.QueryManager;
-<<<<<<< HEAD
 import org.dependencytrack.proto.workflow.payload.v1alpha1.AnalyzeProjectArgs;
-=======
 import org.dependencytrack.resources.v1.problems.ProblemDetails;
->>>>>>> 184cfea0
 import org.dependencytrack.resources.v1.vo.BomUploadResponse;
 import org.dependencytrack.workflow.framework.ScheduleWorkflowRunOptions;
-
-import jakarta.ws.rs.GET;
-import jakarta.ws.rs.HeaderParam;
-import jakarta.ws.rs.POST;
-import jakarta.ws.rs.Path;
-import jakarta.ws.rs.PathParam;
-import jakarta.ws.rs.Produces;
-import jakarta.ws.rs.QueryParam;
-import jakarta.ws.rs.core.MediaType;
-import jakarta.ws.rs.core.Response;
-import java.io.IOException;
-import java.io.StringWriter;
-import java.io.Writer;
-import java.util.Collections;
-import java.util.HashMap;
-import java.util.List;
-import java.util.Map;
-import java.util.UUID;
-import java.util.stream.Collectors;
-
-import static org.dependencytrack.workflow.WorkflowEngineInitializer.workflowEngine;
-import static org.dependencytrack.workflow.framework.payload.PayloadConverters.protoConverter;
 
 /**
  * JAX-RS resources for processing findings.
@@ -253,47 +250,34 @@
                 requireAccess(qm, project);
                 LOGGER.info("Analysis of project " + project.getUuid() + " requested by " + super.getPrincipal().getName());
 
-<<<<<<< HEAD
-                    final UUID token;
-                    if (Config.getInstance().getPropertyAsBoolean(ConfigKey.WORKFLOW_ENGINE_ENABLED)) {
-                        token = workflowEngine().scheduleWorkflowRun(
-                                new ScheduleWorkflowRunOptions("analyze-project", 1)
-                                        .withConcurrencyGroupId("analyze-project-" + project.getUuid())
-                                        .withPriority(100) // TODO: Something higher than the scheduled analysis.
-                                        .withLabels(Map.ofEntries(
-                                                Map.entry("project", project.getUuid().toString()),
-                                                Map.entry("initiator", getPrincipal().getName())))
-                                        .withArgument(
-                                                AnalyzeProjectArgs.newBuilder()
-                                                        .setProject(org.dependencytrack.proto.workflow.payload.v1alpha1.Project.newBuilder()
-                                                                .setUuid(project.getUuid().toString())
-                                                                .setName(project.getName())
-                                                                .setVersion(project.getVersion())
-                                                                .build())
-                                                        .build(),
-                                                protoConverter(AnalyzeProjectArgs.class)));
-                    } else {
-                        final ProjectVulnerabilityAnalysisEvent vae = new ProjectVulnerabilityAnalysisEvent(project.getUuid());
-                        qm.createReanalyzeSteps(vae.getChainIdentifier());
-                        Event.dispatch(vae);
-                        final ProjectRepositoryMetaAnalysisEvent projectRepositoryMetaAnalysisEvent = new ProjectRepositoryMetaAnalysisEvent(project.getUuid());
-                        Event.dispatch(projectRepositoryMetaAnalysisEvent);
-                        token = vae.getChainIdentifier();
-                    }
-
-                    return Response.ok(Collections.singletonMap("token", token)).build();
+                final UUID token;
+                if (Config.getInstance().getPropertyAsBoolean(ConfigKey.WORKFLOW_ENGINE_ENABLED)) {
+                    token = workflowEngine().scheduleWorkflowRun(
+                            new ScheduleWorkflowRunOptions("analyze-project", 1)
+                                    .withConcurrencyGroupId("analyze-project-" + project.getUuid())
+                                    .withPriority(100) // TODO: Something higher than the scheduled analysis.
+                                    .withLabels(Map.ofEntries(
+                                            Map.entry("project", project.getUuid().toString()),
+                                            Map.entry("initiator", getPrincipal().getName())))
+                                    .withArgument(
+                                            AnalyzeProjectArgs.newBuilder()
+                                                    .setProject(org.dependencytrack.proto.workflow.payload.v1alpha1.Project.newBuilder()
+                                                            .setUuid(project.getUuid().toString())
+                                                            .setName(project.getName())
+                                                            .setVersion(project.getVersion())
+                                                            .build())
+                                                    .build(),
+                                            protoConverter(AnalyzeProjectArgs.class)));
                 } else {
-                    return Response.status(Response.Status.FORBIDDEN).entity("Access to the specified project is forbidden").build();
+                    final ProjectVulnerabilityAnalysisEvent vae = new ProjectVulnerabilityAnalysisEvent(project.getUuid());
+                    qm.createReanalyzeSteps(vae.getChainIdentifier());
+                    Event.dispatch(vae);
+                    final ProjectRepositoryMetaAnalysisEvent projectRepositoryMetaAnalysisEvent = new ProjectRepositoryMetaAnalysisEvent(project.getUuid());
+                    Event.dispatch(projectRepositoryMetaAnalysisEvent);
+                    token = vae.getChainIdentifier();
                 }
-=======
-                final ProjectVulnerabilityAnalysisEvent vae = new ProjectVulnerabilityAnalysisEvent(project.getUuid());
-                qm.createReanalyzeSteps(vae.getChainIdentifier());
-                Event.dispatch(vae);
-                final ProjectRepositoryMetaAnalysisEvent projectRepositoryMetaAnalysisEvent = new ProjectRepositoryMetaAnalysisEvent(project.getUuid());
-                Event.dispatch(projectRepositoryMetaAnalysisEvent);
-
-                return Response.ok(Collections.singletonMap("token", vae.getChainIdentifier())).build();
->>>>>>> 184cfea0
+
+                return Response.ok(Collections.singletonMap("token", token)).build();
             } else {
                 return Response.status(Response.Status.NOT_FOUND).entity("The project could not be found.").build();
             }
