--- conflicted
+++ resolved
@@ -65,17 +65,9 @@
 
     @GET
     @Produces(MediaType.APPLICATION_JSON)
-<<<<<<< HEAD
-    @ApiOperation(
-            value = "Returns a list of all ProjectProperties for the specified project",
-            response = ProjectProperty.class,
-            responseContainer = "List",
-            notes = "<p>Requires permission <strong>PORTFOLIO_MANAGEMENT</strong> or <strong>PORTFOLIO_MANAGEMENT_READ</strong></p>"
-=======
     @Operation(
             summary = "Returns a list of all ProjectProperties for the specified project",
-            description = "<p>Requires permission <strong>PORTFOLIO_MANAGEMENT</strong></p>"
->>>>>>> dacb1f05
+            description = "<p>Requires permission <strong>PORTFOLIO_MANAGEMENT</strong> or <strong>PORTFOLIO_MANAGEMENT_READ</strong></p>"
     )
     @ApiResponses(value = {
             @ApiResponse(responseCode = "200", content = @Content(array = @ArraySchema(schema = @Schema(implementation = ProjectProperty.class)))),
@@ -115,17 +107,9 @@
     @PUT
     @Consumes(MediaType.APPLICATION_JSON)
     @Produces(MediaType.APPLICATION_JSON)
-<<<<<<< HEAD
-    @ApiOperation(
-            value = "Creates a new project property",
-            response = ProjectProperty.class,
-            code = 201,
-            notes = "<p>Requires permission <strong>PORTFOLIO_MANAGEMENT</strong> or <strong>PORTFOLIO_MANAGEMENT_UPDATE</strong></p>"
-=======
     @Operation(
             summary = "Creates a new project property",
-            description = "<p>Requires permission <strong>PORTFOLIO_MANAGEMENT</strong></p>"
->>>>>>> dacb1f05
+            description = "<p>Requires permission <strong>PORTFOLIO_MANAGEMENT</strong> or <strong>PORTFOLIO_MANAGEMENT_UPDATE</strong></p>"
     )
     @ApiResponses(value = {
             @ApiResponse(responseCode = "201", content = @Content(schema = @Schema(implementation = ProjectProperty.class))),
@@ -179,16 +163,9 @@
     @POST
     @Consumes(MediaType.APPLICATION_JSON)
     @Produces(MediaType.APPLICATION_JSON)
-<<<<<<< HEAD
-    @ApiOperation(
-            value = "Updates a project property",
-            response = ProjectProperty.class,
-            notes = "<p>Requires permission <strong>PORTFOLIO_MANAGEMENT</strong> or <strong>PORTFOLIO_MANAGEMENT_UPDATE</strong></p>"
-=======
     @Operation(
             summary = "Updates a project property",
-            description = "<p>Requires permission <strong>PORTFOLIO_MANAGEMENT</strong></p>"
->>>>>>> dacb1f05
+            description = "<p>Requires permission <strong>PORTFOLIO_MANAGEMENT</strong> or <strong>PORTFOLIO_MANAGEMENT_UPDATE</strong></p>"
     )
     @ApiResponses(value = {
             @ApiResponse(responseCode = "200", content = @Content(schema = @Schema(implementation = ProjectProperty.class))),
@@ -229,16 +206,9 @@
     @DELETE
     @Consumes(MediaType.APPLICATION_JSON)
     @Produces(MediaType.APPLICATION_JSON)
-<<<<<<< HEAD
-    @ApiOperation(
-            value = "Deletes a config property",
-            response = ProjectProperty.class,
-            notes = "<p>Requires permission <strong>PORTFOLIO_MANAGEMENT</strong> or <strong>PORTFOLIO_MANAGEMENT_DELETE</strong></p>"
-=======
     @Operation(
             summary = "Deletes a config property",
-            description = "<p>Requires permission <strong>PORTFOLIO_MANAGEMENT</strong></p>"
->>>>>>> dacb1f05
+            description = "<p>Requires permission <strong>PORTFOLIO_MANAGEMENT</strong> or <strong>PORTFOLIO_MANAGEMENT_DELETE</strong></p>"
     )
     @ApiResponses(value = {
             @ApiResponse(responseCode = "204"),
