--- conflicted
+++ resolved
@@ -85,17 +85,9 @@
     @GET
     @Path("/group")
     @Produces(MediaType.APPLICATION_JSON)
-<<<<<<< HEAD
-    @ApiOperation(
-            value = "Returns a list of all groups",
-            response = OidcGroup.class,
-            responseContainer = "List",
-            notes = "<p>Requires permission <strong>ACCESS_MANAGEMENT</strong> or <strong>ACCESS_MANAGEMENT_READ</strong></p>"
-=======
     @Operation(
             summary = "Returns a list of all groups",
-            description = "<p>Requires permission <strong>ACCESS_MANAGEMENT</strong></p>"
->>>>>>> dacb1f05
+            description = "<p>Requires permission <strong>ACCESS_MANAGEMENT</strong> or <strong>ACCESS_MANAGEMENT_READ</strong></p>"
     )
     @ApiResponses(value = {
             @ApiResponse(responseCode = "200", content = @Content(array = @ArraySchema(schema = @Schema(implementation = OidcGroup.class)))),
@@ -113,17 +105,9 @@
     @Path("/group")
     @Produces(MediaType.APPLICATION_JSON)
     @Consumes(MediaType.APPLICATION_JSON)
-<<<<<<< HEAD
-    @ApiOperation(
-            value = "Creates group",
-            response = OidcGroup.class,
-            code = 201,
-            notes = "<p>Requires permission <strong>ACCESS_MANAGEMENT</strong> or <strong>ACCESS_MANAGEMENT_CREATE</strong></p>"
-=======
     @Operation(
             summary = "Creates group",
-            description = "<p>Requires permission <strong>ACCESS_MANAGEMENT</strong></p>"
->>>>>>> dacb1f05
+            description = "<p>Requires permission <strong>ACCESS_MANAGEMENT</strong> or <strong>ACCESS_MANAGEMENT_CREATE</strong></p>"
     )
     @ApiResponses(value = {
             @ApiResponse(responseCode = "201", content = @Content(schema = @Schema(implementation = OidcGroup.class))),
@@ -151,16 +135,9 @@
     @Path("/group")
     @Produces(MediaType.APPLICATION_JSON)
     @Consumes(MediaType.APPLICATION_JSON)
-<<<<<<< HEAD
-    @ApiOperation(
-            value = "Updates group",
-            response = OidcGroup.class,
-            notes = "<p>Requires permission <strong>ACCESS_MANAGEMENT</strong> or <strong>ACCESS_MANAGEMENT_UPDATE</strong></p>"
-=======
     @Operation(
             summary = "Updates group",
-            description = "<p>Requires permission <strong>ACCESS_MANAGEMENT</strong></p>"
->>>>>>> dacb1f05
+            description = "<p>Requires permission <strong>ACCESS_MANAGEMENT</strong> or <strong>ACCESS_MANAGEMENT_UPDATE</strong></p>"
     )
     @ApiResponses(value = {
             @ApiResponse(responseCode = "200", content = @Content(schema = @Schema(implementation = OidcGroup.class))),
@@ -190,29 +167,17 @@
     @DELETE
     @Path("/group/{uuid}")
     @Consumes(MediaType.APPLICATION_JSON)
-<<<<<<< HEAD
-    @ApiOperation(
-            value = "Deletes a group",
-            code = 204,
-            notes = "<p>Requires permission <strong>ACCESS_MANAGEMENT</strong> or <strong>ACCESS_MANAGEMENT_DELETE</strong></p>"
-=======
     @Operation(
             summary = "Deletes a group",
-            description = "<p>Requires permission <strong>ACCESS_MANAGEMENT</strong></p>"
->>>>>>> dacb1f05
+            description = "<p>Requires permission <strong>ACCESS_MANAGEMENT</strong> or <strong>ACCESS_MANAGEMENT_DELETE</strong></p>"
     )
     @ApiResponses(value = {
             @ApiResponse(responseCode = "204"),
             @ApiResponse(responseCode = "401", description = "Unauthorized"),
             @ApiResponse(responseCode = "404", description = "The group could not be found")
     })
-<<<<<<< HEAD
-    @PermissionRequired({Permissions.Constants.ACCESS_MANAGEMENT, Permissions.Constants.ACCESS_MANAGEMENT_DELETE})
-    public Response deleteGroup(@ApiParam(value = "The UUID of the group to delete", format = "uuid", required = true)
-=======
-    @PermissionRequired(Permissions.Constants.ACCESS_MANAGEMENT)
+    @PermissionRequired({ Permissions.Constants.ACCESS_MANAGEMENT, Permissions.Constants.ACCESS_MANAGEMENT_DELETE })
     public Response deleteGroup(@Parameter(description = "The UUID of the group to delete", schema = @Schema(type = "string", format = "uuid"), required = true)
->>>>>>> dacb1f05
                                 @PathParam("uuid") @ValidUuid final String uuid) {
         try (QueryManager qm = new QueryManager()) {
             final OidcGroup group = qm.getObjectByUuid(OidcGroup.class, uuid);
@@ -230,30 +195,17 @@
     @GET
     @Path("/group/{uuid}/team")
     @Produces(MediaType.APPLICATION_JSON)
-<<<<<<< HEAD
-    @ApiOperation(
-            value = "Returns a list of teams associated with the specified group",
-            response = Team.class,
-            responseContainer = "List",
-            notes = "<p>Requires permission <strong>ACCESS_MANAGEMENT</strong> or <strong>ACCESS_MANAGEMENT_READ</strong></p>"
-=======
     @Operation(
             summary = "Returns a list of teams associated with the specified group",
-            description = "<p>Requires permission <strong>ACCESS_MANAGEMENT</strong></p>"
->>>>>>> dacb1f05
+            description = "<p>Requires permission <strong>ACCESS_MANAGEMENT</strong> or <strong>ACCESS_MANAGEMENT_READ</strong></p>"
     )
     @ApiResponses(value = {
             @ApiResponse(responseCode = "200", content = @Content(array = @ArraySchema(schema = @Schema(implementation = Team.class)))),
             @ApiResponse(responseCode = "401", description = "Unauthorized"),
             @ApiResponse(responseCode = "404", description = "The UUID of the mapping could not be found"),
     })
-<<<<<<< HEAD
-    @PermissionRequired({Permissions.Constants.ACCESS_MANAGEMENT, Permissions.Constants.ACCESS_MANAGEMENT_READ})
-    public Response retrieveTeamsMappedToGroup(@ApiParam(value = "The UUID of the mapping to retrieve the team for", format = "uuid", required = true)
-=======
-    @PermissionRequired(Permissions.Constants.ACCESS_MANAGEMENT)
+    @PermissionRequired({ Permissions.Constants.ACCESS_MANAGEMENT, Permissions.Constants.ACCESS_MANAGEMENT_READ })
     public Response retrieveTeamsMappedToGroup(@Parameter(description = "The UUID of the mapping to retrieve the team for", schema = @Schema(type = "string", format = "uuid"), required = true)
->>>>>>> dacb1f05
                                                @PathParam("uuid") @ValidUuid final String uuid) {
         try (final QueryManager qm = new QueryManager()) {
             final OidcGroup oidcGroup = qm.getObjectByUuid(OidcGroup.class, uuid);
@@ -272,16 +224,9 @@
     @PUT
     @Path("/mapping")
     @Produces(MediaType.APPLICATION_JSON)
-<<<<<<< HEAD
-    @ApiOperation(
-            value = "Adds a mapping",
-            response = MappedOidcGroup.class,
-            notes = "<p>Requires permission <strong>ACCESS_MANAGEMENT</strong> or <strong>ACCESS_MANAGEMENT_CREATE</strong></p>"
-=======
     @Operation(
             summary = "Adds a mapping",
-            description = "<p>Requires permission <strong>ACCESS_MANAGEMENT</strong></p>"
->>>>>>> dacb1f05
+            description = "<p>Requires permission <strong>ACCESS_MANAGEMENT</strong> or <strong>ACCESS_MANAGEMENT_CREATE</strong></p>"
     )
     @ApiResponses(value = {
             @ApiResponse(responseCode = "200", content = @Content(schema = @Schema(implementation = MappedOidcGroup.class))),
@@ -321,29 +266,17 @@
     @DELETE
     @Path("/mapping/{uuid}")
     @Produces(MediaType.APPLICATION_JSON)
-<<<<<<< HEAD
-    @ApiOperation(
-            value = "Deletes a mapping",
-            code = 204,
-            notes = "<p>Requires permission <strong>ACCESS_MANAGEMENT</strong> or <strong>ACCESS_MANAGEMENT_DELETE</strong></p>"
-=======
     @Operation(
             summary = "Deletes a mapping",
-            description = "<p>Requires permission <strong>ACCESS_MANAGEMENT</strong></p>"
->>>>>>> dacb1f05
+            description = "<p>Requires permission <strong>ACCESS_MANAGEMENT</strong> or <strong>ACCESS_MANAGEMENT_DELETE</strong></p>"
     )
     @ApiResponses(value = {
             @ApiResponse(responseCode = "204"),
             @ApiResponse(responseCode = "401", description = "Unauthorized"),
             @ApiResponse(responseCode = "404", description = "The UUID of the mapping could not be found"),
     })
-<<<<<<< HEAD
-    @PermissionRequired({Permissions.Constants.ACCESS_MANAGEMENT, Permissions.Constants.ACCESS_MANAGEMENT_DELETE})
-    public Response deleteMappingByUuid(@ApiParam(value = "The UUID of the mapping to delete", format = "uuid", required = true)
-=======
-    @PermissionRequired(Permissions.Constants.ACCESS_MANAGEMENT)
+    @PermissionRequired({ Permissions.Constants.ACCESS_MANAGEMENT, Permissions.Constants.ACCESS_MANAGEMENT_DELETE })
     public Response deleteMappingByUuid(@Parameter(description = "The UUID of the mapping to delete", schema = @Schema(type = "string", format = "uuid"), required = true)
->>>>>>> dacb1f05
                                         @PathParam("uuid") @ValidUuid final String uuid) {
         try (QueryManager qm = new QueryManager()) {
             final MappedOidcGroup mapping = qm.getObjectByUuid(MappedOidcGroup.class, uuid);
@@ -360,29 +293,17 @@
     @DELETE
     @Path("/group/{groupUuid}/team/{teamUuid}/mapping")
     @Produces(MediaType.APPLICATION_JSON)
-<<<<<<< HEAD
-    @ApiOperation(
-            value = "Deletes a mapping",
-            code = 204,
-            notes = "<p>Requires permission <strong>ACCESS_MANAGEMENT</strong> or <strong>ACCESS_MANAGEMENT_DELETE</strong></p>"
-=======
     @Operation(
             summary = "Deletes a mapping",
-            description = "<p>Requires permission <strong>ACCESS_MANAGEMENT</strong></p>"
->>>>>>> dacb1f05
+            description = "<p>Requires permission <strong>ACCESS_MANAGEMENT</strong> or <strong>ACCESS_MANAGEMENT_DELETE</strong></p>"
     )
     @ApiResponses(value = {
             @ApiResponse(responseCode = "204"),
             @ApiResponse(responseCode = "401", description = "Unauthorized"),
             @ApiResponse(responseCode = "404", description = "The UUID of the mapping could not be found"),
     })
-<<<<<<< HEAD
-    @PermissionRequired({Permissions.Constants.ACCESS_MANAGEMENT, Permissions.Constants.ACCESS_MANAGEMENT_DELETE})
-    public Response deleteMapping(@ApiParam(value = "The UUID of the group to delete a mapping for", format = "uuid", required = true)
-=======
-    @PermissionRequired(Permissions.Constants.ACCESS_MANAGEMENT)
+    @PermissionRequired({ Permissions.Constants.ACCESS_MANAGEMENT, Permissions.Constants.ACCESS_MANAGEMENT_DELETE })
     public Response deleteMapping(@Parameter(description = "The UUID of the group to delete a mapping for", schema = @Schema(type = "string", format = "uuid"), required = true)
->>>>>>> dacb1f05
                                   @PathParam("groupUuid") @ValidUuid final String groupUuid,
                                   @Parameter(description = "The UUID of the team to delete a mapping for", schema = @Schema(type = "string", format = "uuid"), required = true)
                                   @PathParam("teamUuid") @ValidUuid final String teamUuid) {
