--- conflicted
+++ resolved
@@ -51,17 +51,9 @@
     @GET
     @Path("/osv/ecosystem")
     @Produces(MediaType.APPLICATION_JSON)
-<<<<<<< HEAD
-    @ApiOperation(
-            value = "Returns a list of all ecosystems in OSV",
-            response = String.class,
-            responseContainer = "List",
-            notes = "<p>Requires permission <strong>SYSTEM_CONFIGURATION</strong> or <strong>SYSTEM_CONFIGURATION_READ</strong></p>"
-=======
     @Operation(
             summary = "Returns a list of all ecosystems in OSV",
-            description = "<p>Requires permission <strong>SYSTEM_CONFIGURATION</strong></p>"
->>>>>>> dacb1f05
+            description = "<p>Requires permission <strong>SYSTEM_CONFIGURATION</strong> or <strong>SYSTEM_CONFIGURATION_READ</strong></p>"
     )
     @ApiResponses(value = {
             @ApiResponse(
@@ -80,17 +72,9 @@
     @GET
     @Path("/osv/ecosystem/inactive")
     @Produces(MediaType.APPLICATION_JSON)
-<<<<<<< HEAD
-    @ApiOperation(
-            value = "Returns a list of available inactive ecosystems in OSV to be selected by user",
-            response = String.class,
-            responseContainer = "List",
-            notes = "<p>Requires permission <strong>SYSTEM_CONFIGURATION</strong> or <strong>SYSTEM_CONFIGURATION_READ</strong></p>"
-=======
     @Operation(
             summary = "Returns a list of available inactive ecosystems in OSV to be selected by user",
-            description = "<p>Requires permission <strong>SYSTEM_CONFIGURATION</strong></p>"
->>>>>>> dacb1f05
+            description = "<p>Requires permission <strong>SYSTEM_CONFIGURATION</strong> or <strong>SYSTEM_CONFIGURATION_READ</strong></p>"
     )
     @ApiResponses(value = {
             @ApiResponse(
