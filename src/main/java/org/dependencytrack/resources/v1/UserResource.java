--- conflicted
+++ resolved
@@ -234,18 +234,9 @@
     @GET
     @Path("managed")
     @Produces(MediaType.APPLICATION_JSON)
-<<<<<<< HEAD
-    @ApiOperation(
-            value = "Returns a list of all managed users",
-            response = ManagedUser.class,
-            responseContainer = "List",
-            responseHeaders = @ResponseHeader(name = TOTAL_COUNT_HEADER, response = Long.class, description = "The total number of managed users"),
-            notes = "<p>Requires permission <strong>ACCESS_MANAGEMENT</strong> or <strong>ACCESS_MANAGEMENT_READ</strong></p>"
-=======
     @Operation(
             summary = "Returns a list of all managed users",
-            description = "<p>Requires permission <strong>ACCESS_MANAGEMENT</strong></p>"
->>>>>>> dacb1f05
+            description = "<p>Requires permission <strong>ACCESS_MANAGEMENT</strong> or <strong>ACCESS_MANAGEMENT_READ</strong></p>"
     )
     @ApiResponses(value = {
             @ApiResponse(
@@ -267,18 +258,9 @@
     @GET
     @Path("ldap")
     @Produces(MediaType.APPLICATION_JSON)
-<<<<<<< HEAD
-    @ApiOperation(
-            value = "Returns a list of all LDAP users",
-            response = LdapUser.class,
-            responseContainer = "List",
-            responseHeaders = @ResponseHeader(name = TOTAL_COUNT_HEADER, response = Long.class, description = "The total number of LDAP users"),
-            notes = "<p>Requires permission <strong>ACCESS_MANAGEMENT</strong> or <strong>ACCESS_MANAGEMENT_READ</strong></p>"
-=======
     @Operation(
             summary = "Returns a list of all LDAP users",
-            description = "<p>Requires permission <strong>ACCESS_MANAGEMENT</strong></p>"
->>>>>>> dacb1f05
+            description = "<p>Requires permission <strong>ACCESS_MANAGEMENT</strong> or <strong>ACCESS_MANAGEMENT_READ</strong></p>"
     )
     @ApiResponses(value = {
             @ApiResponse(
@@ -303,18 +285,9 @@
     @GET
     @Path("oidc")
     @Produces(MediaType.APPLICATION_JSON)
-<<<<<<< HEAD
-    @ApiOperation(
-            value = "Returns a list of all OIDC users",
-            response = OidcUser.class,
-            responseContainer = "List",
-            responseHeaders = @ResponseHeader(name = TOTAL_COUNT_HEADER, response = Long.class, description = "The total number of OIDC users"),
-            notes = "<p>Requires permission <strong>ACCESS_MANAGEMENT</strong> or <strong>ACCESS_MANAGEMENT_READ</strong></p>"
-=======
     @Operation(
             summary = "Returns a list of all OIDC users",
-            description = "<p>Requires permission <strong>ACCESS_MANAGEMENT</strong></p>"
->>>>>>> dacb1f05
+            description = "<p>Requires permission <strong>ACCESS_MANAGEMENT</strong> or <strong>ACCESS_MANAGEMENT_READ</strong></p>"
     )
     @ApiResponses(value = {
             @ApiResponse(
@@ -413,17 +386,9 @@
     @Path("ldap")
     @Consumes(MediaType.APPLICATION_JSON)
     @Produces(MediaType.APPLICATION_JSON)
-<<<<<<< HEAD
-    @ApiOperation(
-            value = "Creates a new user that references an existing LDAP object.",
-            response = LdapUser.class,
-            code = 201,
-            notes = "<p>Requires permission <strong>ACCESS_MANAGEMENT</strong> or <strong>ACCESS_MANAGEMENT_CREATE</strong></p>"
-=======
     @Operation(
             summary = "Creates a new user that references an existing LDAP object.",
-            description = "<p>Requires permission <strong>ACCESS_MANAGEMENT</strong></p>"
->>>>>>> dacb1f05
+            description = "<p>Requires permission <strong>ACCESS_MANAGEMENT</strong> or <strong>ACCESS_MANAGEMENT_CREATE</strong></p>"
     )
     @ApiResponses(value = {
             @ApiResponse(responseCode = "201", content = @Content(schema = @Schema(implementation = LdapUser.class))),
@@ -453,16 +418,9 @@
     @Path("ldap")
     @Consumes(MediaType.APPLICATION_JSON)
     @Produces(MediaType.APPLICATION_JSON)
-<<<<<<< HEAD
-    @ApiOperation(
-            value = "Deletes a user.",
-            code = 204,
-            notes = "<p>Requires permission <strong>ACCESS_MANAGEMENT</strong> or <strong>ACCESS_MANAGEMENT_DELETE</strong></p>"
-=======
     @Operation(
             summary = "Deletes a user.",
-            description = "<p>Requires permission <strong>ACCESS_MANAGEMENT</strong></p>"
->>>>>>> dacb1f05
+            description = "<p>Requires permission <strong>ACCESS_MANAGEMENT</strong> or <strong>ACCESS_MANAGEMENT_DELETE</strong></p>"
     )
     @ApiResponses(value = {
             @ApiResponse(responseCode = "204"),
@@ -489,17 +447,9 @@
     @Path("managed")
     @Consumes(MediaType.APPLICATION_JSON)
     @Produces(MediaType.APPLICATION_JSON)
-<<<<<<< HEAD
-    @ApiOperation(
-            value = "Creates a new user.",
-            response = ManagedUser.class,
-            code = 201,
-            notes = "<p>Requires permission <strong>ACCESS_MANAGEMENT</strong> or <strong>ACCESS_MANAGEMENT_CREATE</strong></p>"
-=======
     @Operation(
             summary = "Creates a new user.",
-            description = "<p>Requires permission <strong>ACCESS_MANAGEMENT</strong></p>"
->>>>>>> dacb1f05
+            description = "<p>Requires permission <strong>ACCESS_MANAGEMENT</strong> or <strong>ACCESS_MANAGEMENT_CREATE</strong></p>"
     )
     @ApiResponses(value = {
             @ApiResponse(responseCode = "201", content = @Content(schema = @Schema(implementation = ManagedUser.class))),
@@ -545,16 +495,9 @@
     @Path("managed")
     @Consumes(MediaType.APPLICATION_JSON)
     @Produces(MediaType.APPLICATION_JSON)
-<<<<<<< HEAD
-    @ApiOperation(
-            value = "Updates a managed user.",
-            response = ManagedUser.class,
-            notes = "<p>Requires permission <strong>ACCESS_MANAGEMENT</strong> or <strong>ACCESS_MANAGEMENT_UPDATE</strong></p>"
-=======
     @Operation(
             summary = "Updates a managed user.",
-            description = "<p>Requires permission <strong>ACCESS_MANAGEMENT</strong></p>"
->>>>>>> dacb1f05
+            description = "<p>Requires permission <strong>ACCESS_MANAGEMENT</strong> or <strong>ACCESS_MANAGEMENT_UPDATE</strong></p>"
     )
     @ApiResponses(value = {
             @ApiResponse(responseCode = "200", content = @Content(schema = @Schema(implementation = ManagedUser.class))),
@@ -595,16 +538,9 @@
     @Path("managed")
     @Consumes(MediaType.APPLICATION_JSON)
     @Produces(MediaType.APPLICATION_JSON)
-<<<<<<< HEAD
-    @ApiOperation(
-            value = "Deletes a user.",
-            code = 204,
-            notes = "<p>Requires permission <strong>ACCESS_MANAGEMENT</strong> or <strong>ACCESS_MANAGEMENT_DELETE</strong></p>"
-=======
     @Operation(
             summary = "Deletes a user.",
-            description = "<p>Requires permission <strong>ACCESS_MANAGEMENT</strong></p>"
->>>>>>> dacb1f05
+            description = "<p>Requires permission <strong>ACCESS_MANAGEMENT</strong> or <strong>ACCESS_MANAGEMENT_DELETE</strong></p>"
     )
     @ApiResponses(value = {
             @ApiResponse(responseCode = "204"),
@@ -631,17 +567,9 @@
     @Path("oidc")
     @Consumes(MediaType.APPLICATION_JSON)
     @Produces(MediaType.APPLICATION_JSON)
-<<<<<<< HEAD
-    @ApiOperation(
-            value = "Creates a new user that references an existing OpenID Connect user.",
-            response = OidcUser.class,
-            code = 201,
-            notes = "<p>Requires permission <strong>ACCESS_MANAGEMENT</strong> or <strong>ACCESS_MANAGEMENT_CREATE</strong></p>"
-=======
     @Operation(
             summary = "Creates a new user that references an existing OpenID Connect user.",
-            description = "<p>Requires permission <strong>ACCESS_MANAGEMENT</strong></p>"
->>>>>>> dacb1f05
+            description = "<p>Requires permission <strong>ACCESS_MANAGEMENT</strong> or <strong>ACCESS_MANAGEMENT_CREATE</strong></p>"
     )
     @ApiResponses(value = {
             @ApiResponse(responseCode = "201", content = @Content(schema = @Schema(implementation = OidcUser.class))),
@@ -671,16 +599,9 @@
     @Path("oidc")
     @Consumes(MediaType.APPLICATION_JSON)
     @Produces(MediaType.APPLICATION_JSON)
-<<<<<<< HEAD
-    @ApiOperation(
-            value = "Deletes an OpenID Connect user.",
-            code = 204,
-            notes = "<p>Requires permission <strong>ACCESS_MANAGEMENT</strong> or <strong>ACCESS_MANAGEMENT_DELETE</strong></p>"
-=======
     @Operation(
             summary = "Deletes an OpenID Connect user.",
-            description = "<p>Requires permission <strong>ACCESS_MANAGEMENT</strong></p>"
->>>>>>> dacb1f05
+            description = "<p>Requires permission <strong>ACCESS_MANAGEMENT</strong> or <strong>ACCESS_MANAGEMENT_DELETE</strong></p>"
     )
     @ApiResponses(value = {
             @ApiResponse(responseCode = "204"),
@@ -707,16 +628,9 @@
     @Path("/{username}/membership")
     @Consumes(MediaType.APPLICATION_JSON)
     @Produces(MediaType.APPLICATION_JSON)
-<<<<<<< HEAD
-    @ApiOperation(
-            value = "Adds the username to the specified team.",
-            response = UserPrincipal.class,
-            notes = "<p>Requires permission <strong>ACCESS_MANAGEMENT</strong> or <strong>ACCESS_MANAGEMENT_UPDATE</strong></p>"
-=======
     @Operation(
             summary = "Adds the username to the specified team.",
-            description = "<p>Requires permission <strong>ACCESS_MANAGEMENT</strong></p>"
->>>>>>> dacb1f05
+            description = "<p>Requires permission <strong>ACCESS_MANAGEMENT</strong> or <strong>ACCESS_MANAGEMENT_UPDATE</strong></p>"
     )
     @ApiResponses(value = {
             @ApiResponse(responseCode = "200", content = @Content(schema = @Schema(implementation = UserPrincipal.class))),
@@ -754,16 +668,9 @@
     @Path("/{username}/membership")
     @Consumes(MediaType.APPLICATION_JSON)
     @Produces(MediaType.APPLICATION_JSON)
-<<<<<<< HEAD
-    @ApiOperation(
-            value = "Removes the username from the specified team.",
-            response = UserPrincipal.class,
-            notes = "<p>Requires permission <strong>ACCESS_MANAGEMENT</strong> or <strong>ACCESS_MANAGEMENT_DELETE</strong></p>"
-=======
     @Operation(
             summary = "Removes the username from the specified team.",
-            description = "<p>Requires permission <strong>ACCESS_MANAGEMENT</strong></p>"
->>>>>>> dacb1f05
+            description = "<p>Requires permission <strong>ACCESS_MANAGEMENT</strong> or <strong>ACCESS_MANAGEMENT_DELETE</strong></p>"
     )
     @ApiResponses(value = {
             @ApiResponse(responseCode = "200", content = @Content(schema = @Schema(implementation = UserPrincipal.class))),
