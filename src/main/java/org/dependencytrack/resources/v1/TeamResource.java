/*
 * This file is part of Dependency-Track.
 *
 * Licensed under the Apache License, Version 2.0 (the "License");
 * you may not use this file except in compliance with the License.
 * You may obtain a copy of the License at
 *
 *   http://www.apache.org/licenses/LICENSE-2.0
 *
 * Unless required by applicable law or agreed to in writing, software
 * distributed under the License is distributed on an "AS IS" BASIS,
 * WITHOUT WARRANTIES OR CONDITIONS OF ANY KIND, either express or implied.
 * See the License for the specific language governing permissions and
 * limitations under the License.
 *
 * SPDX-License-Identifier: Apache-2.0
 * Copyright (c) OWASP Foundation. All Rights Reserved.
 */
package org.dependencytrack.resources.v1;

import alpine.Config;
import alpine.common.logging.Logger;
import alpine.model.ApiKey;
import alpine.model.Team;
import alpine.server.auth.PermissionRequired;
import alpine.server.resources.AlpineResource;
import io.swagger.v3.oas.annotations.Operation;
import io.swagger.v3.oas.annotations.Parameter;
import io.swagger.v3.oas.annotations.media.Content;
import io.swagger.v3.oas.annotations.media.Schema;
import io.swagger.v3.oas.annotations.responses.ApiResponse;
import io.swagger.v3.oas.annotations.responses.ApiResponses;
import io.swagger.v3.oas.annotations.security.SecurityRequirement;
import io.swagger.v3.oas.annotations.security.SecurityRequirements;
import io.swagger.v3.oas.annotations.tags.Tag;
import jakarta.validation.Validator;
import jakarta.ws.rs.Consumes;
import jakarta.ws.rs.DELETE;
import jakarta.ws.rs.GET;
import jakarta.ws.rs.POST;
import jakarta.ws.rs.PUT;
import jakarta.ws.rs.Path;
import jakarta.ws.rs.PathParam;
import jakarta.ws.rs.Produces;
import jakarta.ws.rs.core.MediaType;
import jakarta.ws.rs.core.Response;
import org.dependencytrack.auth.Permissions;
import org.dependencytrack.model.validation.ValidUuid;
import org.dependencytrack.persistence.QueryManager;
import org.dependencytrack.resources.v1.vo.TeamSelfResponse;
import org.owasp.security.logging.SecurityMarkers;

import java.util.List;

import static org.datanucleus.PropertyNames.PROPERTY_RETAIN_VALUES;

/**
 * JAX-RS resources for processing teams.
 *
 * @author Steve Springett
 * @since 3.0.0
 */
@Path("/v1/team")
@Tag(name = "team")
@SecurityRequirements({
        @SecurityRequirement(name = "ApiKeyAuth"),
        @SecurityRequirement(name = "BearerAuth")
})
public class TeamResource extends AlpineResource {

    private static final Logger LOGGER = Logger.getLogger(TeamResource.class);

    @GET
    @Produces(MediaType.APPLICATION_JSON)
<<<<<<< HEAD
    @ApiOperation(
            value = "Returns a list of all teams",
            response = Team.class,
            responseContainer = "List",
            responseHeaders = @ResponseHeader(name = TOTAL_COUNT_HEADER, response = Long.class, description = "The total number of teams"),
            notes = "<p>Requires permission <strong>ACCESS_MANAGEMENT</strong> or <strong>ACCESS_MANAGEMENT_READ</strong></p>"
=======
    @Operation(
            summary = "Returns a list of all teams",
            description = "<p>Requires permission <strong>ACCESS_MANAGEMENT</strong></p>"
>>>>>>> dacb1f05
    )
    @ApiResponses(value = {
            @ApiResponse(responseCode = "401", description = "Unauthorized")
    })
    @PermissionRequired({Permissions.Constants.ACCESS_MANAGEMENT, Permissions.Constants.ACCESS_MANAGEMENT_READ})
    public Response getTeams() {
        try (QueryManager qm = new QueryManager(getAlpineRequest())) {
            final long totalCount = qm.getCount(Team.class);
            final List<Team> teams = qm.getTeams();
            return Response.ok(teams).header(TOTAL_COUNT_HEADER, totalCount).build();
        }
    }

    @GET
    @Path("/{uuid}")
    @Produces(MediaType.APPLICATION_JSON)
<<<<<<< HEAD
    @ApiOperation(
            value = "Returns a specific team",
            response = Team.class,
            notes = "<p>Requires permission <strong>ACCESS_MANAGEMENT</strong> or <strong>ACCESS_MANAGEMENT_READ</strong></p>"
=======
    @Operation(
            summary = "Returns a specific team",
            description = "<p>Requires permission <strong>ACCESS_MANAGEMENT</strong></p>"
>>>>>>> dacb1f05
    )
    @ApiResponses(value = {
            @ApiResponse(responseCode = "200", content = @Content(schema = @Schema(implementation = Team.class))),
            @ApiResponse(responseCode = "401", description = "Unauthorized"),
            @ApiResponse(responseCode = "404", description = "The team could not be found")
    })
    @PermissionRequired({Permissions.Constants.ACCESS_MANAGEMENT, Permissions.Constants.ACCESS_MANAGEMENT_READ})
    public Response getTeam(
            @Parameter(description = "The UUID of the team to retrieve", schema = @Schema(type = "string", format = "uuid"), required = true)
            @PathParam("uuid") @ValidUuid String uuid) {
        try (QueryManager qm = new QueryManager()) {
            final Team team = qm.getObjectByUuid(Team.class, uuid);
            if (team != null) {
                return Response.ok(team).build();
            } else {
                return Response.status(Response.Status.NOT_FOUND).entity("The team could not be found.").build();
            }
        }
    }

    @PUT
    @Consumes(MediaType.APPLICATION_JSON)
    @Produces(MediaType.APPLICATION_JSON)
<<<<<<< HEAD
    @ApiOperation(
            value = "Creates a new team along with an associated API key",
            response = Team.class,
            code = 201,
            notes = "<p>Requires permission <strong>ACCESS_MANAGEMENT</strong> or <strong>ACCESS_MANAGEMENT_CREATE</strong></p>"
=======
    @Operation(
            summary = "Creates a new team along with an associated API key",
            description = "<p>Requires permission <strong>ACCESS_MANAGEMENT</strong></p>"
>>>>>>> dacb1f05
    )
    @ApiResponses(value = {
            @ApiResponse(responseCode = "201", content = @Content(schema = @Schema(implementation = Team.class))),
            @ApiResponse(responseCode = "401", description = "Unauthorized")
    })
    @PermissionRequired({Permissions.Constants.ACCESS_MANAGEMENT, Permissions.Constants.ACCESS_MANAGEMENT_CREATE})
    //public Response createTeam(String jsonRequest) {
    public Response createTeam(Team jsonTeam) {
        //Team team = MapperUtil.readAsObjectOf(Team.class, jsonRequest);
        final Validator validator = super.getValidator();
        failOnValidationError(
                validator.validateProperty(jsonTeam, "name")
        );

        try (QueryManager qm = new QueryManager()) {
            final Team team = qm.createTeam(jsonTeam.getName(), false);
            super.logSecurityEvent(LOGGER, SecurityMarkers.SECURITY_AUDIT, "Team created: " + team.getName());
            return Response.status(Response.Status.CREATED).entity(team).build();
        }
    }

    @POST
    @Consumes(MediaType.APPLICATION_JSON)
    @Produces(MediaType.APPLICATION_JSON)
<<<<<<< HEAD
    @ApiOperation(
            value = "Updates a team's fields including",
            response = Team.class,
            notes = "<p>Requires permission <strong>ACCESS_MANAGEMENT</strong> or <strong>ACCESS_MANAGEMENT_UPDATE</strong></p>"
=======
    @Operation(
            summary = "Updates a team's fields including",
            description = "<p>Requires permission <strong>ACCESS_MANAGEMENT</strong></p>"
>>>>>>> dacb1f05
    )
    @ApiResponses(value = {
            @ApiResponse(responseCode = "200", content = @Content(schema = @Schema(implementation = Team.class))),
            @ApiResponse(responseCode = "401", description = "Unauthorized"),
            @ApiResponse(responseCode = "404", description = "The team could not be found")
    })
    @PermissionRequired({Permissions.Constants.ACCESS_MANAGEMENT, Permissions.Constants.ACCESS_MANAGEMENT_UPDATE})
    public Response updateTeam(Team jsonTeam) {
        final Validator validator = super.getValidator();
        failOnValidationError(
                validator.validateProperty(jsonTeam, "name")
        );
        try (QueryManager qm = new QueryManager()) {
            Team team = qm.getObjectByUuid(Team.class, jsonTeam.getUuid());
            if (team != null) {
                team.setName(jsonTeam.getName());
                //todo: set permissions
                team = qm.updateTeam(jsonTeam);
                super.logSecurityEvent(LOGGER, SecurityMarkers.SECURITY_AUDIT, "Team updated: " + team.getName());
                return Response.ok(team).build();
            } else {
                return Response.status(Response.Status.NOT_FOUND).entity("The team could not be found.").build();
            }
        }
    }

    @DELETE
    @Consumes(MediaType.APPLICATION_JSON)
    @Produces(MediaType.APPLICATION_JSON)
<<<<<<< HEAD
    @ApiOperation(
            value = "Deletes a team",
            code = 204,
            notes = "<p>Requires permission <strong>ACCESS_MANAGEMENT</strong> or <strong>ACCESS_MANAGEMENT_DELETE</strong></p>"
=======
    @Operation(
            summary = "Deletes a team",
            description = "<p>Requires permission <strong>ACCESS_MANAGEMENT</strong></p>"
>>>>>>> dacb1f05
    )
    @ApiResponses(value = {
            @ApiResponse(responseCode = "204"),
            @ApiResponse(responseCode = "401", description = "Unauthorized"),
            @ApiResponse(responseCode = "404", description = "The team could not be found")
    })
    @PermissionRequired({Permissions.Constants.ACCESS_MANAGEMENT, Permissions.Constants.ACCESS_MANAGEMENT_DELETE})
    public Response deleteTeam(Team jsonTeam) {
        try (QueryManager qm = new QueryManager()) {
            final Team team = qm.getObjectByUuid(Team.class, jsonTeam.getUuid(), Team.FetchGroup.ALL.name());
            if (team != null) {
                String teamName = team.getName();
                qm.recursivelyDeleteTeam(team);
                super.logSecurityEvent(LOGGER, SecurityMarkers.SECURITY_AUDIT, "Team deleted: " + teamName);
                return Response.status(Response.Status.NO_CONTENT).build();
            } else {
                return Response.status(Response.Status.NOT_FOUND).entity("The team could not be found.").build();
            }
        }
    }

    @PUT
    @Path("/{uuid}/key")
    @Produces(MediaType.APPLICATION_JSON)
<<<<<<< HEAD
    @ApiOperation(
            value = "Generates an API key and returns its value",
            response = ApiKey.class,
            code = 201,
            notes = "<p>Requires permission <strong>ACCESS_MANAGEMENT</strong> or <strong>ACCESS_MANAGEMENT_CREATE</strong></p>"
=======
    @Operation(
            summary = "Generates an API key and returns its value",
            description = "<p>Requires permission <strong>ACCESS_MANAGEMENT</strong></p>"
>>>>>>> dacb1f05
    )
    @ApiResponses(value = {
            @ApiResponse(responseCode = "201", content = @Content(schema = @Schema(implementation = ApiKey.class))),
            @ApiResponse(responseCode = "401", description = "Unauthorized"),
            @ApiResponse(responseCode = "404", description = "The team could not be found")
    })
    @PermissionRequired({Permissions.Constants.ACCESS_MANAGEMENT, Permissions.Constants.ACCESS_MANAGEMENT_CREATE})
    public Response generateApiKey(
            @Parameter(description = "The UUID of the team to generate a key for", schema = @Schema(type = "string", format = "uuid"), required = true)
            @PathParam("uuid") @ValidUuid String uuid) {
        try (QueryManager qm = new QueryManager()) {
            final Team team = qm.getObjectByUuid(Team.class, uuid);
            if (team != null) {
                final ApiKey apiKey = qm.createApiKey(team);
                return Response.status(Response.Status.CREATED).entity(apiKey).build();
            } else {
                return Response.status(Response.Status.NOT_FOUND).entity("The team could not be found.").build();
            }
        }
    }

    @POST
    @Path("/key/{apikey}")
    @Produces(MediaType.APPLICATION_JSON)
<<<<<<< HEAD
    @ApiOperation(
            value = "Regenerates an API key by removing the specified key, generating a new one and returning its value",
            response = ApiKey.class,
            notes = "<p>Requires permission <strong>ACCESS_MANAGEMENT</strong> or <strong>ACCESS_MANAGEMENT_CREATE</strong></p>"
=======
    @Operation(
            summary = "Regenerates an API key by removing the specified key, generating a new one and returning its value",
            description = "<p>Requires permission <strong>ACCESS_MANAGEMENT</strong></p>"
>>>>>>> dacb1f05
    )
    @ApiResponses(value = {
            @ApiResponse(responseCode = "200", content = @Content(schema = @Schema(implementation = ApiKey.class))),
            @ApiResponse(responseCode = "401", description = "Unauthorized"),
            @ApiResponse(responseCode = "404", description = "The API key could not be found")
    })
    @PermissionRequired({Permissions.Constants.ACCESS_MANAGEMENT, Permissions.Constants.ACCESS_MANAGEMENT_CREATE})
    public Response regenerateApiKey(
            @Parameter(description = "The API key to regenerate", required = true)
            @PathParam("apikey") String apikey) {
        try (QueryManager qm = new QueryManager()) {
            ApiKey apiKey = qm.getApiKey(apikey);
            if (apiKey != null) {
                apiKey = qm.regenerateApiKey(apiKey);
                return Response.ok(apiKey).build();
            } else {
                return Response.status(Response.Status.NOT_FOUND).entity("The API key could not be found.").build();
            }
        }
    }

    @POST
    @Path("/key/{apikey}/comment")
    @Consumes(MediaType.TEXT_PLAIN)
    @Produces(MediaType.APPLICATION_JSON)
<<<<<<< HEAD
    @ApiOperation(
            value = "Updates an API key's comment",
            response = ApiKey.class,
            notes = "<p>Requires permission <strong>ACCESS_MANAGEMENT</strong> or <strong>ACCESS_MANAGEMENT_UPDATE</strong></p>"
=======
    @Operation(
            summary = "Updates an API key's comment",
            description = "<p>Requires permission <strong>ACCESS_MANAGEMENT</strong></p>"
>>>>>>> dacb1f05
    )
    @ApiResponses(value = {
            @ApiResponse(responseCode = "200", content = @Content(schema = @Schema(implementation = ApiKey.class))),
            @ApiResponse(responseCode = "401", description = "Unauthorized"),
            @ApiResponse(responseCode = "404", description = "The API key could not be found")
    })
    @PermissionRequired({Permissions.Constants.ACCESS_MANAGEMENT, Permissions.Constants.ACCESS_MANAGEMENT_UPDATE})
    public Response updateApiKeyComment(@PathParam("apikey") final String apikey,
                                        final String comment) {
        try (final var qm = new QueryManager()) {
            qm.getPersistenceManager().setProperty(PROPERTY_RETAIN_VALUES, "true");

            return qm.callInTransaction(() -> {
                final ApiKey apiKey = qm.getApiKey(apikey);
                if (apiKey == null) {
                    return Response
                            .status(Response.Status.NOT_FOUND)
                            .entity("The API key could not be found.")
                            .build();
                }
                apiKey.setComment(comment);
                return Response.ok(apiKey).build();
            });
        }
    }

    @DELETE
    @Path("/key/{apikey}")
<<<<<<< HEAD
    @ApiOperation(
            value = "Deletes the specified API key",
            code = 204,
            notes = "<p>Requires permission <strong>ACCESS_MANAGEMENT</strong> or <strong>ACCESS_MANAGEMENT_DELETE</strong></p>"
=======
    @Operation(
            summary = "Deletes the specified API key",
            description = "<p>Requires permission <strong>ACCESS_MANAGEMENT</strong></p>"
>>>>>>> dacb1f05
    )
    @ApiResponses(value = {
            @ApiResponse(responseCode = "204"),
            @ApiResponse(responseCode = "401", description = "Unauthorized"),
            @ApiResponse(responseCode = "404", description = "The API key could not be found")
    })
    @PermissionRequired({Permissions.Constants.ACCESS_MANAGEMENT, Permissions.Constants.ACCESS_MANAGEMENT_DELETE})
    public Response deleteApiKey(
            @Parameter(description = "The API key to delete", required = true)
            @PathParam("apikey") String apikey) {
        try (QueryManager qm = new QueryManager()) {
            final ApiKey apiKey = qm.getApiKey(apikey);
            if (apiKey != null) {
                qm.delete(apiKey);
                return Response.status(Response.Status.NO_CONTENT).build();
            } else {
                return Response.status(Response.Status.NOT_FOUND).entity("The API key could not be found.").build();
            }
        }
    }

    @GET
    @Path("self")
    @Produces(MediaType.APPLICATION_JSON)
    @Operation(
            summary = "Returns information about the current team."
    )
    @ApiResponses(value = {
            @ApiResponse(responseCode = "200", content = @Content(schema = @Schema(implementation = TeamSelfResponse.class))),
            @ApiResponse(responseCode = "401", description = "Unauthorized"),
            @ApiResponse(responseCode = "400", description = "Invalid API key supplied"),
            @ApiResponse(responseCode = "404", description = "No Team for the given API key found")
    })
    public Response getSelf() {
        if (Config.getInstance().getPropertyAsBoolean(Config.AlpineKey.ENFORCE_AUTHENTICATION)) {
            try (var qm = new QueryManager()) {
                if (isApiKey()) {
                    final var apiKey = qm.getApiKey(((ApiKey) getPrincipal()).getKey());
                    final var team = apiKey.getTeams().stream().findFirst();
                    if (team.isPresent()) {
                        return Response.ok(new TeamSelfResponse(team.get())).build();
                    } else {
                        return Response.status(Response.Status.NOT_FOUND).entity("No Team for the given API key found.").build();
                    }
                } else {
                    return Response.status(Response.Status.BAD_REQUEST).entity("Invalid API key supplied.").build();
                }
            }
        }
        // Authentication is not enabled, but we need to return a positive response without any principal data.
        return Response.ok().build();
    }
}<|MERGE_RESOLUTION|>--- conflicted
+++ resolved
@@ -72,18 +72,9 @@
 
     @GET
     @Produces(MediaType.APPLICATION_JSON)
-<<<<<<< HEAD
-    @ApiOperation(
-            value = "Returns a list of all teams",
-            response = Team.class,
-            responseContainer = "List",
-            responseHeaders = @ResponseHeader(name = TOTAL_COUNT_HEADER, response = Long.class, description = "The total number of teams"),
-            notes = "<p>Requires permission <strong>ACCESS_MANAGEMENT</strong> or <strong>ACCESS_MANAGEMENT_READ</strong></p>"
-=======
     @Operation(
             summary = "Returns a list of all teams",
-            description = "<p>Requires permission <strong>ACCESS_MANAGEMENT</strong></p>"
->>>>>>> dacb1f05
+            description = "<p>Requires permission <strong>ACCESS_MANAGEMENT</strong> or <strong>ACCESS_MANAGEMENT_READ</strong></p>"
     )
     @ApiResponses(value = {
             @ApiResponse(responseCode = "401", description = "Unauthorized")
@@ -100,16 +91,9 @@
     @GET
     @Path("/{uuid}")
     @Produces(MediaType.APPLICATION_JSON)
-<<<<<<< HEAD
-    @ApiOperation(
-            value = "Returns a specific team",
-            response = Team.class,
-            notes = "<p>Requires permission <strong>ACCESS_MANAGEMENT</strong> or <strong>ACCESS_MANAGEMENT_READ</strong></p>"
-=======
     @Operation(
             summary = "Returns a specific team",
-            description = "<p>Requires permission <strong>ACCESS_MANAGEMENT</strong></p>"
->>>>>>> dacb1f05
+            description = "<p>Requires permission <strong>ACCESS_MANAGEMENT</strong> or <strong>ACCESS_MANAGEMENT_READ</strong></p>"
     )
     @ApiResponses(value = {
             @ApiResponse(responseCode = "200", content = @Content(schema = @Schema(implementation = Team.class))),
@@ -133,17 +117,9 @@
     @PUT
     @Consumes(MediaType.APPLICATION_JSON)
     @Produces(MediaType.APPLICATION_JSON)
-<<<<<<< HEAD
-    @ApiOperation(
-            value = "Creates a new team along with an associated API key",
-            response = Team.class,
-            code = 201,
-            notes = "<p>Requires permission <strong>ACCESS_MANAGEMENT</strong> or <strong>ACCESS_MANAGEMENT_CREATE</strong></p>"
-=======
     @Operation(
             summary = "Creates a new team along with an associated API key",
-            description = "<p>Requires permission <strong>ACCESS_MANAGEMENT</strong></p>"
->>>>>>> dacb1f05
+            description = "<p>Requires permission <strong>ACCESS_MANAGEMENT</strong> or <strong>ACCESS_MANAGEMENT_CREATE</strong></p>"
     )
     @ApiResponses(value = {
             @ApiResponse(responseCode = "201", content = @Content(schema = @Schema(implementation = Team.class))),
@@ -168,16 +144,9 @@
     @POST
     @Consumes(MediaType.APPLICATION_JSON)
     @Produces(MediaType.APPLICATION_JSON)
-<<<<<<< HEAD
-    @ApiOperation(
-            value = "Updates a team's fields including",
-            response = Team.class,
-            notes = "<p>Requires permission <strong>ACCESS_MANAGEMENT</strong> or <strong>ACCESS_MANAGEMENT_UPDATE</strong></p>"
-=======
     @Operation(
             summary = "Updates a team's fields including",
-            description = "<p>Requires permission <strong>ACCESS_MANAGEMENT</strong></p>"
->>>>>>> dacb1f05
+            description = "<p>Requires permission <strong>ACCESS_MANAGEMENT</strong> or <strong>ACCESS_MANAGEMENT_UPDATE</strong></p>"
     )
     @ApiResponses(value = {
             @ApiResponse(responseCode = "200", content = @Content(schema = @Schema(implementation = Team.class))),
@@ -207,16 +176,9 @@
     @DELETE
     @Consumes(MediaType.APPLICATION_JSON)
     @Produces(MediaType.APPLICATION_JSON)
-<<<<<<< HEAD
-    @ApiOperation(
-            value = "Deletes a team",
-            code = 204,
-            notes = "<p>Requires permission <strong>ACCESS_MANAGEMENT</strong> or <strong>ACCESS_MANAGEMENT_DELETE</strong></p>"
-=======
     @Operation(
             summary = "Deletes a team",
-            description = "<p>Requires permission <strong>ACCESS_MANAGEMENT</strong></p>"
->>>>>>> dacb1f05
+            description = "<p>Requires permission <strong>ACCESS_MANAGEMENT</strong> or <strong>ACCESS_MANAGEMENT_DELETE</strong></p>"
     )
     @ApiResponses(value = {
             @ApiResponse(responseCode = "204"),
@@ -241,17 +203,9 @@
     @PUT
     @Path("/{uuid}/key")
     @Produces(MediaType.APPLICATION_JSON)
-<<<<<<< HEAD
-    @ApiOperation(
-            value = "Generates an API key and returns its value",
-            response = ApiKey.class,
-            code = 201,
-            notes = "<p>Requires permission <strong>ACCESS_MANAGEMENT</strong> or <strong>ACCESS_MANAGEMENT_CREATE</strong></p>"
-=======
     @Operation(
             summary = "Generates an API key and returns its value",
-            description = "<p>Requires permission <strong>ACCESS_MANAGEMENT</strong></p>"
->>>>>>> dacb1f05
+            description = "<p>Requires permission <strong>ACCESS_MANAGEMENT</strong> or <strong>ACCESS_MANAGEMENT_CREATE</strong></p>"
     )
     @ApiResponses(value = {
             @ApiResponse(responseCode = "201", content = @Content(schema = @Schema(implementation = ApiKey.class))),
@@ -276,16 +230,9 @@
     @POST
     @Path("/key/{apikey}")
     @Produces(MediaType.APPLICATION_JSON)
-<<<<<<< HEAD
-    @ApiOperation(
-            value = "Regenerates an API key by removing the specified key, generating a new one and returning its value",
-            response = ApiKey.class,
-            notes = "<p>Requires permission <strong>ACCESS_MANAGEMENT</strong> or <strong>ACCESS_MANAGEMENT_CREATE</strong></p>"
-=======
     @Operation(
             summary = "Regenerates an API key by removing the specified key, generating a new one and returning its value",
-            description = "<p>Requires permission <strong>ACCESS_MANAGEMENT</strong></p>"
->>>>>>> dacb1f05
+            description = "<p>Requires permission <strong>ACCESS_MANAGEMENT</strong> or <strong>ACCESS_MANAGEMENT_CREATE</strong></p>"
     )
     @ApiResponses(value = {
             @ApiResponse(responseCode = "200", content = @Content(schema = @Schema(implementation = ApiKey.class))),
@@ -311,16 +258,9 @@
     @Path("/key/{apikey}/comment")
     @Consumes(MediaType.TEXT_PLAIN)
     @Produces(MediaType.APPLICATION_JSON)
-<<<<<<< HEAD
-    @ApiOperation(
-            value = "Updates an API key's comment",
-            response = ApiKey.class,
-            notes = "<p>Requires permission <strong>ACCESS_MANAGEMENT</strong> or <strong>ACCESS_MANAGEMENT_UPDATE</strong></p>"
-=======
     @Operation(
             summary = "Updates an API key's comment",
-            description = "<p>Requires permission <strong>ACCESS_MANAGEMENT</strong></p>"
->>>>>>> dacb1f05
+            description = "<p>Requires permission <strong>ACCESS_MANAGEMENT</strong> or <strong>ACCESS_MANAGEMENT_UPDATE</strong></p>"
     )
     @ApiResponses(value = {
             @ApiResponse(responseCode = "200", content = @Content(schema = @Schema(implementation = ApiKey.class))),
@@ -349,16 +289,9 @@
 
     @DELETE
     @Path("/key/{apikey}")
-<<<<<<< HEAD
-    @ApiOperation(
-            value = "Deletes the specified API key",
-            code = 204,
-            notes = "<p>Requires permission <strong>ACCESS_MANAGEMENT</strong> or <strong>ACCESS_MANAGEMENT_DELETE</strong></p>"
-=======
     @Operation(
             summary = "Deletes the specified API key",
-            description = "<p>Requires permission <strong>ACCESS_MANAGEMENT</strong></p>"
->>>>>>> dacb1f05
+            description = "<p>Requires permission <strong>ACCESS_MANAGEMENT</strong> or <strong>ACCESS_MANAGEMENT_DELETE</strong></p>"
     )
     @ApiResponses(value = {
             @ApiResponse(responseCode = "204"),
