/*
 * This file is part of Dependency-Track.
 *
 * Licensed under the Apache License, Version 2.0 (the "License");
 * you may not use this file except in compliance with the License.
 * You may obtain a copy of the License at
 *
 *   http://www.apache.org/licenses/LICENSE-2.0
 *
 * Unless required by applicable law or agreed to in writing, software
 * distributed under the License is distributed on an "AS IS" BASIS,
 * WITHOUT WARRANTIES OR CONDITIONS OF ANY KIND, either express or implied.
 * See the License for the specific language governing permissions and
 * limitations under the License.
 *
 * SPDX-License-Identifier: Apache-2.0
 * Copyright (c) OWASP Foundation. All Rights Reserved.
 */
package org.dependencytrack.resources.v1;

import alpine.common.logging.Logger;
import alpine.event.framework.Event;
import alpine.server.auth.PermissionRequired;
import alpine.server.resources.AlpineResource;
import io.swagger.v3.oas.annotations.Operation;
import io.swagger.v3.oas.annotations.Parameter;
import io.swagger.v3.oas.annotations.media.Content;
import io.swagger.v3.oas.annotations.media.Schema;
import io.swagger.v3.oas.annotations.responses.ApiResponse;
import io.swagger.v3.oas.annotations.responses.ApiResponses;
import io.swagger.v3.oas.annotations.security.SecurityRequirement;
import io.swagger.v3.oas.annotations.security.SecurityRequirements;
import io.swagger.v3.oas.annotations.tags.Tag;
import jakarta.validation.Validator;
import jakarta.ws.rs.Consumes;
import jakarta.ws.rs.GET;
import jakarta.ws.rs.POST;
import jakarta.ws.rs.PUT;
import jakarta.ws.rs.Path;
import jakarta.ws.rs.PathParam;
import jakarta.ws.rs.Produces;
import jakarta.ws.rs.QueryParam;
import jakarta.ws.rs.core.MediaType;
import jakarta.ws.rs.core.Response;
import org.apache.commons.io.IOUtils;
import org.apache.commons.io.input.BOMInputStream;
import org.apache.commons.lang3.StringUtils;
import org.cyclonedx.CycloneDxMediaType;
import org.cyclonedx.exception.GeneratorException;
import org.dependencytrack.auth.Permissions;
import org.dependencytrack.event.VexUploadEvent;
import org.dependencytrack.model.Project;
import org.dependencytrack.model.validation.ValidUuid;
import org.dependencytrack.parser.cyclonedx.CycloneDXExporter;
import org.dependencytrack.persistence.QueryManager;
import org.dependencytrack.resources.v1.problems.InvalidBomProblemDetails;
import org.dependencytrack.resources.v1.problems.ProblemDetails;
import org.dependencytrack.resources.v1.vo.VexSubmitRequest;
import org.glassfish.jersey.media.multipart.BodyPartEntity;
import org.glassfish.jersey.media.multipart.FormDataBodyPart;
import org.glassfish.jersey.media.multipart.FormDataParam;

import java.io.IOException;
import java.io.InputStream;
import java.util.Base64;
import java.util.Collections;
import java.util.List;

/**
 * JAX-RS resources for processing VEX documents.
 *
 * @author Steve Springett
 * @since 4.5.0
 */
@Path("/v1/vex")
@Tag(name = "vex")
@SecurityRequirements({
        @SecurityRequirement(name = "ApiKeyAuth"),
        @SecurityRequirement(name = "BearerAuth")
})
public class VexResource extends AlpineResource {

    private static final Logger LOGGER = Logger.getLogger(VexResource.class);

    @GET
    @Path("/cyclonedx/project/{uuid}")
    @Produces({CycloneDxMediaType.APPLICATION_CYCLONEDX_JSON, MediaType.APPLICATION_OCTET_STREAM})
<<<<<<< HEAD
    @ApiOperation(
            value = "Returns a VEX for a project in CycloneDX format",
            response = String.class,
            notes = "<p>Requires permission <strong>VULNERABILITY_ANALYSIS</strong> or <strong>VULNERABILITY_ANALYSIS_READ</strong></p>"
=======
    @Operation(
            summary = "Returns a VEX for a project in CycloneDX format",
            description = "<p>Requires permission <strong>VULNERABILITY_ANALYSIS</strong></p>"
>>>>>>> dacb1f05
    )
    @ApiResponses(value = {
            @ApiResponse(responseCode = "200", content = @Content(schema = @Schema(type = "string"))),
            @ApiResponse(responseCode = "401", description = "Unauthorized"),
            @ApiResponse(responseCode = "403", description = "Access to the specified project is forbidden"),
            @ApiResponse(responseCode = "404", description = "The project could not be found")
    })
    @PermissionRequired({Permissions.Constants.VULNERABILITY_ANALYSIS, Permissions.Constants.VULNERABILITY_ANALYSIS_READ})
    public Response exportProjectAsCycloneDx(
            @Parameter(description = "The UUID of the project to export", schema = @Schema(type = "string", format = "uuid"), required = true)
            @PathParam("uuid") @ValidUuid String uuid,
            @Parameter(description = "Force the resulting VEX to be downloaded as a file (defaults to 'false')")
            @QueryParam("download") boolean download) {
        try (QueryManager qm = new QueryManager()) {
            final Project project = qm.getObjectByUuid(Project.class, uuid);
            if (project == null) {
                return Response.status(Response.Status.NOT_FOUND).entity("The project could not be found.").build();
            }
            if (!qm.hasAccess(super.getPrincipal(), project)) {
                return Response.status(Response.Status.FORBIDDEN).entity("Access to the specified project is forbidden").build();
            }

            final CycloneDXExporter exporter = new CycloneDXExporter(CycloneDXExporter.Variant.VEX, qm);

            try {
                if (download) {
                    return Response.ok(exporter.export(exporter.create(project), CycloneDXExporter.Format.JSON), MediaType.APPLICATION_OCTET_STREAM)
                            .header("content-disposition", "attachment; filename=\"" + project.getUuid() + "-vex.cdx.json\"").build();
                } else {
                    return Response.ok(exporter.export(exporter.create(project), CycloneDXExporter.Format.JSON),
                            CycloneDxMediaType.APPLICATION_CYCLONEDX_JSON).build();
                }
            } catch (GeneratorException e) {
                LOGGER.error("An error occurred while building a CycloneDX document for export", e);
                return Response.status(Response.Status.INTERNAL_SERVER_ERROR).build();
            }
        }
    }

    @PUT
    @Consumes(MediaType.APPLICATION_JSON)
    @Produces(MediaType.APPLICATION_JSON)
    @Operation(
            summary = "Upload a supported VEX document",
            description = """
                    <p>
                      Expects CycloneDX and a valid project UUID. If a UUID is not specified,
                      then the <code>projectName</code> and <code>projectVersion</code> must be specified.
                    </p>
                    <p>
                      The VEX will be validated against the CycloneDX schema. If schema validation fails,
                      a response with problem details in RFC 9457 format will be returned. In this case,
                      the response's content type will be <code>application/problem+json</code>.
                    </p>
                    <p>
                      The maximum allowed length of the <code>vex</code> value is 20'000'000 characters.
                      When uploading large VEX files, the <code>POST</code> endpoint is preferred,
                      as it does not have this limit.
                    </p>
                    <p>Requires permission <strong>VULNERABILITY_ANALYSIS</strong> or <strong>VULNERABILITY_ANALYSIS_UPDATE</strong></p>"""
    )
    @ApiResponses(value = {
            @ApiResponse(
                    responseCode = "400",
                    description = "Invalid VEX",
                    content = @Content(
                            schema = @Schema(implementation = InvalidBomProblemDetails.class),
                            mediaType = ProblemDetails.MEDIA_TYPE_JSON
                    )
            ), @ApiResponse(responseCode = "401", description = "Unauthorized"),
            @ApiResponse(responseCode = "403", description = "Access to the specified project is forbidden"),
            @ApiResponse(responseCode = "404", description = "The project could not be found")
    })
    @PermissionRequired({Permissions.Constants.VULNERABILITY_ANALYSIS, Permissions.Constants.VULNERABILITY_ANALYSIS_UPDATE})
    public Response uploadVex(VexSubmitRequest request) {
        final Validator validator = getValidator();
        if (request.getProject() != null) {
            failOnValidationError(
                    validator.validateProperty(request, "project"),
                    validator.validateProperty(request, "vex")
            );
            try (QueryManager qm = new QueryManager()) {
                final Project project = qm.getObjectByUuid(Project.class, request.getProject());
                return process(qm, project, request.getVex());
            }
        } else {
            failOnValidationError(
                    validator.validateProperty(request, "projectName"),
                    validator.validateProperty(request, "projectVersion"),
                    validator.validateProperty(request, "vex")
            );
            try (QueryManager qm = new QueryManager()) {
                Project project = qm.getProject(request.getProjectName(), request.getProjectVersion());
                return process(qm, project, request.getVex());
            }
        }
    }

    @POST
    @Consumes(MediaType.MULTIPART_FORM_DATA)
    @Produces(MediaType.APPLICATION_JSON)
    @Operation(
            summary = "Upload a supported VEX document",
            description = """
                    <p>
                      Expects CycloneDX and a valid project UUID. If a UUID is not specified,
                      then the <code>projectName</code> and <code>projectVersion</code> must be specified.
                    </p>
                    <p>
                      The VEX will be validated against the CycloneDX schema. If schema validation fails,
                      a response with problem details in RFC 9457 format will be returned. In this case,
                      the response's content type will be <code>application/problem+json</code>.
                    </p>
                    <p>Requires permission <strong>VULNERABILITY_ANALYSIS</strong> or <strong>VULNERABILITY_ANALYSIS_UPDATE</strong></p>"""
    )
    @ApiResponses(value = {
            @ApiResponse(
                    responseCode = "400",
                    description = "Invalid VEX",
                    content = @Content(
                            schema = @Schema(implementation = InvalidBomProblemDetails.class),
                            mediaType = ProblemDetails.MEDIA_TYPE_JSON
                    )
            ),
            @ApiResponse(responseCode = "401", description = "Unauthorized"),
            @ApiResponse(responseCode = "403", description = "Access to the specified project is forbidden"),
            @ApiResponse(responseCode = "404", description = "The project could not be found")
    })
    @PermissionRequired({Permissions.Constants.VULNERABILITY_ANALYSIS, Permissions.Constants.VULNERABILITY_ANALYSIS_UPDATE})
    public Response uploadVex(@FormDataParam("project") String projectUuid,
                              @FormDataParam("projectName") String projectName,
                              @FormDataParam("projectVersion") String projectVersion,
                              @Parameter(schema = @Schema(type = "string")) @FormDataParam("vex") final List<FormDataBodyPart> artifactParts) {
        if (projectUuid != null) {
            try (QueryManager qm = new QueryManager()) {
                final Project project = qm.getObjectByUuid(Project.class, projectUuid);
                return process(qm, project, artifactParts);
            }
        } else {
            try (QueryManager qm = new QueryManager()) {
                final String trimmedProjectName = StringUtils.trimToNull(projectName);
                final String trimmedProjectVersion = StringUtils.trimToNull(projectVersion);
                Project project = qm.getProject(trimmedProjectName, trimmedProjectVersion);
                return process(qm, project, artifactParts);
            }
        }
    }

    /**
     * Common logic that processes a VEX given a project and encoded payload.
     */
    private Response process(QueryManager qm, Project project, String encodedVexData) {
        if (project != null) {
            if (!qm.hasAccess(super.getPrincipal(), project)) {
                return Response.status(Response.Status.FORBIDDEN).entity("Access to the specified project is forbidden").build();
            }
            final byte[] decoded = Base64.getDecoder().decode(encodedVexData);
            BomResource.validate(decoded);
            final VexUploadEvent vexUploadEvent = new VexUploadEvent(project.getUuid(), decoded);
            Event.dispatch(vexUploadEvent);
            return Response.ok(Collections.singletonMap("token", vexUploadEvent.getChainIdentifier())).build();
        } else {
            return Response.status(Response.Status.NOT_FOUND).entity("The project could not be found.").build();
        }
    }

    /**
     * Common logic that processes a VEX given a project and list of multi-party form objects containing decoded payloads.
     */
    private Response process(QueryManager qm, Project project, List<FormDataBodyPart> artifactParts) {
        for (final FormDataBodyPart artifactPart : artifactParts) {
            final BodyPartEntity bodyPartEntity = (BodyPartEntity) artifactPart.getEntity();
            if (project != null) {
                if (!qm.hasAccess(super.getPrincipal(), project)) {
                    return Response.status(Response.Status.FORBIDDEN).entity("Access to the specified project is forbidden").build();
                }
                try (InputStream in = bodyPartEntity.getInputStream()) {
                    final byte[] content = IOUtils.toByteArray(new BOMInputStream((in)));
                    BomResource.validate(content);
                    final VexUploadEvent vexUploadEvent = new VexUploadEvent(project.getUuid(), content);
                    Event.dispatch(vexUploadEvent);
                    return Response.ok(Collections.singletonMap("token", vexUploadEvent.getChainIdentifier())).build();
                } catch (IOException e) {
                    return Response.status(Response.Status.BAD_REQUEST).build();
                }
            } else {
                return Response.status(Response.Status.NOT_FOUND).entity("The project could not be found.").build();
            }
        }
        return Response.ok().build();
    }

}<|MERGE_RESOLUTION|>--- conflicted
+++ resolved
@@ -85,16 +85,9 @@
     @GET
     @Path("/cyclonedx/project/{uuid}")
     @Produces({CycloneDxMediaType.APPLICATION_CYCLONEDX_JSON, MediaType.APPLICATION_OCTET_STREAM})
-<<<<<<< HEAD
-    @ApiOperation(
-            value = "Returns a VEX for a project in CycloneDX format",
-            response = String.class,
-            notes = "<p>Requires permission <strong>VULNERABILITY_ANALYSIS</strong> or <strong>VULNERABILITY_ANALYSIS_READ</strong></p>"
-=======
     @Operation(
             summary = "Returns a VEX for a project in CycloneDX format",
-            description = "<p>Requires permission <strong>VULNERABILITY_ANALYSIS</strong></p>"
->>>>>>> dacb1f05
+            description = "<p>Requires permission <strong>VULNERABILITY_ANALYSIS</strong> or <strong>VULNERABILITY_ANALYSIS_READ</strong></p>"
     )
     @ApiResponses(value = {
             @ApiResponse(responseCode = "200", content = @Content(schema = @Schema(type = "string"))),
