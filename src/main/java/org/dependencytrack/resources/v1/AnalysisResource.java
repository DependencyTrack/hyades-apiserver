/*
 * This file is part of Dependency-Track.
 *
 * Licensed under the Apache License, Version 2.0 (the "License");
 * you may not use this file except in compliance with the License.
 * You may obtain a copy of the License at
 *
 *   http://www.apache.org/licenses/LICENSE-2.0
 *
 * Unless required by applicable law or agreed to in writing, software
 * distributed under the License is distributed on an "AS IS" BASIS,
 * WITHOUT WARRANTIES OR CONDITIONS OF ANY KIND, either express or implied.
 * See the License for the specific language governing permissions and
 * limitations under the License.
 *
 * SPDX-License-Identifier: Apache-2.0
 * Copyright (c) OWASP Foundation. All Rights Reserved.
 */
package org.dependencytrack.resources.v1;

import alpine.common.validation.RegexSequence;
import alpine.common.validation.ValidationTask;
import alpine.model.LdapUser;
import alpine.model.ManagedUser;
import alpine.model.OidcUser;
import alpine.model.UserPrincipal;
import alpine.server.auth.PermissionRequired;
import alpine.server.resources.AlpineResource;
import io.swagger.v3.oas.annotations.Operation;
import io.swagger.v3.oas.annotations.Parameter;
import io.swagger.v3.oas.annotations.media.Content;
import io.swagger.v3.oas.annotations.media.Schema;
import io.swagger.v3.oas.annotations.responses.ApiResponse;
import io.swagger.v3.oas.annotations.responses.ApiResponses;
import io.swagger.v3.oas.annotations.security.SecurityRequirement;
import io.swagger.v3.oas.annotations.security.SecurityRequirements;
import io.swagger.v3.oas.annotations.tags.Tag;
import jakarta.validation.Validator;
import jakarta.ws.rs.Consumes;
import jakarta.ws.rs.GET;
import jakarta.ws.rs.PUT;
import jakarta.ws.rs.Path;
import jakarta.ws.rs.Produces;
import jakarta.ws.rs.QueryParam;
import jakarta.ws.rs.core.MediaType;
import jakarta.ws.rs.core.Response;
import org.apache.commons.lang3.StringUtils;
import org.dependencytrack.auth.Permissions;
import org.dependencytrack.model.Analysis;
import org.dependencytrack.model.AnalysisState;
import org.dependencytrack.model.Component;
import org.dependencytrack.model.Project;
import org.dependencytrack.model.Vulnerability;
import org.dependencytrack.model.validation.ValidUuid;
import org.dependencytrack.persistence.QueryManager;
import org.dependencytrack.resources.v1.vo.AnalysisRequest;
import org.dependencytrack.util.AnalysisCommentFormatter.AnalysisCommentField;
import org.dependencytrack.util.AnalysisCommentUtil;
import org.dependencytrack.util.NotificationUtil;

import static org.dependencytrack.util.AnalysisCommentFormatter.formatComment;

/**
 * JAX-RS resources for processing analysis decisions.
 *
 * @author Steve Springett
 * @since 3.1.0
 */
@Path("/v1/analysis")
@Tag(name = "analysis")
@SecurityRequirements({
        @SecurityRequirement(name = "ApiKeyAuth"),
        @SecurityRequirement(name = "BearerAuth")
})
public class AnalysisResource extends AlpineResource {

    @GET
    @Produces(MediaType.APPLICATION_JSON)
    @Operation(
            summary = "Retrieves an analysis trail",
            description = "<p>Requires permission <strong>VIEW_VULNERABILITY</strong></p>"
    )
    @ApiResponses(value = {
            @ApiResponse(responseCode = "401", description = "Unauthorized"),
            @ApiResponse(responseCode = "404", description = "The project, component, or vulnerability could not be found")
    })
    @PermissionRequired(Permissions.Constants.VIEW_VULNERABILITY)
    public Response retrieveAnalysis(@Parameter(description = "The UUID of the project", schema = @Schema(type = "string", format = "uuid"))
                                     @QueryParam("project") @ValidUuid String projectUuid,
                                     @Parameter(description = "The UUID of the component", schema = @Schema(type = "string", format = "uuid"), required = true)
                                     @QueryParam("component") @ValidUuid String componentUuid,
                                     @Parameter(description = "The UUID of the vulnerability", schema = @Schema(type = "string", format = "uuid"), required = true)
                                     @QueryParam("vulnerability") @ValidUuid String vulnerabilityUuid) {
        failOnValidationError(
                new ValidationTask(RegexSequence.Pattern.UUID, projectUuid, "Project is not a valid UUID", false), // this is optional
                new ValidationTask(RegexSequence.Pattern.UUID, componentUuid, "Component is not a valid UUID"),
                new ValidationTask(RegexSequence.Pattern.UUID, vulnerabilityUuid, "Vulnerability is not a valid UUID")
        );
        try (QueryManager qm = new QueryManager()) {
            final Project project;
            if (StringUtils.trimToNull(projectUuid) != null) {
                project = qm.getObjectByUuid(Project.class, projectUuid);
                if (project == null) {
                    return Response.status(Response.Status.NOT_FOUND).entity("The project could not be found.").build();
                }
            }
            final Component component = qm.getObjectByUuid(Component.class, componentUuid);
            if (component == null) {
                return Response.status(Response.Status.NOT_FOUND).entity("The component could not be found.").build();
            }
            final Vulnerability vulnerability = qm.getObjectByUuid(Vulnerability.class, vulnerabilityUuid);
            if (vulnerability == null) {
                return Response.status(Response.Status.NOT_FOUND).entity("The vulnerability could not be found.").build();
            }
            final Analysis analysis = qm.getAnalysis(component, vulnerability);
            if (analysis == null) {
                return Response.status(Response.Status.NOT_FOUND).entity("No analysis exists.").build();
            }
            return Response.ok(analysis).build();
        }
    }

    @PUT
    @Consumes(MediaType.APPLICATION_JSON)
    @Produces(MediaType.APPLICATION_JSON)
<<<<<<< HEAD
    @ApiOperation(
            value = "Records an analysis decision",
            response = Analysis.class,
            notes = "<p>Requires permission <strong>VULNERABILITY_ANALYSIS</strong> or <strong>VULNERABILITY_ANALYSIS_UPDATE</strong></p>"
=======
    @Operation(
            summary = "Records an analysis decision",
            description = "<p>Requires permission <strong>VULNERABILITY_ANALYSIS</strong></p>"
>>>>>>> dacb1f05
    )
    @ApiResponses(value = {
            @ApiResponse(responseCode = "200", content = @Content(schema = @Schema(implementation = Analysis.class))),
            @ApiResponse(responseCode = "401", description = "Unauthorized"),
            @ApiResponse(responseCode = "404", description = "The project, component, or vulnerability could not be found")
    })
    @PermissionRequired({Permissions.Constants.VULNERABILITY_ANALYSIS, Permissions.Constants.VULNERABILITY_ANALYSIS_UPDATE})
    public Response updateAnalysis(AnalysisRequest request) {
        final Validator validator = getValidator();
        failOnValidationError(
                validator.validateProperty(request, "project"),
                validator.validateProperty(request, "component"),
                validator.validateProperty(request, "vulnerability"),
                validator.validateProperty(request, "analysisState"),
                validator.validateProperty(request, "analysisJustification"),
                validator.validateProperty(request, "analysisResponse"),
                validator.validateProperty(request, "analysisDetails"),
                validator.validateProperty(request, "comment")
        );
        try (QueryManager qm = new QueryManager()) {
            final Project project = qm.getObjectByUuid(Project.class, request.getProject());
            if (project == null) {
                return Response.status(Response.Status.NOT_FOUND).entity("The project could not be found.").build();
            }
            final Component component = qm.getObjectByUuid(Component.class, request.getComponent());
            if (component == null) {
                return Response.status(Response.Status.NOT_FOUND).entity("The component could not be found.").build();
            }
            final Vulnerability vulnerability = qm.getObjectByUuid(Vulnerability.class, request.getVulnerability());
            if (vulnerability == null) {
                return Response.status(Response.Status.NOT_FOUND).entity("The vulnerability could not be found.").build();
            }

            String commenter = null;
            if (getPrincipal() instanceof LdapUser || getPrincipal() instanceof ManagedUser || getPrincipal() instanceof OidcUser) {
                commenter = ((UserPrincipal) getPrincipal()).getUsername();
            }

            boolean analysisStateChange = false;
            boolean suppressionChange = false;
            Analysis analysis = qm.getAnalysis(component, vulnerability);
            if (analysis != null) {
                analysisStateChange = AnalysisCommentUtil.makeStateComment(qm, analysis, request.getAnalysisState(), commenter);
                AnalysisCommentUtil.makeJustificationComment(qm, analysis, request.getAnalysisJustification(), commenter);
                AnalysisCommentUtil.makeAnalysisResponseComment(qm, analysis, request.getAnalysisResponse(), commenter);
                AnalysisCommentUtil.makeAnalysisDetailsComment(qm, analysis, request.getAnalysisDetails(), commenter);
                suppressionChange = AnalysisCommentUtil.makeAnalysisSuppressionComment(qm, analysis, request.isSuppressed(), commenter);
                analysis = qm.makeAnalysis(component, vulnerability, request.getAnalysisState(), request.getAnalysisJustification(), request.getAnalysisResponse(), request.getAnalysisDetails(), request.isSuppressed());
            } else {
                analysis = qm.makeAnalysis(component, vulnerability, request.getAnalysisState(), request.getAnalysisJustification(), request.getAnalysisResponse(), request.getAnalysisDetails(), request.isSuppressed());
                analysisStateChange = true; // this is a new analysis - so set to true because it was previously null
                if (AnalysisState.NOT_SET != request.getAnalysisState()) {
                    qm.makeAnalysisComment(analysis, formatComment(AnalysisCommentField.STATE, AnalysisState.NOT_SET, request.getAnalysisState()), commenter);
                }
            }

            final String comment = StringUtils.trimToNull(request.getComment());
            qm.makeAnalysisComment(analysis, comment, commenter);
            analysis = qm.getAnalysis(component, vulnerability);
            NotificationUtil.analyzeNotificationCriteria(qm, analysis, analysisStateChange, suppressionChange);
            return Response.ok(analysis).build();
        }
    }

}<|MERGE_RESOLUTION|>--- conflicted
+++ resolved
@@ -123,16 +123,9 @@
     @PUT
     @Consumes(MediaType.APPLICATION_JSON)
     @Produces(MediaType.APPLICATION_JSON)
-<<<<<<< HEAD
-    @ApiOperation(
-            value = "Records an analysis decision",
-            response = Analysis.class,
-            notes = "<p>Requires permission <strong>VULNERABILITY_ANALYSIS</strong> or <strong>VULNERABILITY_ANALYSIS_UPDATE</strong></p>"
-=======
     @Operation(
             summary = "Records an analysis decision",
-            description = "<p>Requires permission <strong>VULNERABILITY_ANALYSIS</strong></p>"
->>>>>>> dacb1f05
+            description = "<p>Requires permission <strong>VULNERABILITY_ANALYSIS</strong></strong> or <strong>VULNERABILITY_ANALYSIS_UPDATE</strong></p>"
     )
     @ApiResponses(value = {
             @ApiResponse(responseCode = "200", content = @Content(schema = @Schema(implementation = Analysis.class))),
