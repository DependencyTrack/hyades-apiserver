--- conflicted
+++ resolved
@@ -301,14 +301,10 @@
     @Produces(MediaType.APPLICATION_JSON)
     @Operation(
             summary = "Adds a tag to a policy",
-<<<<<<< HEAD
             description = """
                     <p><strong>Deprecated</strong>. Use <code>POST /api/v1/tag/{name}/policy</code> instead.</p>
-                    <p>Requires permission <strong>POLICY_MANAGEMENT</strong></p>
+                    <p>Requires permission <strong>POLICY_MANAGEMENT</strong> or <strong>POLICY_MANAGEMENT_UPDATE</strong></p>
                     """
-=======
-            description = "<p>Requires permission <strong>POLICY_MANAGEMENT</strong> or <strong>POLICY_MANAGEMENT_UPDATE</strong></p>"
->>>>>>> 07368d85
     )
     @ApiResponses(value = {
             @ApiResponse(responseCode = "200", content = @Content(schema = @Schema(implementation = Policy.class))),
@@ -316,12 +312,8 @@
             @ApiResponse(responseCode = "401", description = "Unauthorized"),
             @ApiResponse(responseCode = "404", description = "The policy or tag could not be found")
     })
-<<<<<<< HEAD
-    @PermissionRequired(Permissions.Constants.POLICY_MANAGEMENT)
+    @PermissionRequired({Permissions.Constants.POLICY_MANAGEMENT, Permissions.Constants.POLICY_MANAGEMENT_UPDATE})
     @Deprecated(forRemoval = true)
-=======
-    @PermissionRequired({Permissions.Constants.POLICY_MANAGEMENT, Permissions.Constants.POLICY_MANAGEMENT_UPDATE})
->>>>>>> 07368d85
     public Response addTagToPolicy(
             @Parameter(description = "The UUID of the policy to add a project to", schema = @Schema(type = "string", format = "uuid"), required = true)
             @PathParam("policyUuid") @ValidUuid String policyUuid,
@@ -353,14 +345,10 @@
     @Produces(MediaType.APPLICATION_JSON)
     @Operation(
             summary = "Removes a tag from a policy",
-<<<<<<< HEAD
             description = """
                     <p><strong>Deprecated</strong>. Use <code>DELETE /api/v1/tag/{name}/policy</code> instead.</p>
-                    <p>Requires permission <strong>POLICY_MANAGEMENT</strong></p>
+                    <p>Requires permission <strong>POLICY_MANAGEMENT</strong> or <strong>POLICY_MANAGEMENT_DELETE</strong></p>
                     """
-=======
-            description = "<p>Requires permission <strong>POLICY_MANAGEMENT</strong> or <strong>POLICY_MANAGEMENT_DELETE</strong></p>"
->>>>>>> 07368d85
     )
     @ApiResponses(value = {
             @ApiResponse(responseCode = "204", content = @Content(schema = @Schema(implementation = Policy.class))),
@@ -368,12 +356,8 @@
             @ApiResponse(responseCode = "401", description = "Unauthorized"),
             @ApiResponse(responseCode = "404", description = "The policy or tag could not be found")
     })
-<<<<<<< HEAD
-    @PermissionRequired(Permissions.Constants.POLICY_MANAGEMENT)
+    @PermissionRequired({Permissions.Constants.POLICY_MANAGEMENT, Permissions.Constants.POLICY_MANAGEMENT_DELETE})
     @Deprecated(forRemoval = true)
-=======
-    @PermissionRequired({Permissions.Constants.POLICY_MANAGEMENT, Permissions.Constants.POLICY_MANAGEMENT_DELETE})
->>>>>>> 07368d85
     public Response removeTagFromPolicy(
             @Parameter(description = "The UUID of the policy to remove the tag from", schema = @Schema(type = "string", format = "uuid"), required = true)
             @PathParam("policyUuid") @ValidUuid String policyUuid,
