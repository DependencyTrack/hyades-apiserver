/*
 * This file is part of Dependency-Track.
 *
 * Licensed under the Apache License, Version 2.0 (the "License");
 * you may not use this file except in compliance with the License.
 * You may obtain a copy of the License at
 *
 *   http://www.apache.org/licenses/LICENSE-2.0
 *
 * Unless required by applicable law or agreed to in writing, software
 * distributed under the License is distributed on an "AS IS" BASIS,
 * WITHOUT WARRANTIES OR CONDITIONS OF ANY KIND, either express or implied.
 * See the License for the specific language governing permissions and
 * limitations under the License.
 *
 * SPDX-License-Identifier: Apache-2.0
 * Copyright (c) OWASP Foundation. All Rights Reserved.
 */
package org.dependencytrack.resources.v1;

import alpine.persistence.PaginatedResult;
import alpine.server.auth.PermissionRequired;
import alpine.server.resources.AlpineResource;
import io.swagger.v3.oas.annotations.Operation;
import io.swagger.v3.oas.annotations.Parameter;
import io.swagger.v3.oas.annotations.headers.Header;
import io.swagger.v3.oas.annotations.media.ArraySchema;
import io.swagger.v3.oas.annotations.media.Content;
import io.swagger.v3.oas.annotations.media.Schema;
import io.swagger.v3.oas.annotations.responses.ApiResponse;
import io.swagger.v3.oas.annotations.responses.ApiResponses;
import io.swagger.v3.oas.annotations.security.SecurityRequirement;
import io.swagger.v3.oas.annotations.security.SecurityRequirements;
import jakarta.validation.Validator;
import jakarta.ws.rs.Consumes;
import jakarta.ws.rs.DELETE;
import jakarta.ws.rs.GET;
import jakarta.ws.rs.POST;
import jakarta.ws.rs.PUT;
import jakarta.ws.rs.Path;
import jakarta.ws.rs.PathParam;
import jakarta.ws.rs.Produces;
import jakarta.ws.rs.core.MediaType;
import jakarta.ws.rs.core.Response;
import org.apache.commons.lang3.StringUtils;
import org.dependencytrack.auth.Permissions;
import org.dependencytrack.model.Policy;
import org.dependencytrack.model.Project;
import org.dependencytrack.model.Tag;
import org.dependencytrack.model.validation.ValidUuid;
import org.dependencytrack.persistence.QueryManager;
import org.dependencytrack.resources.v1.openapi.PaginatedApi;

import java.util.List;

/**
 * JAX-RS resources for processing policies.
 *
 * @author Steve Springett
 * @since 4.0.0
 */
@Path("/v1/policy")
@io.swagger.v3.oas.annotations.tags.Tag(name = "policy")
@SecurityRequirements({
        @SecurityRequirement(name = "ApiKeyAuth"),
        @SecurityRequirement(name = "BearerAuth")
})
public class PolicyResource extends AlpineResource {

    @GET
    @Produces(MediaType.APPLICATION_JSON)
<<<<<<< HEAD
    @ApiOperation(
            value = "Returns a list of all policies",
            response = Policy.class,
            responseContainer = "List",
            responseHeaders = @ResponseHeader(name = TOTAL_COUNT_HEADER, response = Long.class, description = "The total number of policies"),
            notes = "<p>Requires permission <strong>POLICY_MANAGEMENT</strong> or <strong>POLICY_MANAGEMENT_READ</strong></p>"
=======
    @Operation(
            summary = "Returns a list of all policies",
            description = "<p>Requires permission <strong>POLICY_MANAGEMENT</strong></p>"
>>>>>>> dacb1f05
    )
    @PaginatedApi
    @ApiResponses(value = {
            @ApiResponse(
                    responseCode = "200",
                    headers = @Header(name = TOTAL_COUNT_HEADER, description = "The total number of policies", schema = @Schema(format = "integer")),
                    content = @Content(array = @ArraySchema(schema = @Schema(implementation = Policy.class)))
            ),
            @ApiResponse(responseCode = "401", description = "Unauthorized")
    })
    @PermissionRequired({Permissions.Constants.POLICY_MANAGEMENT, Permissions.Constants.POLICY_MANAGEMENT_READ})
    public Response getPolicies() {
        try (QueryManager qm = new QueryManager(getAlpineRequest())) {
            final PaginatedResult result = qm.getPolicies();
            return Response.ok(result.getObjects()).header(TOTAL_COUNT_HEADER, result.getTotal()).build();
        }
    }

    @GET
    @Path("/{uuid}")
    @Produces(MediaType.APPLICATION_JSON)
<<<<<<< HEAD
    @ApiOperation(
            value = "Returns a specific policy",
            response = Policy.class,
            notes = "<p>Requires permission <strong>POLICY_MANAGEMENT</strong> or <strong>POLICY_MANAGEMENT_READ</strong></p>"
=======
    @Operation(
            summary = "Returns a specific policy"
            , description = "<p>Requires permission <strong>POLICY_MANAGEMENT</strong></p>"
>>>>>>> dacb1f05
    )
    @ApiResponses(value = {
            @ApiResponse(responseCode = "200", content = @Content(schema = @Schema(implementation = Policy.class))),
            @ApiResponse(responseCode = "401", description = "Unauthorized"),
            @ApiResponse(responseCode = "404", description = "The policy could not be found")
    })
    @PermissionRequired({Permissions.Constants.POLICY_MANAGEMENT, Permissions.Constants.POLICY_MANAGEMENT_READ})
    public Response getPolicy(
            @Parameter(description = "The UUID of the policy to retrieve", schema = @Schema(type = "string", format = "uuid"), required = true)
            @PathParam("uuid") @ValidUuid String uuid) {
        try (QueryManager qm = new QueryManager()) {
            final Policy policy = qm.getObjectByUuid(Policy.class, uuid);
            if (policy != null) {
                return Response.ok(policy).build();
            } else {
                return Response.status(Response.Status.NOT_FOUND).entity("The policy could not be found.").build();
            }
        }
    }

    @PUT
    @Consumes(MediaType.APPLICATION_JSON)
    @Produces(MediaType.APPLICATION_JSON)
<<<<<<< HEAD
    @ApiOperation(
            value = "Creates a new policy",
            response = Policy.class,
            code = 201,
            notes = "<p>Requires permission <strong>POLICY_MANAGEMENT</strong> or <strong>POLICY_MANAGEMENT_CREATE</strong></p>"
=======
    @Operation(
            summary = "Creates a new policy",
            description = "<p>Requires permission <strong>POLICY_MANAGEMENT</strong></p>"
>>>>>>> dacb1f05
    )
    @ApiResponses(value = {
            @ApiResponse(responseCode = "201", content = @Content(schema = @Schema(implementation = Policy.class))),
            @ApiResponse(responseCode = "401", description = "Unauthorized"),
            @ApiResponse(responseCode = "409", description = "A policy with the specified name already exists")
    })
    @PermissionRequired({Permissions.Constants.POLICY_MANAGEMENT, Permissions.Constants.POLICY_MANAGEMENT_CREATE})
    public Response createPolicy(Policy jsonPolicy) {
        final Validator validator = super.getValidator();
        failOnValidationError(
                validator.validateProperty(jsonPolicy, "name")
        );

        try (QueryManager qm = new QueryManager()) {
            Policy policy = qm.getPolicy(StringUtils.trimToNull(jsonPolicy.getName()));
            if (policy == null) {
                Policy.Operator operator = jsonPolicy.getOperator();
                if (operator == null) {
                    operator = Policy.Operator.ANY;
                }
                Policy.ViolationState violationState = jsonPolicy.getViolationState();
                if (violationState == null) {
                    violationState = Policy.ViolationState.INFO;
                }
                policy = qm.createPolicy(
                        StringUtils.trimToNull(jsonPolicy.getName()),
                        operator, violationState);
                return Response.status(Response.Status.CREATED).entity(policy).build();
            } else {
                return Response.status(Response.Status.CONFLICT).entity("A policy with the specified name already exists.").build();
            }
        }
    }

    @POST
    @Consumes(MediaType.APPLICATION_JSON)
    @Produces(MediaType.APPLICATION_JSON)
<<<<<<< HEAD
    @ApiOperation(
            value = "Updates a policy",
            response = Policy.class,
            notes = "<p>Requires permission <strong>POLICY_MANAGEMENT</strong> or <strong>POLICY_MANAGEMENT_UPDATE</strong></p>"
=======
    @Operation(
            summary = "Updates a policy",
            description = "<p>Requires permission <strong>POLICY_MANAGEMENT</strong></p>"
>>>>>>> dacb1f05
    )
    @ApiResponses(value = {
            @ApiResponse(responseCode = "200", content = @Content(schema = @Schema(implementation = Policy.class))),
            @ApiResponse(responseCode = "401", description = "Unauthorized"),
            @ApiResponse(responseCode = "404", description = "The policy could not be found")
    })
    @PermissionRequired({Permissions.Constants.POLICY_MANAGEMENT, Permissions.Constants.POLICY_MANAGEMENT_UPDATE})
    public Response updatePolicy(Policy jsonPolicy) {
        final Validator validator = super.getValidator();
        failOnValidationError(
                validator.validateProperty(jsonPolicy, "name")
        );
        try (QueryManager qm = new QueryManager()) {
            Policy policy = qm.getObjectByUuid(Policy.class, jsonPolicy.getUuid());
            if (policy != null) {
                policy.setName(StringUtils.trimToNull(jsonPolicy.getName()));
                policy.setOperator(jsonPolicy.getOperator());
                policy.setViolationState(jsonPolicy.getViolationState());
                policy.setIncludeChildren(jsonPolicy.isIncludeChildren());
                policy = qm.persist(policy);
                return Response.ok(policy).build();
            } else {
                return Response.status(Response.Status.NOT_FOUND).entity("The policy could not be found.").build();
            }
        }
    }

    @DELETE
    @Path("/{uuid}")
    @Consumes(MediaType.APPLICATION_JSON)
    @Produces(MediaType.APPLICATION_JSON)
<<<<<<< HEAD
    @ApiOperation(
            value = "Deletes a policy",
            code = 204,
            notes = "<p>Requires permission <strong>POLICY_MANAGEMENT</strong> or <strong>POLICY_MANAGEMENT_DELETE</strong></p>"
=======
    @Operation(
            summary = "Deletes a policy"
            , description = "<p>Requires permission <strong>POLICY_MANAGEMENT</strong></p>"
>>>>>>> dacb1f05
    )
    @ApiResponses(value = {
            @ApiResponse(responseCode = "204"),
            @ApiResponse(responseCode = "401", description = "Unauthorized"),
            @ApiResponse(responseCode = "404", description = "The UUID of the policy could not be found")
    })
    @PermissionRequired({Permissions.Constants.POLICY_MANAGEMENT, Permissions.Constants.POLICY_MANAGEMENT_DELETE})
    public Response deletePolicy(
            @Parameter(description = "The UUID of the policy to delete", schema = @Schema(type = "string", format = "uuid"), required = true)
            @PathParam("uuid") @ValidUuid String uuid) {
        try (QueryManager qm = new QueryManager()) {
            final Policy policy = qm.getObjectByUuid(Policy.class, uuid);
            if (policy != null) {
                qm.deletePolicy(policy);
                return Response.status(Response.Status.NO_CONTENT).build();
            } else {
                return Response.status(Response.Status.NOT_FOUND).entity("The UUID of the policy could not be found.").build();
            }
        }
    }

    @POST
    @Path("/{policyUuid}/project/{projectUuid}")
    @Consumes(MediaType.APPLICATION_JSON)
    @Produces(MediaType.APPLICATION_JSON)
<<<<<<< HEAD
    @ApiOperation(
            value = "Adds a project to a policy",
            response = Policy.class,
            notes = "<p>Requires permission <strong>POLICY_MANAGEMENT</strong> or <strong>POLICY_MANAGEMENT_UPDATE</strong></p>"
=======
    @Operation(
            summary = "Adds a project to a policy",
            description = "<p>Requires permission <strong>POLICY_MANAGEMENT</strong></p>"
>>>>>>> dacb1f05
    )
    @ApiResponses(value = {
            @ApiResponse(responseCode = "200", content = @Content(schema = @Schema(implementation = Policy.class))),
            @ApiResponse(responseCode = "304", description = "The policy already has the specified project assigned"),
            @ApiResponse(responseCode = "401", description = "Unauthorized"),
            @ApiResponse(responseCode = "404", description = "The policy or project could not be found")
    })
    @PermissionRequired({Permissions.Constants.POLICY_MANAGEMENT, Permissions.Constants.POLICY_MANAGEMENT_UPDATE})
    public Response addProjectToPolicy(
            @Parameter(description = "The UUID of the policy to add a project to", schema = @Schema(type = "string", format = "uuid"), required = true)
            @PathParam("policyUuid") @ValidUuid String policyUuid,
            @Parameter(description = "The UUID of the project to add to the rule", schema = @Schema(type = "string", format = "uuid"), required = true)
            @PathParam("projectUuid") @ValidUuid String projectUuid) {
        try (QueryManager qm = new QueryManager()) {
            final Policy policy = qm.getObjectByUuid(Policy.class, policyUuid);
            if (policy == null) {
                return Response.status(Response.Status.NOT_FOUND).entity("The policy could not be found.").build();
            }
            final Project project = qm.getObjectByUuid(Project.class, projectUuid);
            if (project == null) {
                return Response.status(Response.Status.NOT_FOUND).entity("The project could not be found.").build();
            }
            final List<Project> projects = policy.getProjects();
            if (projects != null && !projects.contains(project)) {
                policy.getProjects().add(project);
                qm.persist(policy);
                return Response.ok(policy).build();
            }
            return Response.status(Response.Status.NOT_MODIFIED).build();
        }
    }

    @DELETE
    @Path("/{policyUuid}/project/{projectUuid}")
    @Consumes(MediaType.APPLICATION_JSON)
    @Produces(MediaType.APPLICATION_JSON)
<<<<<<< HEAD
    @ApiOperation(
            value = "Removes a project from a policy",
            response = Policy.class,
            notes = "<p>Requires permission <strong>POLICY_MANAGEMENT</strong> or <strong>POLICY_MANAGEMENT_DELETE</strong></p>"
=======
    @Operation(
            summary = "Removes a project from a policy",
            description = "<p>Requires permission <strong>POLICY_MANAGEMENT</strong></p>"
>>>>>>> dacb1f05
    )
    @ApiResponses(value = {
            @ApiResponse(responseCode = "204", content = @Content(schema = @Schema(implementation = Policy.class))),
            @ApiResponse(responseCode = "304", description = "The policy does not have the specified project assigned"),
            @ApiResponse(responseCode = "401", description = "Unauthorized"),
            @ApiResponse(responseCode = "404", description = "The policy or project could not be found")
    })
    @PermissionRequired({Permissions.Constants.POLICY_MANAGEMENT, Permissions.Constants.POLICY_MANAGEMENT_DELETE})
    public Response removeProjectFromPolicy(
            @Parameter(description = "The UUID of the policy to remove the project from", schema = @Schema(type = "string", format = "uuid"), required = true)
            @PathParam("policyUuid") @ValidUuid String policyUuid,
            @Parameter(description = "The UUID of the project to remove from the policy", schema = @Schema(type = "string", format = "uuid"), required = true)
            @PathParam("projectUuid") @ValidUuid String projectUuid) {
        try (QueryManager qm = new QueryManager()) {
            final Policy policy = qm.getObjectByUuid(Policy.class, policyUuid);
            if (policy == null) {
                return Response.status(Response.Status.NOT_FOUND).entity("The policy could not be found.").build();
            }
            final Project project = qm.getObjectByUuid(Project.class, projectUuid);
            if (project == null) {
                return Response.status(Response.Status.NOT_FOUND).entity("The project could not be found.").build();
            }
            final List<Project> projects = policy.getProjects();
            if (projects != null && projects.contains(project)) {
                policy.getProjects().remove(project);
                qm.persist(policy);
                return Response.ok(policy).build();
            }
            return Response.status(Response.Status.NOT_MODIFIED).build();
        }
    }

    @POST
    @Path("/{policyUuid}/tag/{tagName}")
    @Consumes(MediaType.APPLICATION_JSON)
    @Produces(MediaType.APPLICATION_JSON)
<<<<<<< HEAD
    @ApiOperation(
            value = "Adds a tag to a policy",
            response = Policy.class,
            notes = "<p>Requires permission <strong>POLICY_MANAGEMENT</strong> or <strong>POLICY_MANAGEMENT_UPDATE</strong></p>"
=======
    @Operation(
            summary = "Adds a tag to a policy",
            description = "<p>Requires permission <strong>POLICY_MANAGEMENT</strong></p>"
>>>>>>> dacb1f05
    )
    @ApiResponses(value = {
            @ApiResponse(responseCode = "200", content = @Content(schema = @Schema(implementation = Policy.class))),
            @ApiResponse(responseCode = "304", description = "The policy already has the specified tag assigned"),
            @ApiResponse(responseCode = "401", description = "Unauthorized"),
            @ApiResponse(responseCode = "404", description = "The policy or tag could not be found")
    })
    @PermissionRequired({Permissions.Constants.POLICY_MANAGEMENT, Permissions.Constants.POLICY_MANAGEMENT_UPDATE})
    public Response addTagToPolicy(
            @Parameter(description = "The UUID of the policy to add a project to", schema = @Schema(type = "string", format = "uuid"), required = true)
            @PathParam("policyUuid") @ValidUuid String policyUuid,
            @Parameter(description = "The name of the tag to add to the rule", required = true)
            @PathParam("tagName") String tagName) {
        try (QueryManager qm = new QueryManager()) {
            final Policy policy = qm.getObjectByUuid(Policy.class, policyUuid);
            if (policy == null) {
                return Response.status(Response.Status.NOT_FOUND).entity("The policy could not be found.").build();
            }

            final Tag tag = qm.getTagByName(tagName);
            if (tag == null) {
                return Response.status(Response.Status.NOT_FOUND).entity("The tag could not be found.").build();
            }
            final List<Tag> tags = policy.getTags();
            if (tags != null && !tags.contains(tag)) {
                policy.getTags().add(tag);
                qm.persist(policy);
                return Response.ok(policy).build();
            }
            return Response.status(Response.Status.NOT_MODIFIED).build();
        }
    }

    @DELETE
    @Path("/{policyUuid}/tag/{tagName}")
    @Consumes(MediaType.APPLICATION_JSON)
    @Produces(MediaType.APPLICATION_JSON)
<<<<<<< HEAD
    @ApiOperation(
            value = "Removes a tag from a policy",
            response = Policy.class,
            notes = "<p>Requires permission <strong>POLICY_MANAGEMENT</strong> or <strong>POLICY_MANAGEMENT_DELETE</strong></p>"
=======
    @Operation(
            summary = "Removes a tag from a policy",
            description = "<p>Requires permission <strong>POLICY_MANAGEMENT</strong></p>"
>>>>>>> dacb1f05
    )
    @ApiResponses(value = {
            @ApiResponse(responseCode = "204", content = @Content(schema = @Schema(implementation = Policy.class))),
            @ApiResponse(responseCode = "304", description = "The policy does not have the specified tag assigned"),
            @ApiResponse(responseCode = "401", description = "Unauthorized"),
            @ApiResponse(responseCode = "404", description = "The policy or tag could not be found")
    })
    @PermissionRequired({Permissions.Constants.POLICY_MANAGEMENT, Permissions.Constants.POLICY_MANAGEMENT_DELETE})
    public Response removeTagFromPolicy(
            @Parameter(description = "The UUID of the policy to remove the tag from", schema = @Schema(type = "string", format = "uuid"), required = true)
            @PathParam("policyUuid") @ValidUuid String policyUuid,
            @Parameter(description = "The name of the tag to remove from the policy", required = true)
            @PathParam("tagName") String tagName) {
        try (QueryManager qm = new QueryManager()) {
            final Policy policy = qm.getObjectByUuid(Policy.class, policyUuid);
            if (policy == null) {
                return Response.status(Response.Status.NOT_FOUND).entity("The policy could not be found.").build();
            }
            final Tag tag = qm.getTagByName(tagName);
            if (tag == null) {
                return Response.status(Response.Status.NOT_FOUND).entity("The tag could not be found.").build();
            }
            final List<Tag> tags = policy.getTags();
            if (tags != null && tags.contains(tag)) {
                policy.getTags().remove(tag);
                qm.persist(policy);
                return Response.ok(policy).build();
            }
            return Response.status(Response.Status.NOT_MODIFIED).build();
        }
    }
}<|MERGE_RESOLUTION|>--- conflicted
+++ resolved
@@ -69,18 +69,9 @@
 
     @GET
     @Produces(MediaType.APPLICATION_JSON)
-<<<<<<< HEAD
-    @ApiOperation(
-            value = "Returns a list of all policies",
-            response = Policy.class,
-            responseContainer = "List",
-            responseHeaders = @ResponseHeader(name = TOTAL_COUNT_HEADER, response = Long.class, description = "The total number of policies"),
-            notes = "<p>Requires permission <strong>POLICY_MANAGEMENT</strong> or <strong>POLICY_MANAGEMENT_READ</strong></p>"
-=======
     @Operation(
             summary = "Returns a list of all policies",
-            description = "<p>Requires permission <strong>POLICY_MANAGEMENT</strong></p>"
->>>>>>> dacb1f05
+            description = "<p>Requires permission <strong>POLICY_MANAGEMENT</strong> or <strong>POLICY_MANAGEMENT_READ</strong></p>"
     )
     @PaginatedApi
     @ApiResponses(value = {
@@ -102,16 +93,9 @@
     @GET
     @Path("/{uuid}")
     @Produces(MediaType.APPLICATION_JSON)
-<<<<<<< HEAD
-    @ApiOperation(
-            value = "Returns a specific policy",
-            response = Policy.class,
-            notes = "<p>Requires permission <strong>POLICY_MANAGEMENT</strong> or <strong>POLICY_MANAGEMENT_READ</strong></p>"
-=======
     @Operation(
             summary = "Returns a specific policy"
-            , description = "<p>Requires permission <strong>POLICY_MANAGEMENT</strong></p>"
->>>>>>> dacb1f05
+            , description = "<p>Requires permission <strong>POLICY_MANAGEMENT</strong> or <strong>POLICY_MANAGEMENT_READ</strong></p>"
     )
     @ApiResponses(value = {
             @ApiResponse(responseCode = "200", content = @Content(schema = @Schema(implementation = Policy.class))),
@@ -135,17 +119,9 @@
     @PUT
     @Consumes(MediaType.APPLICATION_JSON)
     @Produces(MediaType.APPLICATION_JSON)
-<<<<<<< HEAD
-    @ApiOperation(
-            value = "Creates a new policy",
-            response = Policy.class,
-            code = 201,
-            notes = "<p>Requires permission <strong>POLICY_MANAGEMENT</strong> or <strong>POLICY_MANAGEMENT_CREATE</strong></p>"
-=======
     @Operation(
             summary = "Creates a new policy",
-            description = "<p>Requires permission <strong>POLICY_MANAGEMENT</strong></p>"
->>>>>>> dacb1f05
+            description = "<p>Requires permission <strong>POLICY_MANAGEMENT</strong> or <strong>POLICY_MANAGEMENT_CREATE</strong></p>"
     )
     @ApiResponses(value = {
             @ApiResponse(responseCode = "201", content = @Content(schema = @Schema(implementation = Policy.class))),
@@ -183,16 +159,9 @@
     @POST
     @Consumes(MediaType.APPLICATION_JSON)
     @Produces(MediaType.APPLICATION_JSON)
-<<<<<<< HEAD
-    @ApiOperation(
-            value = "Updates a policy",
-            response = Policy.class,
-            notes = "<p>Requires permission <strong>POLICY_MANAGEMENT</strong> or <strong>POLICY_MANAGEMENT_UPDATE</strong></p>"
-=======
     @Operation(
             summary = "Updates a policy",
-            description = "<p>Requires permission <strong>POLICY_MANAGEMENT</strong></p>"
->>>>>>> dacb1f05
+            description = "<p>Requires permission <strong>POLICY_MANAGEMENT</strong> or <strong>POLICY_MANAGEMENT_UPDATE</strong></p>"
     )
     @ApiResponses(value = {
             @ApiResponse(responseCode = "200", content = @Content(schema = @Schema(implementation = Policy.class))),
@@ -224,16 +193,9 @@
     @Path("/{uuid}")
     @Consumes(MediaType.APPLICATION_JSON)
     @Produces(MediaType.APPLICATION_JSON)
-<<<<<<< HEAD
-    @ApiOperation(
-            value = "Deletes a policy",
-            code = 204,
-            notes = "<p>Requires permission <strong>POLICY_MANAGEMENT</strong> or <strong>POLICY_MANAGEMENT_DELETE</strong></p>"
-=======
     @Operation(
             summary = "Deletes a policy"
-            , description = "<p>Requires permission <strong>POLICY_MANAGEMENT</strong></p>"
->>>>>>> dacb1f05
+            , description = "<p>Requires permission <strong>POLICY_MANAGEMENT</strong> or <strong>POLICY_MANAGEMENT_DELETE</strong></p>"
     )
     @ApiResponses(value = {
             @ApiResponse(responseCode = "204"),
@@ -259,16 +221,9 @@
     @Path("/{policyUuid}/project/{projectUuid}")
     @Consumes(MediaType.APPLICATION_JSON)
     @Produces(MediaType.APPLICATION_JSON)
-<<<<<<< HEAD
-    @ApiOperation(
-            value = "Adds a project to a policy",
-            response = Policy.class,
-            notes = "<p>Requires permission <strong>POLICY_MANAGEMENT</strong> or <strong>POLICY_MANAGEMENT_UPDATE</strong></p>"
-=======
     @Operation(
             summary = "Adds a project to a policy",
-            description = "<p>Requires permission <strong>POLICY_MANAGEMENT</strong></p>"
->>>>>>> dacb1f05
+            description = "<p>Requires permission <strong>POLICY_MANAGEMENT</strong> or <strong>POLICY_MANAGEMENT_UPDATE</strong></p>"
     )
     @ApiResponses(value = {
             @ApiResponse(responseCode = "200", content = @Content(schema = @Schema(implementation = Policy.class))),
@@ -305,16 +260,9 @@
     @Path("/{policyUuid}/project/{projectUuid}")
     @Consumes(MediaType.APPLICATION_JSON)
     @Produces(MediaType.APPLICATION_JSON)
-<<<<<<< HEAD
-    @ApiOperation(
-            value = "Removes a project from a policy",
-            response = Policy.class,
-            notes = "<p>Requires permission <strong>POLICY_MANAGEMENT</strong> or <strong>POLICY_MANAGEMENT_DELETE</strong></p>"
-=======
     @Operation(
             summary = "Removes a project from a policy",
-            description = "<p>Requires permission <strong>POLICY_MANAGEMENT</strong></p>"
->>>>>>> dacb1f05
+            description = "<p>Requires permission <strong>POLICY_MANAGEMENT</strong> or <strong>POLICY_MANAGEMENT_DELETE</strong></p>"
     )
     @ApiResponses(value = {
             @ApiResponse(responseCode = "204", content = @Content(schema = @Schema(implementation = Policy.class))),
@@ -351,16 +299,9 @@
     @Path("/{policyUuid}/tag/{tagName}")
     @Consumes(MediaType.APPLICATION_JSON)
     @Produces(MediaType.APPLICATION_JSON)
-<<<<<<< HEAD
-    @ApiOperation(
-            value = "Adds a tag to a policy",
-            response = Policy.class,
-            notes = "<p>Requires permission <strong>POLICY_MANAGEMENT</strong> or <strong>POLICY_MANAGEMENT_UPDATE</strong></p>"
-=======
     @Operation(
             summary = "Adds a tag to a policy",
-            description = "<p>Requires permission <strong>POLICY_MANAGEMENT</strong></p>"
->>>>>>> dacb1f05
+            description = "<p>Requires permission <strong>POLICY_MANAGEMENT</strong> or <strong>POLICY_MANAGEMENT_UPDATE</strong></p>"
     )
     @ApiResponses(value = {
             @ApiResponse(responseCode = "200", content = @Content(schema = @Schema(implementation = Policy.class))),
@@ -398,16 +339,9 @@
     @Path("/{policyUuid}/tag/{tagName}")
     @Consumes(MediaType.APPLICATION_JSON)
     @Produces(MediaType.APPLICATION_JSON)
-<<<<<<< HEAD
-    @ApiOperation(
-            value = "Removes a tag from a policy",
-            response = Policy.class,
-            notes = "<p>Requires permission <strong>POLICY_MANAGEMENT</strong> or <strong>POLICY_MANAGEMENT_DELETE</strong></p>"
-=======
     @Operation(
             summary = "Removes a tag from a policy",
-            description = "<p>Requires permission <strong>POLICY_MANAGEMENT</strong></p>"
->>>>>>> dacb1f05
+            description = "<p>Requires permission <strong>POLICY_MANAGEMENT</strong> or <strong>POLICY_MANAGEMENT_DELETE</strong></p>"
     )
     @ApiResponses(value = {
             @ApiResponse(responseCode = "204", content = @Content(schema = @Schema(implementation = Policy.class))),
