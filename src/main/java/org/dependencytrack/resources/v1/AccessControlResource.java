--- conflicted
+++ resolved
@@ -73,18 +73,9 @@
     @GET
     @Path("/team/{uuid}")
     @Produces(MediaType.APPLICATION_JSON)
-<<<<<<< HEAD
-    @ApiOperation(
-            value = "Returns the projects assigned to the specified team",
-            response = String.class,
-            responseContainer = "List",
-            responseHeaders = @ResponseHeader(name = TOTAL_COUNT_HEADER, response = Long.class, description = "The total number of projects"),
-            notes = "<p>Requires permission <strong>ACCESS_MANAGEMENT</strong> or <strong>ACCESS_MANAGEMENT_READ</strong></p>"
-=======
     @Operation(
             summary = "Returns the projects assigned to the specified team",
-            description = "<p>Requires permission <strong>ACCESS_MANAGEMENT</strong></p>"
->>>>>>> dacb1f05
+            description = "<p>Requires permission <strong>ACCESS_MANAGEMENT</strong> or <strong>ACCESS_MANAGEMENT_READ</strong></p>"
     )
     @PaginatedApi
     @ApiResponses(value = {
@@ -96,23 +87,13 @@
             @ApiResponse(responseCode = "401", description = "Unauthorized"),
             @ApiResponse(responseCode = "404", description = "The UUID of the team could not be found"),
     })
-<<<<<<< HEAD
-    @PermissionRequired({Permissions.Constants.ACCESS_MANAGEMENT, Permissions.Constants.ACCESS_MANAGEMENT_READ})
-    public Response retrieveProjects (@ApiParam(value = "The UUID of the team to retrieve mappings for", format = "uuid", required = true)
-                                      @PathParam("uuid") @ValidUuid String uuid,
-                                      @ApiParam(value = "Optionally excludes inactive projects from being returned", required = false)
-                                      @QueryParam("excludeInactive") boolean excludeInactive,
-                                      @ApiParam(value = "Optionally excludes children projects from being returned", required = false)
-                                      @QueryParam("onlyRoot") boolean onlyRoot) {
-=======
-    @PermissionRequired(Permissions.Constants.ACCESS_MANAGEMENT)
+    @PermissionRequired({ Permissions.Constants.ACCESS_MANAGEMENT, Permissions.Constants.ACCESS_MANAGEMENT_READ })
     public Response retrieveProjects(@Parameter(description = "The UUID of the team to retrieve mappings for", schema = @Schema(type = "string", format = "uuid"), required = true)
                                      @PathParam("uuid") @ValidUuid String uuid,
                                      @Parameter(description = "Optionally excludes inactive projects from being returned", required = false)
                                      @QueryParam("excludeInactive") boolean excludeInactive,
                                      @Parameter(description = "Optionally excludes children projects from being returned", required = false)
                                      @QueryParam("onlyRoot") boolean onlyRoot) {
->>>>>>> dacb1f05
         try (QueryManager qm = new QueryManager(getAlpineRequest())) {
             final Team team = qm.getObjectByUuid(Team.class, uuid);
             if (team != null) {
@@ -127,16 +108,9 @@
     @PUT
     @Path("/mapping")
     @Produces(MediaType.APPLICATION_JSON)
-<<<<<<< HEAD
-    @ApiOperation(
-            value = "Adds an ACL mapping",
-            response = AclMappingRequest.class,
-            notes = "<p>Requires permission <strong>ACCESS_MANAGEMENT</strong> or <strong>ACCESS_MANAGEMENT_CREATE</strong></p>"
-=======
     @Operation(
             summary = "Adds an ACL mapping",
             description = "<p>Requires permission <strong>ACCESS_MANAGEMENT</strong></p>"
->>>>>>> dacb1f05
     )
     @ApiResponses(value = {
             @ApiResponse(responseCode = "200", content = @Content(schema = @Schema(implementation = AclMappingRequest.class))),
@@ -172,15 +146,9 @@
     @DELETE
     @Path("/mapping/team/{teamUuid}/project/{projectUuid}")
     @Produces(MediaType.APPLICATION_JSON)
-<<<<<<< HEAD
-    @ApiOperation(
-            value = "Removes an ACL mapping",
-            notes = "<p>Requires permission <strong>ACCESS_MANAGEMENT</strong> or <strong>ACCESS_MANAGEMENT_DELETE</strong></p>"
-=======
     @Operation(
             summary = "Removes an ACL mapping",
-            description = "<p>Requires permission <strong>ACCESS_MANAGEMENT</strong></p>"
->>>>>>> dacb1f05
+            description = "<p>Requires permission <strong>ACCESS_MANAGEMENT</strong> or <strong>ACCESS_MANAGEMENT_DELETE</strong></p>"
     )
     @ApiResponses(value = {
             @ApiResponse(responseCode = "401", description = "Unauthorized"),
