--- conflicted
+++ resolved
@@ -69,18 +69,9 @@
 
     @GET
     @Produces(MediaType.APPLICATION_JSON)
-<<<<<<< HEAD
-    @ApiOperation(
-            value = "Returns a list of all license groups",
-            response = LicenseGroup.class,
-            responseContainer = "List",
-            responseHeaders = @ResponseHeader(name = TOTAL_COUNT_HEADER, response = Long.class, description = "The total number of license groups"),
-            notes = "<p>Requires permission <strong>POLICY_MANAGEMENT</strong> or <strong>POLICY_MANAGEMENT_READ</strong></p>"
-=======
     @Operation(
             summary = "Returns a list of all license groups",
-            description = "<p>Requires permission <strong>POLICY_MANAGEMENT</strong></p>"
->>>>>>> dacb1f05
+            description = "<p>Requires permission <strong>POLICY_MANAGEMENT</strong> or <strong>POLICY_MANAGEMENT_READ</strong></p>"
     )
     @PaginatedApi
     @ApiResponses(value = {
@@ -102,16 +93,9 @@
     @GET
     @Path("/{uuid}")
     @Produces(MediaType.APPLICATION_JSON)
-<<<<<<< HEAD
-    @ApiOperation(
-            value = "Returns a specific license group",
-            response = License.class,
-            notes = "<p>Requires permission <strong>POLICY_MANAGEMENT</strong> or <strong>POLICY_MANAGEMENT_READ</strong></p>"
-=======
     @Operation(
             summary = "Returns a specific license group",
-            description = "<p>Requires permission <strong>POLICY_MANAGEMENT</strong></p>"
->>>>>>> dacb1f05
+            description = "<p>Requires permission <strong>POLICY_MANAGEMENT</strong> or <strong>POLICY_MANAGEMENT_READ</strong></p>"
     )
     @ApiResponses(value = {
             @ApiResponse(responseCode = "401", description = "Unauthorized"),
@@ -134,17 +118,9 @@
     @PUT
     @Consumes(MediaType.APPLICATION_JSON)
     @Produces(MediaType.APPLICATION_JSON)
-<<<<<<< HEAD
-    @ApiOperation(
-            value = "Creates a new license group",
-            response = LicenseGroup.class,
-            code = 201,
-            notes = "<p>Requires permission <strong>POLICY_MANAGEMENT</strong> or <strong>POLICY_MANAGEMENT_CREATE</strong></p>"
-=======
     @Operation(
             summary = "Creates a new license group",
-            description = "<p>Requires permission <strong>POLICY_MANAGEMENT</strong></p>"
->>>>>>> dacb1f05
+            description = "<p>Requires permission <strong>POLICY_MANAGEMENT</strong> or <strong>POLICY_MANAGEMENT_CREATE</strong></p>"
     )
     @ApiResponses(value = {
             @ApiResponse(responseCode = "201", content = @Content(schema = @Schema(implementation = LicenseGroup.class))),
@@ -172,16 +148,9 @@
     @POST
     @Consumes(MediaType.APPLICATION_JSON)
     @Produces(MediaType.APPLICATION_JSON)
-<<<<<<< HEAD
-    @ApiOperation(
-            value = "Updates a license group",
-            response = LicenseGroup.class,
-            notes = "<p>Requires permission <strong>POLICY_MANAGEMENT</strong> or <strong>POLICY_MANAGEMENT_UPDATE</strong></p>"
-=======
     @Operation(
             summary = "Updates a license group",
-            description = "<p>Requires permission <strong>POLICY_MANAGEMENT</strong></p>"
->>>>>>> dacb1f05
+            description = "<p>Requires permission <strong>POLICY_MANAGEMENT</strong> or <strong>POLICY_MANAGEMENT_UPDATE</strong></p>"
     )
     @ApiResponses(value = {
             @ApiResponse(responseCode = "200", content = @Content(schema = @Schema(implementation = LicenseGroup.class))),
@@ -210,16 +179,9 @@
     @Path("/{uuid}")
     @Consumes(MediaType.APPLICATION_JSON)
     @Produces(MediaType.APPLICATION_JSON)
-<<<<<<< HEAD
-    @ApiOperation(
-            value = "Deletes a license group",
-            code = 204,
-            notes = "<p>Requires permission <strong>POLICY_MANAGEMENT</strong> or <strong>POLICY_MANAGEMENT_DELETE</strong></p>"
-=======
     @Operation(
             summary = "Deletes a license group",
-            description = "<p>Requires permission <strong>POLICY_MANAGEMENT</strong></p>"
->>>>>>> dacb1f05
+            description = "<p>Requires permission <strong>POLICY_MANAGEMENT</strong> or <strong>POLICY_MANAGEMENT_DELETE</strong></p>"
     )
     @ApiResponses(value = {
             @ApiResponse(responseCode = "204"),
@@ -245,16 +207,9 @@
     @Path("/{uuid}/license/{licenseUuid}")
     @Consumes(MediaType.APPLICATION_JSON)
     @Produces(MediaType.APPLICATION_JSON)
-<<<<<<< HEAD
-    @ApiOperation(
-            value = "Adds the license to the specified license group.",
-            response = LicenseGroup.class,
-            notes = "<p>Requires permission <strong>POLICY_MANAGEMENT</strong> or <strong>POLICY_MANAGEMENT_UPDATE</strong></p>"
-=======
     @Operation(
             summary = "Adds the license to the specified license group.",
-            description = "<p>Requires permission <strong>POLICY_MANAGEMENT</strong></p>"
->>>>>>> dacb1f05
+            description = "<p>Requires permission <strong>POLICY_MANAGEMENT</strong> or <strong>POLICY_MANAGEMENT_UPDATE</strong></p>"
     )
     @ApiResponses(value = {
             @ApiResponse(responseCode = "200", content = @Content(schema = @Schema(implementation = LicenseGroup.class))),
@@ -292,16 +247,9 @@
     @Path("/{uuid}/license/{licenseUuid}")
     @Consumes(MediaType.APPLICATION_JSON)
     @Produces(MediaType.APPLICATION_JSON)
-<<<<<<< HEAD
-    @ApiOperation(
-            value = "Removes the license from the license group.",
-            response = LicenseGroup.class,
-            notes = "<p>Requires permission <strong>POLICY_MANAGEMENT</strong> or <strong>POLICY_MANAGEMENT_UPDATE</strong></p>"
-=======
     @Operation(
             summary = "Removes the license from the license group.",
-            description = "<p>Requires permission <strong>POLICY_MANAGEMENT</strong></p>"
->>>>>>> dacb1f05
+            description = "<p>Requires permission <strong>POLICY_MANAGEMENT</strong> or <strong>POLICY_MANAGEMENT_UPDATE</strong></p>"
     )
     @ApiResponses(value = {
             @ApiResponse(responseCode = "200", content = @Content(schema = @Schema(implementation = LicenseGroup.class))),
