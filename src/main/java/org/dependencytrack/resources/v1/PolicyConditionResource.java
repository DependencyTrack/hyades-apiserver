/*
 * This file is part of Dependency-Track.
 *
 * Licensed under the Apache License, Version 2.0 (the "License");
 * you may not use this file except in compliance with the License.
 * You may obtain a copy of the License at
 *
 *   http://www.apache.org/licenses/LICENSE-2.0
 *
 * Unless required by applicable law or agreed to in writing, software
 * distributed under the License is distributed on an "AS IS" BASIS,
 * WITHOUT WARRANTIES OR CONDITIONS OF ANY KIND, either express or implied.
 * See the License for the specific language governing permissions and
 * limitations under the License.
 *
 * SPDX-License-Identifier: Apache-2.0
 * Copyright (c) OWASP Foundation. All Rights Reserved.
 */
package org.dependencytrack.resources.v1;

import alpine.server.auth.PermissionRequired;
import alpine.server.resources.AlpineResource;
import io.swagger.v3.oas.annotations.Operation;
import io.swagger.v3.oas.annotations.Parameter;
import io.swagger.v3.oas.annotations.media.Content;
import io.swagger.v3.oas.annotations.media.Schema;
import io.swagger.v3.oas.annotations.responses.ApiResponse;
import io.swagger.v3.oas.annotations.responses.ApiResponses;
import io.swagger.v3.oas.annotations.security.SecurityRequirement;
import io.swagger.v3.oas.annotations.security.SecurityRequirements;
import io.swagger.v3.oas.annotations.tags.Tag;
import jakarta.validation.Validator;
import jakarta.ws.rs.BadRequestException;
import jakarta.ws.rs.Consumes;
import jakarta.ws.rs.DELETE;
import jakarta.ws.rs.POST;
import jakarta.ws.rs.PUT;
import jakarta.ws.rs.Path;
import jakarta.ws.rs.PathParam;
import jakarta.ws.rs.Produces;
import jakarta.ws.rs.core.MediaType;
import jakarta.ws.rs.core.Response;
import org.apache.commons.lang3.StringUtils;
import org.dependencytrack.auth.Permissions;
import org.dependencytrack.model.Policy;
import org.dependencytrack.model.PolicyCondition;
import org.dependencytrack.model.validation.ValidUuid;
import org.dependencytrack.persistence.QueryManager;
import org.dependencytrack.policy.cel.CelPolicyScriptHost;
import org.dependencytrack.policy.cel.CelPolicyScriptHost.CacheMode;
import org.dependencytrack.policy.cel.CelPolicyType;
import org.dependencytrack.resources.v1.vo.CelExpressionError;
import org.projectnessie.cel.common.CELError;
import org.projectnessie.cel.tools.ScriptCreateException;

import javax.jdo.FetchPlan;
import javax.jdo.PersistenceManager;
import java.util.ArrayList;
import java.util.Map;

/**
 * JAX-RS resources for processing policies.
 *
 * @author Steve Springett
 * @since 4.0.0
 */
@Path("/v1/policy")
@Tag(name = "policyCondition")
@SecurityRequirements({
        @SecurityRequirement(name = "ApiKeyAuth"),
        @SecurityRequirement(name = "BearerAuth")
})
public class PolicyConditionResource extends AlpineResource {

    @PUT
    @Path("/{uuid}/condition")
    @Consumes(MediaType.APPLICATION_JSON)
    @Produces(MediaType.APPLICATION_JSON)
<<<<<<< HEAD
    @ApiOperation(
            value = "Creates a new policy condition for an existing policy",
            response = PolicyCondition.class,
            code = 201,
            notes = "<p>Requires permission <strong>POLICY_MANAGEMENT</strong> or <strong>POLICY_MANAGEMENT_UPDATE</strong></p>"
=======
    @Operation(
            summary = "Creates a new policy condition",
            description = "<p>Requires permission <strong>POLICY_MANAGEMENT</strong></p>"
>>>>>>> dacb1f05
    )
    @ApiResponses(value = {
            @ApiResponse(responseCode = "201", content = @Content(schema = @Schema(implementation = PolicyCondition.class))),
            @ApiResponse(responseCode = "401", description = "Unauthorized"),
            @ApiResponse(responseCode = "404", description = "The UUID of the policy could not be found")
    })
    @PermissionRequired({Permissions.Constants.POLICY_MANAGEMENT, Permissions.Constants.POLICY_MANAGEMENT_UPDATE})
    public Response createPolicyCondition(
            @Parameter(description = "The UUID of the policy", schema = @Schema(type = "string", format = "uuid"), required = true)
            @PathParam("uuid") @ValidUuid String uuid,
            PolicyCondition jsonPolicyCondition) {
        final Validator validator = super.getValidator();
        failOnValidationError(
                validator.validateProperty(jsonPolicyCondition, "value")
        );
        try (QueryManager qm = new QueryManager()) {
            Policy policy = qm.getObjectByUuid(Policy.class, uuid);
            if (policy != null) {
                maybeValidateExpression(jsonPolicyCondition);
                final PolicyCondition pc = qm.createPolicyCondition(policy, jsonPolicyCondition.getSubject(),
                        jsonPolicyCondition.getOperator(), StringUtils.trimToNull(jsonPolicyCondition.getValue()),
                        jsonPolicyCondition.getViolationType());
                return Response.status(Response.Status.CREATED).entity(detachConditions(qm, pc)).build();
            } else {
                return Response.status(Response.Status.NOT_FOUND).entity("The UUID of the policy could not be found.").build();
            }
        }
    }

    @POST
    @Path("/condition")
    @Consumes(MediaType.APPLICATION_JSON)
    @Produces(MediaType.APPLICATION_JSON)
<<<<<<< HEAD
    @ApiOperation(
            value = "Updates a policy condition",
            response = PolicyCondition.class,
            notes = "<p>Requires permission <strong>POLICY_MANAGEMENT</strong> or <strong>POLICY_MANAGEMENT_UPDATE</strong></p>"
=======
    @Operation(
            summary = "Updates a policy condition",
            description = "<p>Requires permission <strong>POLICY_MANAGEMENT</strong></p>"
>>>>>>> dacb1f05
    )
    @ApiResponses(value = {
            @ApiResponse(responseCode = "200", content = @Content(schema = @Schema(implementation = PolicyCondition.class))),
            @ApiResponse(responseCode = "200", content = @Content(schema = @Schema(implementation = PolicyCondition.class))),
            @ApiResponse(responseCode = "401", description = "Unauthorized"),
            @ApiResponse(responseCode = "404", description = "The UUID of the policy condition could not be found")
    })
    @PermissionRequired({Permissions.Constants.POLICY_MANAGEMENT, Permissions.Constants.POLICY_MANAGEMENT_UPDATE})
    public Response updatePolicyCondition(PolicyCondition jsonPolicyCondition) {
        final Validator validator = super.getValidator();
        failOnValidationError(
                validator.validateProperty(jsonPolicyCondition, "value")
        );
        try (QueryManager qm = new QueryManager()) {
            PolicyCondition pc = qm.getObjectByUuid(PolicyCondition.class, jsonPolicyCondition.getUuid());
            if (pc != null) {
                maybeValidateExpression(jsonPolicyCondition);
                pc = qm.updatePolicyCondition(jsonPolicyCondition);
                return Response.status(Response.Status.CREATED).entity(pc).build();
            } else {
                return Response.status(Response.Status.NOT_FOUND).entity("The UUID of the policy condition could not be found.").build();
            }
        }
    }

    @DELETE
    @Path("/condition/{uuid}")
    @Consumes(MediaType.APPLICATION_JSON)
    @Produces(MediaType.APPLICATION_JSON)
<<<<<<< HEAD
    @ApiOperation(
            value = "Deletes a policy condition from an existing policy",
            code = 204,
            notes = "<p>Requires permission <strong>POLICY_MANAGEMENT</strong> or <strong>POLICY_MANAGEMENT_UPDATE</strong></p>"
=======
    @Operation(
            summary = "Deletes a policy condition",
            description = "<p>Requires permission <strong>POLICY_MANAGEMENT</strong></p>"
>>>>>>> dacb1f05
    )
    @ApiResponses(value = {
            @ApiResponse(responseCode = "204"),
            @ApiResponse(responseCode = "401", description = "Unauthorized"),
            @ApiResponse(responseCode = "404", description = "The UUID of the policy condition could not be found")
    })
    @PermissionRequired({Permissions.Constants.POLICY_MANAGEMENT, Permissions.Constants.POLICY_MANAGEMENT_UPDATE})
    public Response deletePolicyCondition(
            @Parameter(description = "The UUID of the policy condition to delete", schema = @Schema(type = "string", format = "uuid"), required = true)
            @PathParam("uuid") @ValidUuid String uuid) {
        try (QueryManager qm = new QueryManager()) {
            final PolicyCondition pc = qm.getObjectByUuid(PolicyCondition.class, uuid);
            if (pc != null) {
                qm.deletePolicyCondition(pc);
                return Response.status(Response.Status.NO_CONTENT).build();
            } else {
                return Response.status(Response.Status.NOT_FOUND).entity("The UUID of the policy condition could not be found.").build();
            }
        }
    }

    private void maybeValidateExpression(final PolicyCondition policyCondition) {
        if (policyCondition.getSubject() != PolicyCondition.Subject.EXPRESSION) {
            return;
        }

        if (policyCondition.getViolationType() == null) {
            throw new BadRequestException(Response.status(Response.Status.BAD_REQUEST).entity("Expression conditions must define a violation type").build());
        }

        try {
            CelPolicyScriptHost.getInstance(CelPolicyType.COMPONENT).compile(policyCondition.getValue(), CacheMode.NO_CACHE);
        } catch (ScriptCreateException e) {
            final var celErrors = new ArrayList<CelExpressionError>();
            for (final CELError error : e.getIssues().getErrors()) {
                celErrors.add(new CelExpressionError(error.getLocation().line(), error.getLocation().column(), error.getMessage()));
            }

            throw new BadRequestException(Response.status(Response.Status.BAD_REQUEST).entity(Map.of("celErrors", celErrors)).build());
        }
    }

    private PolicyCondition detachConditions(final QueryManager qm, final PolicyCondition policyCondition) {
        final PersistenceManager pm = qm.getPersistenceManager();
        pm.getFetchPlan().setMaxFetchDepth(1); // Ensure policyCondition from policy is not included
        pm.getFetchPlan().setDetachmentOptions(FetchPlan.DETACH_LOAD_FIELDS);
        return qm.getPersistenceManager().detachCopy(policyCondition);
    }
}<|MERGE_RESOLUTION|>--- conflicted
+++ resolved
@@ -76,17 +76,9 @@
     @Path("/{uuid}/condition")
     @Consumes(MediaType.APPLICATION_JSON)
     @Produces(MediaType.APPLICATION_JSON)
-<<<<<<< HEAD
-    @ApiOperation(
-            value = "Creates a new policy condition for an existing policy",
-            response = PolicyCondition.class,
-            code = 201,
-            notes = "<p>Requires permission <strong>POLICY_MANAGEMENT</strong> or <strong>POLICY_MANAGEMENT_UPDATE</strong></p>"
-=======
     @Operation(
-            summary = "Creates a new policy condition",
-            description = "<p>Requires permission <strong>POLICY_MANAGEMENT</strong></p>"
->>>>>>> dacb1f05
+            summary = "Creates a new policy condition for an existing policy",
+            description = "<p>Requires permission <strong>POLICY_MANAGEMENT</strong> or <strong>POLICY_MANAGEMENT_UPDATE</strong></p>"
     )
     @ApiResponses(value = {
             @ApiResponse(responseCode = "201", content = @Content(schema = @Schema(implementation = PolicyCondition.class))),
@@ -120,16 +112,9 @@
     @Path("/condition")
     @Consumes(MediaType.APPLICATION_JSON)
     @Produces(MediaType.APPLICATION_JSON)
-<<<<<<< HEAD
-    @ApiOperation(
-            value = "Updates a policy condition",
-            response = PolicyCondition.class,
-            notes = "<p>Requires permission <strong>POLICY_MANAGEMENT</strong> or <strong>POLICY_MANAGEMENT_UPDATE</strong></p>"
-=======
     @Operation(
             summary = "Updates a policy condition",
-            description = "<p>Requires permission <strong>POLICY_MANAGEMENT</strong></p>"
->>>>>>> dacb1f05
+            description = "<p>Requires permission <strong>POLICY_MANAGEMENT</strong> or <strong>POLICY_MANAGEMENT_UPDATE</strong></p>"
     )
     @ApiResponses(value = {
             @ApiResponse(responseCode = "200", content = @Content(schema = @Schema(implementation = PolicyCondition.class))),
@@ -159,16 +144,9 @@
     @Path("/condition/{uuid}")
     @Consumes(MediaType.APPLICATION_JSON)
     @Produces(MediaType.APPLICATION_JSON)
-<<<<<<< HEAD
-    @ApiOperation(
-            value = "Deletes a policy condition from an existing policy",
-            code = 204,
-            notes = "<p>Requires permission <strong>POLICY_MANAGEMENT</strong> or <strong>POLICY_MANAGEMENT_UPDATE</strong></p>"
-=======
     @Operation(
-            summary = "Deletes a policy condition",
-            description = "<p>Requires permission <strong>POLICY_MANAGEMENT</strong></p>"
->>>>>>> dacb1f05
+            summary = "Deletes a policy condition from an existing policy",
+            description = "<p>Requires permission <strong>POLICY_MANAGEMENT</strong> or <strong>POLICY_MANAGEMENT_UPDATE</strong></p>"
     )
     @ApiResponses(value = {
             @ApiResponse(responseCode = "204"),
