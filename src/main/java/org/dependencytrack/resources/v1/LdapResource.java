/*
 * This file is part of Dependency-Track.
 *
 * Licensed under the Apache License, Version 2.0 (the "License");
 * you may not use this file except in compliance with the License.
 * You may obtain a copy of the License at
 *
 *   http://www.apache.org/licenses/LICENSE-2.0
 *
 * Unless required by applicable law or agreed to in writing, software
 * distributed under the License is distributed on an "AS IS" BASIS,
 * WITHOUT WARRANTIES OR CONDITIONS OF ANY KIND, either express or implied.
 * See the License for the specific language governing permissions and
 * limitations under the License.
 *
 * SPDX-License-Identifier: Apache-2.0
 * Copyright (c) OWASP Foundation. All Rights Reserved.
 */
package org.dependencytrack.resources.v1;

import alpine.common.logging.Logger;
import alpine.model.MappedLdapGroup;
import alpine.model.Team;
import alpine.server.auth.LdapConnectionWrapper;
import alpine.server.auth.PermissionRequired;
import alpine.server.cache.CacheManager;
import alpine.server.resources.AlpineResource;
import io.swagger.v3.oas.annotations.Operation;
import io.swagger.v3.oas.annotations.Parameter;
import io.swagger.v3.oas.annotations.headers.Header;
import io.swagger.v3.oas.annotations.media.ArraySchema;
import io.swagger.v3.oas.annotations.media.Content;
import io.swagger.v3.oas.annotations.media.Schema;
import io.swagger.v3.oas.annotations.responses.ApiResponse;
import io.swagger.v3.oas.annotations.responses.ApiResponses;
import io.swagger.v3.oas.annotations.security.SecurityRequirement;
import io.swagger.v3.oas.annotations.security.SecurityRequirements;
import io.swagger.v3.oas.annotations.tags.Tag;
import jakarta.validation.Validator;
import jakarta.ws.rs.DELETE;
import jakarta.ws.rs.GET;
import jakarta.ws.rs.PUT;
import jakarta.ws.rs.Path;
import jakarta.ws.rs.PathParam;
import jakarta.ws.rs.Produces;
import jakarta.ws.rs.core.MediaType;
import jakarta.ws.rs.core.Response;
import org.dependencytrack.auth.Permissions;
import org.dependencytrack.model.validation.ValidUuid;
import org.dependencytrack.persistence.QueryManager;
import org.dependencytrack.resources.v1.vo.MappedLdapGroupRequest;

import javax.naming.NamingException;
import javax.naming.SizeLimitExceededException;
import javax.naming.directory.DirContext;
import java.util.ArrayList;
import java.util.List;
import java.util.stream.Collectors;

/**
 * JAX-RS resources for processing LDAP group mapping requests.
 *
 * @author Steve Springett
 * @since 3.3.0
 */
@Path("/v1/ldap")
@Tag(name = "ldap")
@SecurityRequirements({
        @SecurityRequirement(name = "ApiKeyAuth"),
        @SecurityRequirement(name = "BearerAuth")
})
public class LdapResource extends AlpineResource {

    private static final Logger LOGGER = Logger.getLogger(LdapResource.class);

    @GET
    @Path("/groups")
    @Produces(MediaType.APPLICATION_JSON)
    @Operation(
            summary = "Returns the DNs of all accessible groups within the directory",
            description = """
                    <p>
                      This API performs a pass-through query to the configured LDAP server.
                      Search criteria results are cached using default Alpine CacheManager policy.
                    <p>
                    <p>Requires permission <strong>ACCESS_MANAGEMENT</strong> or <strong>ACCESS_MANAGEMENT_READ</strong></p>"""
    )
    @ApiResponses(value = {
            @ApiResponse(
                    responseCode = "200",
                    headers = @Header(name = TOTAL_COUNT_HEADER, description = "The total number of ldap groups that match the specified search criteria", schema = @Schema(format = "integer")),
                    content = @Content(array = @ArraySchema(schema = @Schema(type = "string")))
            ),
            @ApiResponse(responseCode = "401", description = "Unauthorized")
    })
    @PermissionRequired({Permissions.Constants.ACCESS_MANAGEMENT, Permissions.Constants.ACCESS_MANAGEMENT_READ})
    public Response retrieveLdapGroups() {
        if (!LdapConnectionWrapper.LDAP_CONFIGURED) {
            return Response.ok().build();
        }
        if (getAlpineRequest().getFilter() == null) {
            return Response.status(Response.Status.NO_CONTENT).build();
        }
        List<String> groups = CacheManager.getInstance().get(ArrayList.class, "ldap-group-search:" + getAlpineRequest().getFilter());
        if (groups == null) {
            final LdapConnectionWrapper ldap = new LdapConnectionWrapper();
            DirContext dirContext = null;
            try {
                dirContext = ldap.createDirContext();
                groups = ldap.searchForGroupName(dirContext, getAlpineRequest().getFilter());
                CacheManager.getInstance().put("ldap-group-search:" + getAlpineRequest().getFilter(), groups);
            } catch (SizeLimitExceededException e) {
                LOGGER.warn("The LDAP server did not return results from the specified search criteria as the result list would have exceeded the size limit specified by the LDAP server");
                return Response.status(Response.Status.NO_CONTENT).build();
            } catch (NamingException e) {
                LOGGER.error("An error occurred attempting to retrieve a list of groups from the configured LDAP server", e);
                return Response.status(Response.Status.INTERNAL_SERVER_ERROR).build();
            } finally {
                ldap.closeQuietly(dirContext);
            }
        }
        final List<String> result = groups.stream()
                .skip(getAlpineRequest().getPagination().getOffset())
                .limit(getAlpineRequest().getPagination().getLimit())
                .collect(Collectors.toList());
        return Response.ok(result).header(TOTAL_COUNT_HEADER, groups.size()).build();
    }

    @GET
    @Path("/team/{uuid}")
    @Produces(MediaType.APPLICATION_JSON)
<<<<<<< HEAD
    @ApiOperation(
            value = "Returns the DNs of all groups mapped to the specified team",
            response = String.class,
            responseContainer = "List",
            notes = "<p>Requires permission <strong>ACCESS_MANAGEMENT</strong> or <strong>ACCESS_MANAGEMENT_READ</strong></p>"
=======
    @Operation(
            summary = "Returns the DNs of all groups mapped to the specified team",
            description = "<p>Requires permission <strong>ACCESS_MANAGEMENT</strong></p>"
>>>>>>> dacb1f05
    )
    @ApiResponses(value = {
            @ApiResponse(responseCode = "200", content = @Content(array = @ArraySchema(schema = @Schema(implementation = MappedLdapGroup.class)))),
            @ApiResponse(responseCode = "401", description = "Unauthorized"),
            @ApiResponse(responseCode = "404", description = "The UUID of the team could not be found"),
    })
<<<<<<< HEAD
    @PermissionRequired({Permissions.Constants.ACCESS_MANAGEMENT, Permissions.Constants.ACCESS_MANAGEMENT_READ})
    public Response retrieveLdapGroups(@ApiParam(value = "The UUID of the team to retrieve mappings for", format = "uuid", required = true)
=======
    @PermissionRequired(Permissions.Constants.ACCESS_MANAGEMENT)
    public Response retrieveLdapGroups(@Parameter(description = "The UUID of the team to retrieve mappings for", schema = @Schema(type = "string", format = "uuid"), required = true)
>>>>>>> dacb1f05
                                       @PathParam("uuid") @ValidUuid String uuid) {
        try (QueryManager qm = new QueryManager()) {
            final Team team = qm.getObjectByUuid(Team.class, uuid);
            if (team != null) {
                final List<MappedLdapGroup> mappings = qm.getMappedLdapGroups(team);
                return Response.ok(mappings).build();
            } else {
                return Response.status(Response.Status.NOT_FOUND).entity("The UUID of the team could not be found.").build();
            }
        }
    }

    @PUT
    @Path("/mapping")
    @Produces(MediaType.APPLICATION_JSON)
<<<<<<< HEAD
    @ApiOperation(
            value = "Adds a mapping",
            response = MappedLdapGroup.class,
            notes = "<p>Requires permission <strong>ACCESS_MANAGEMENT</strong> or <strong>ACCESS_MANAGEMENT_CREATE</strong></p>"
=======
    @Operation(
            summary = "Adds a mapping",
            description = "<p>Requires permission <strong>ACCESS_MANAGEMENT</strong></p>"
>>>>>>> dacb1f05
    )
    @ApiResponses(value = {
            @ApiResponse(responseCode = "200", content = @Content(schema = @Schema(implementation = MappedLdapGroup.class))),
            @ApiResponse(responseCode = "401", description = "Unauthorized"),
            @ApiResponse(responseCode = "404", description = "The UUID of the team could not be found"),
            @ApiResponse(responseCode = "409", description = "A mapping with the same team and dn already exists")
    })
    @PermissionRequired({Permissions.Constants.ACCESS_MANAGEMENT, Permissions.Constants.ACCESS_MANAGEMENT_CREATE})
    public Response addMapping(MappedLdapGroupRequest request) {
        final Validator validator = super.getValidator();
        failOnValidationError(
                validator.validateProperty(request, "team"),
                validator.validateProperty(request, "dn")
        );
        try (QueryManager qm = new QueryManager()) {
            final Team team = qm.getObjectByUuid(Team.class, request.getTeam());
            if (team != null) {
                if (!qm.isMapped(team, request.getDn())) {
                    final MappedLdapGroup mapping = qm.createMappedLdapGroup(team, request.getDn());
                    return Response.ok(mapping).build();
                } else {
                    return Response.status(Response.Status.CONFLICT).entity("A mapping with the same team and dn already exists.").build();
                }
            } else {
                return Response.status(Response.Status.NOT_FOUND).entity("The UUID of the team could not be found.").build();
            }
        }
    }

    @DELETE
    @Path("/mapping/{uuid}")
    @Produces(MediaType.APPLICATION_JSON)
<<<<<<< HEAD
    @ApiOperation(
            value = "Removes a mapping",
            response = MappedLdapGroup.class,
            notes = "<p>Requires permission <strong>ACCESS_MANAGEMENT</strong> or <strong>ACCESS_MANAGEMENT_DELETE</strong></p>"
=======
    @Operation(
            summary = "Removes a mapping",
            description = "<p>Requires permission <strong>ACCESS_MANAGEMENT</strong></p>"
>>>>>>> dacb1f05
    )
    @ApiResponses(value = {
            @ApiResponse(responseCode = "204"),
            @ApiResponse(responseCode = "401", description = "Unauthorized"),
            @ApiResponse(responseCode = "404", description = "The UUID of the mapping could not be found"),
    })
    @PermissionRequired({Permissions.Constants.ACCESS_MANAGEMENT, Permissions.Constants.ACCESS_MANAGEMENT_DELETE})
    public Response deleteMapping(
            @Parameter(description = "The UUID of the mapping to delete", schema = @Schema(type = "string", format = "uuid"), required = true)
            @PathParam("uuid") @ValidUuid String uuid) {
        try (QueryManager qm = new QueryManager()) {
            final MappedLdapGroup mapping = qm.getObjectByUuid(MappedLdapGroup.class, uuid);
            if (mapping != null) {
                qm.delete(mapping);
                return Response.status(Response.Status.NO_CONTENT).build();
            } else {
                return Response.status(Response.Status.NOT_FOUND).entity("The UUID of the mapping could not be found.").build();
            }
        }
    }
}<|MERGE_RESOLUTION|>--- conflicted
+++ resolved
@@ -129,30 +129,17 @@
     @GET
     @Path("/team/{uuid}")
     @Produces(MediaType.APPLICATION_JSON)
-<<<<<<< HEAD
-    @ApiOperation(
-            value = "Returns the DNs of all groups mapped to the specified team",
-            response = String.class,
-            responseContainer = "List",
-            notes = "<p>Requires permission <strong>ACCESS_MANAGEMENT</strong> or <strong>ACCESS_MANAGEMENT_READ</strong></p>"
-=======
     @Operation(
             summary = "Returns the DNs of all groups mapped to the specified team",
-            description = "<p>Requires permission <strong>ACCESS_MANAGEMENT</strong></p>"
->>>>>>> dacb1f05
+            description = "<p>Requires permission <strong>ACCESS_MANAGEMENT</strong> or <strong>ACCESS_MANAGEMENT_READ</strong></p>"
     )
     @ApiResponses(value = {
             @ApiResponse(responseCode = "200", content = @Content(array = @ArraySchema(schema = @Schema(implementation = MappedLdapGroup.class)))),
             @ApiResponse(responseCode = "401", description = "Unauthorized"),
             @ApiResponse(responseCode = "404", description = "The UUID of the team could not be found"),
     })
-<<<<<<< HEAD
-    @PermissionRequired({Permissions.Constants.ACCESS_MANAGEMENT, Permissions.Constants.ACCESS_MANAGEMENT_READ})
-    public Response retrieveLdapGroups(@ApiParam(value = "The UUID of the team to retrieve mappings for", format = "uuid", required = true)
-=======
-    @PermissionRequired(Permissions.Constants.ACCESS_MANAGEMENT)
+    @PermissionRequired({Permissions.Constants.ACCESS_MANAGEMENT, Permissions.Constants.ACCESS_MANAGEMENT_READ })
     public Response retrieveLdapGroups(@Parameter(description = "The UUID of the team to retrieve mappings for", schema = @Schema(type = "string", format = "uuid"), required = true)
->>>>>>> dacb1f05
                                        @PathParam("uuid") @ValidUuid String uuid) {
         try (QueryManager qm = new QueryManager()) {
             final Team team = qm.getObjectByUuid(Team.class, uuid);
@@ -168,16 +155,9 @@
     @PUT
     @Path("/mapping")
     @Produces(MediaType.APPLICATION_JSON)
-<<<<<<< HEAD
-    @ApiOperation(
-            value = "Adds a mapping",
-            response = MappedLdapGroup.class,
-            notes = "<p>Requires permission <strong>ACCESS_MANAGEMENT</strong> or <strong>ACCESS_MANAGEMENT_CREATE</strong></p>"
-=======
     @Operation(
             summary = "Adds a mapping",
-            description = "<p>Requires permission <strong>ACCESS_MANAGEMENT</strong></p>"
->>>>>>> dacb1f05
+            description = "<p>Requires permission <strong>ACCESS_MANAGEMENT</strong> or <strong>ACCESS_MANAGEMENT_CREATE</strong></p>"
     )
     @ApiResponses(value = {
             @ApiResponse(responseCode = "200", content = @Content(schema = @Schema(implementation = MappedLdapGroup.class))),
@@ -210,16 +190,9 @@
     @DELETE
     @Path("/mapping/{uuid}")
     @Produces(MediaType.APPLICATION_JSON)
-<<<<<<< HEAD
-    @ApiOperation(
-            value = "Removes a mapping",
-            response = MappedLdapGroup.class,
-            notes = "<p>Requires permission <strong>ACCESS_MANAGEMENT</strong> or <strong>ACCESS_MANAGEMENT_DELETE</strong></p>"
-=======
     @Operation(
             summary = "Removes a mapping",
-            description = "<p>Requires permission <strong>ACCESS_MANAGEMENT</strong></p>"
->>>>>>> dacb1f05
+            description = "<p>Requires permission <strong>ACCESS_MANAGEMENT</strong> or <strong>ACCESS_MANAGEMENT_DELETE</strong></p>"
     )
     @ApiResponses(value = {
             @ApiResponse(responseCode = "204"),
