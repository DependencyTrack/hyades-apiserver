/*
 * This file is part of Dependency-Track.
 *
 * Licensed under the Apache License, Version 2.0 (the "License");
 * you may not use this file except in compliance with the License.
 * You may obtain a copy of the License at
 *
 *   http://www.apache.org/licenses/LICENSE-2.0
 *
 * Unless required by applicable law or agreed to in writing, software
 * distributed under the License is distributed on an "AS IS" BASIS,
 * WITHOUT WARRANTIES OR CONDITIONS OF ANY KIND, either express or implied.
 * See the License for the specific language governing permissions and
 * limitations under the License.
 *
 * SPDX-License-Identifier: Apache-2.0
 * Copyright (c) OWASP Foundation. All Rights Reserved.
 */
package org.dependencytrack.resources.v1;

import alpine.model.Team;
import alpine.persistence.PaginatedResult;
import alpine.server.auth.PermissionRequired;
import alpine.server.resources.AlpineResource;
import io.swagger.v3.oas.annotations.Operation;
import io.swagger.v3.oas.annotations.Parameter;
import io.swagger.v3.oas.annotations.headers.Header;
import io.swagger.v3.oas.annotations.media.ArraySchema;
import io.swagger.v3.oas.annotations.media.Content;
import io.swagger.v3.oas.annotations.media.Schema;
import io.swagger.v3.oas.annotations.responses.ApiResponse;
import io.swagger.v3.oas.annotations.responses.ApiResponses;
import io.swagger.v3.oas.annotations.security.SecurityRequirement;
import io.swagger.v3.oas.annotations.security.SecurityRequirements;
import io.swagger.v3.oas.annotations.tags.Tag;
import jakarta.validation.Validator;
import jakarta.ws.rs.Consumes;
import jakarta.ws.rs.DELETE;
import jakarta.ws.rs.GET;
import jakarta.ws.rs.POST;
import jakarta.ws.rs.PUT;
import jakarta.ws.rs.Path;
import jakarta.ws.rs.PathParam;
import jakarta.ws.rs.Produces;
import jakarta.ws.rs.core.MediaType;
import jakarta.ws.rs.core.Response;
import org.apache.commons.lang3.StringUtils;
import org.dependencytrack.auth.Permissions;
import org.dependencytrack.model.NotificationPublisher;
import org.dependencytrack.model.NotificationRule;
import org.dependencytrack.model.Project;
import org.dependencytrack.model.validation.ValidUuid;
import org.dependencytrack.notification.NotificationScope;
import org.dependencytrack.persistence.QueryManager;
import org.dependencytrack.resources.v1.openapi.PaginatedApi;

import java.util.List;

import static org.dependencytrack.notification.publisher.PublisherClass.SendMailPublisher;

/**
 * JAX-RS resources for processing notification rules.
 *
 * @author Steve Springett
 * @since 3.2.0
 */
@Path("/v1/notification/rule")
@Tag(name = "notification")
@SecurityRequirements({
        @SecurityRequirement(name = "ApiKeyAuth"),
        @SecurityRequirement(name = "BearerAuth")
})
public class NotificationRuleResource extends AlpineResource {

    @GET
    @Produces(MediaType.APPLICATION_JSON)
<<<<<<< HEAD
    @ApiOperation(
            value = "Returns a list of all notification rules",
            response = NotificationRule.class,
            responseContainer = "List",
            responseHeaders = @ResponseHeader(name = TOTAL_COUNT_HEADER, response = Long.class, description = "The total number of notification rules"),
            notes = "<p>Requires permission <strong>SYSTEM_CONFIGURATION</strong> or <strong>SYSTEM_CONFIGURATION_READ</strong></p>"
=======
    @Operation(summary = "Returns a list of all notification rules",
            description = "<p>Requires permission <strong>SYSTEM_CONFIGURATION</strong></p>"
>>>>>>> dacb1f05
    )
    @PaginatedApi
    @ApiResponses(value = {
            @ApiResponse(
                    responseCode = "200",
                    headers = @Header(name = TOTAL_COUNT_HEADER, description = "The total number of notification rules", schema = @Schema(format = "integer")),
                    content = @Content(array = @ArraySchema(schema = @Schema(implementation = NotificationRule.class)))
            ),
            @ApiResponse(responseCode = "401", description = "Unauthorized")
    })
    @PermissionRequired({Permissions.Constants.SYSTEM_CONFIGURATION, Permissions.Constants.SYSTEM_CONFIGURATION_READ})
    public Response getAllNotificationRules() {
        try (QueryManager qm = new QueryManager(getAlpineRequest())) {
            final PaginatedResult result = qm.getNotificationRules();
            return Response.ok(result.getObjects()).header(TOTAL_COUNT_HEADER, result.getTotal()).build();
        }
    }

    @PUT
    @Consumes(MediaType.APPLICATION_JSON)
    @Produces(MediaType.APPLICATION_JSON)
<<<<<<< HEAD
    @ApiOperation(
            value = "Creates a new notification rule",
            response = NotificationRule.class,
            code = 201,
            notes = "<p>Requires permission <strong>SYSTEM_CONFIGURATION</strong> or <strong>SYSTEM_CONFIGURATION_CREATE</strong></p>"
=======
    @Operation(summary = "Creates a new notification rule",
            description = "<p>Requires permission <strong>SYSTEM_CONFIGURATION</strong></p>"
>>>>>>> dacb1f05
    )
    @ApiResponses(value = {
            @ApiResponse(responseCode = "201", content = @Content(schema = @Schema(implementation = NotificationRule.class))),
            @ApiResponse(responseCode = "401", description = "Unauthorized"),
            @ApiResponse(responseCode = "404", description = "The UUID of the notification publisher could not be found")
    })
    @PermissionRequired({Permissions.Constants.SYSTEM_CONFIGURATION, Permissions.Constants.SYSTEM_CONFIGURATION_CREATE})
    public Response createNotificationRule(NotificationRule jsonRule) {
        final Validator validator = super.getValidator();
        failOnValidationError(
                validator.validateProperty(jsonRule, "name")
        );

        try (QueryManager qm = new QueryManager()) {
            NotificationPublisher publisher = null;
            if (jsonRule.getPublisher() != null) {
                publisher = qm.getObjectByUuid(NotificationPublisher.class, jsonRule.getPublisher().getUuid());
            }
            if (publisher == null) {
                return Response.status(Response.Status.NOT_FOUND).entity("The UUID of the notification publisher could not be found.").build();
            }
            final NotificationRule rule = qm.createNotificationRule(
                    StringUtils.trimToNull(jsonRule.getName()),
                    jsonRule.getScope(),
                    jsonRule.getNotificationLevel(),
                    publisher
            );
            return Response.status(Response.Status.CREATED).entity(rule).build();
        }
    }

    @POST
    @Consumes(MediaType.APPLICATION_JSON)
    @Produces(MediaType.APPLICATION_JSON)
<<<<<<< HEAD
    @ApiOperation(
            value = "Updates a notification rule",
            response = NotificationRule.class,
            notes = "<p>Requires permission <strong>SYSTEM_CONFIGURATION</strong> or <strong>SYSTEM_CONFIGURATION_UPDATE</strong></p>"
=======
    @Operation(summary = "Updates a notification rule",
            description = "<p>Requires permission <strong>SYSTEM_CONFIGURATION</strong></p>"
>>>>>>> dacb1f05
    )
    @ApiResponses(value = {
            @ApiResponse(responseCode = "200", content = @Content(schema = @Schema(implementation = NotificationRule.class))),
            @ApiResponse(responseCode = "401", description = "Unauthorized"),
            @ApiResponse(responseCode = "404", description = "The UUID of the notification rule could not be found")
    })
    @PermissionRequired({Permissions.Constants.SYSTEM_CONFIGURATION, Permissions.Constants.SYSTEM_CONFIGURATION_UPDATE})
    public Response updateNotificationRule(NotificationRule jsonRule) {
        final Validator validator = super.getValidator();
        failOnValidationError(
                validator.validateProperty(jsonRule, "name"),
                validator.validateProperty(jsonRule, "publisherConfig")
        );

        try (QueryManager qm = new QueryManager()) {
            NotificationRule rule = qm.getObjectByUuid(NotificationRule.class, jsonRule.getUuid());
            if (rule != null) {
                jsonRule.setName(StringUtils.trimToNull(jsonRule.getName()));
                rule = qm.updateNotificationRule(jsonRule);
                return Response.ok(rule).build();
            } else {
                return Response.status(Response.Status.NOT_FOUND).entity("The UUID of the notification rule could not be found.").build();
            }
        }
    }

    @DELETE
    @Consumes(MediaType.APPLICATION_JSON)
    @Produces(MediaType.APPLICATION_JSON)
<<<<<<< HEAD
    @ApiOperation(
            value = "Deletes a notification rule",
            code = 204,
            notes = "<p>Requires permission <strong>SYSTEM_CONFIGURATION</strong> or <strong>SYSTEM_CONFIGURATION_DELETE</strong></p>"
=======
    @Operation(summary = "Deletes a notification rule",
            description = "<p>Requires permission <strong>SYSTEM_CONFIGURATION</strong></p>"
>>>>>>> dacb1f05
    )
    @ApiResponses(value = {
            @ApiResponse(responseCode = "204"),
            @ApiResponse(responseCode = "401", description = "Unauthorized"),
            @ApiResponse(responseCode = "404", description = "The UUID of the notification rule could not be found")
    })
    @PermissionRequired({Permissions.Constants.SYSTEM_CONFIGURATION, Permissions.Constants.SYSTEM_CONFIGURATION_DELETE})
    public Response deleteNotificationRule(NotificationRule jsonRule) {
        try (QueryManager qm = new QueryManager()) {
            final NotificationRule rule = qm.getObjectByUuid(NotificationRule.class, jsonRule.getUuid());
            if (rule != null) {
                qm.delete(rule);
                return Response.status(Response.Status.NO_CONTENT).build();
            } else {
                return Response.status(Response.Status.NOT_FOUND).entity("The UUID of the notification rule could not be found.").build();
            }
        }
    }

    @POST
    @Path("/{ruleUuid}/project/{projectUuid}")
    @Consumes(MediaType.APPLICATION_JSON)
    @Produces(MediaType.APPLICATION_JSON)
<<<<<<< HEAD
    @ApiOperation(
            value = "Adds a project to a notification rule",
            response = NotificationRule.class,
            notes = "<p>Requires permission <strong>SYSTEM_CONFIGURATION</strong> or <strong>SYSTEM_CONFIGURATION_UPDATE</strong></p>"
=======
    @Operation(summary = "Adds a project to a notification rule",
            description = "<p>Requires permission <strong>SYSTEM_CONFIGURATION</strong></p>"
>>>>>>> dacb1f05
    )
    @ApiResponses(value = {
            @ApiResponse(responseCode = "200", content = @Content(schema = @Schema(implementation = NotificationRule.class))),
            @ApiResponse(responseCode = "304", description = "The rule already has the specified project assigned"),
            @ApiResponse(responseCode = "401", description = "Unauthorized"),
            @ApiResponse(responseCode = "404", description = "The notification rule or project could not be found")
    })
    @PermissionRequired({Permissions.Constants.SYSTEM_CONFIGURATION, Permissions.Constants.SYSTEM_CONFIGURATION_UPDATE})
    public Response addProjectToRule(
            @Parameter(description = "The UUID of the rule to add a project to", schema = @Schema(type = "string", format = "uuid"), required = true)
            @PathParam("ruleUuid") @ValidUuid String ruleUuid,
            @Parameter(description = "The UUID of the project to add to the rule", schema = @Schema(type = "string", format = "uuid"), required = true)
            @PathParam("projectUuid") @ValidUuid String projectUuid) {
        try (QueryManager qm = new QueryManager()) {
            final NotificationRule rule = qm.getObjectByUuid(NotificationRule.class, ruleUuid);
            if (rule == null) {
                return Response.status(Response.Status.NOT_FOUND).entity("The notification rule could not be found.").build();
            }
            if (rule.getScope() != NotificationScope.PORTFOLIO) {
                return Response.status(Response.Status.NOT_ACCEPTABLE).entity("Project limitations are only possible on notification rules with PORTFOLIO scope.").build();
            }
            final Project project = qm.getObjectByUuid(Project.class, projectUuid);
            if (project == null) {
                return Response.status(Response.Status.NOT_FOUND).entity("The project could not be found.").build();
            }
            final List<Project> projects = rule.getProjects();
            if (projects != null && !projects.contains(project)) {
                rule.getProjects().add(project);
                qm.persist(rule);
                return Response.ok(rule).build();
            }
            return Response.status(Response.Status.NOT_MODIFIED).build();
        }
    }

    @DELETE
    @Path("/{ruleUuid}/project/{projectUuid}")
    @Consumes(MediaType.APPLICATION_JSON)
    @Produces(MediaType.APPLICATION_JSON)
<<<<<<< HEAD
    @ApiOperation(
            value = "Removes a project from a notification rule",
            response = NotificationRule.class,
            notes = "<p>Requires permission <strong>SYSTEM_CONFIGURATION</strong> or <strong>SYSTEM_CONFIGURATION_DELETE</strong></p>"
=======
    @Operation(summary = "Removes a project from a notification rule",
            description = "<p>Requires permission <strong>SYSTEM_CONFIGURATION</strong></p>"
>>>>>>> dacb1f05
    )
    @ApiResponses(value = {
            @ApiResponse(responseCode = "200", content = @Content(schema = @Schema(implementation = NotificationRule.class))),
            @ApiResponse(responseCode = "304", description = "The rule does not have the specified project assigned"),
            @ApiResponse(responseCode = "401", description = "Unauthorized"),
            @ApiResponse(responseCode = "404", description = "The notification rule or project could not be found")
    })
    @PermissionRequired({Permissions.Constants.SYSTEM_CONFIGURATION, Permissions.Constants.SYSTEM_CONFIGURATION_DELETE})
    public Response removeProjectFromRule(
            @Parameter(description = "The UUID of the rule to remove the project from", schema = @Schema(type = "string", format = "uuid"), required = true)
            @PathParam("ruleUuid") @ValidUuid String ruleUuid,
            @Parameter(description = "The UUID of the project to remove from the rule", schema = @Schema(type = "string", format = "uuid"), required = true)
            @PathParam("projectUuid") @ValidUuid String projectUuid) {
        try (QueryManager qm = new QueryManager()) {
            final NotificationRule rule = qm.getObjectByUuid(NotificationRule.class, ruleUuid);
            if (rule == null) {
                return Response.status(Response.Status.NOT_FOUND).entity("The notification rule could not be found.").build();
            }
            if (rule.getScope() != NotificationScope.PORTFOLIO) {
                return Response.status(Response.Status.NOT_ACCEPTABLE).entity("Project limitations are only possible on notification rules with PORTFOLIO scope.").build();
            }
            final Project project = qm.getObjectByUuid(Project.class, projectUuid);
            if (project == null) {
                return Response.status(Response.Status.NOT_FOUND).entity("The project could not be found.").build();
            }
            final List<Project> projects = rule.getProjects();
            if (projects != null && projects.contains(project)) {
                rule.getProjects().remove(project);
                qm.persist(rule);
                return Response.ok(rule).build();
            }
            return Response.status(Response.Status.NOT_MODIFIED).build();
        }
    }

    @POST
    @Path("/{ruleUuid}/team/{teamUuid}")
    @Consumes(MediaType.APPLICATION_JSON)
    @Produces(MediaType.APPLICATION_JSON)
<<<<<<< HEAD
    @ApiOperation(
            value = "Adds a team to a notification rule",
            response = NotificationRule.class,
            notes = "<p>Requires permission <strong>SYSTEM_CONFIGURATION</strong> or <strong>SYSTEM_CONFIGURATION_UPDATE</strong></p>"
=======
    @Operation(summary = "Adds a team to a notification rule",
            description = "<p>Requires permission <strong>SYSTEM_CONFIGURATION</strong></p>"
>>>>>>> dacb1f05
    )
    @ApiResponses(value = {
            @ApiResponse(responseCode = "200", content = @Content(schema = @Schema(implementation = NotificationRule.class))),
            @ApiResponse(responseCode = "304", description = "The rule already has the specified team assigned"),
            @ApiResponse(responseCode = "401", description = "Unauthorized"),
            @ApiResponse(responseCode = "404", description = "The notification rule or team could not be found")
    })
    @PermissionRequired({Permissions.Constants.SYSTEM_CONFIGURATION, Permissions.Constants.SYSTEM_CONFIGURATION_UPDATE})
    public Response addTeamToRule(
            @Parameter(description = "The UUID of the rule to add a team to", schema = @Schema(type = "string", format = "uuid"), required = true)
            @PathParam("ruleUuid") @ValidUuid String ruleUuid,
            @Parameter(description = "The UUID of the team to add to the rule", schema = @Schema(type = "string", format = "uuid"), required = true)
            @PathParam("teamUuid") @ValidUuid String teamUuid) {
        try (QueryManager qm = new QueryManager()) {
            final NotificationRule rule = qm.getObjectByUuid(NotificationRule.class, ruleUuid);
            if (rule == null) {
                return Response.status(Response.Status.NOT_FOUND).entity("The notification rule could not be found.").build();
            }
            if (!rule.getPublisher().getPublisherClass().equals(SendMailPublisher.name())) {
                return Response.status(Response.Status.NOT_ACCEPTABLE).entity("Team subscriptions are only possible on notification rules with EMAIL publisher.").build();
            }
            final Team team = qm.getObjectByUuid(Team.class, teamUuid);
            if (team == null) {
                return Response.status(Response.Status.NOT_FOUND).entity("The team could not be found.").build();
            }
            final List<Team> teams = rule.getTeams();
            if (teams != null && !teams.contains(team)) {
                rule.getTeams().add(team);
                qm.persist(rule);
                return Response.ok(rule).build();
            }
            return Response.status(Response.Status.NOT_MODIFIED).build();
        }
    }

    @DELETE
    @Path("/{ruleUuid}/team/{teamUuid}")
    @Consumes(MediaType.APPLICATION_JSON)
    @Produces(MediaType.APPLICATION_JSON)
<<<<<<< HEAD
    @ApiOperation(
            value = "Removes a team from a notification rule",
            response = NotificationRule.class,
            notes = "<p>Requires permission <strong>SYSTEM_CONFIGURATION</strong> or <strong>SYSTEM_CONFIGURATION_DELETE</strong></p>"
=======
    @Operation(summary = "Removes a team from a notification rule",
            description = "<p>Requires permission <strong>SYSTEM_CONFIGURATION</strong></p>"
>>>>>>> dacb1f05
    )
    @ApiResponses(value = {
            @ApiResponse(responseCode = "200", content = @Content(schema = @Schema(implementation = NotificationRule.class))),
            @ApiResponse(responseCode = "304", description = "The rule does not have the specified team assigned"),
            @ApiResponse(responseCode = "401", description = "Unauthorized"),
            @ApiResponse(responseCode = "404", description = "The notification rule or team could not be found")
    })
    @PermissionRequired({Permissions.Constants.SYSTEM_CONFIGURATION, Permissions.Constants.SYSTEM_CONFIGURATION_DELETE})
    public Response removeTeamFromRule(
            @Parameter(description = "The UUID of the rule to remove the project from", schema = @Schema(type = "string", format = "uuid"), required = true)
            @PathParam("ruleUuid") @ValidUuid String ruleUuid,
            @Parameter(description = "The UUID of the project to remove from the rule", schema = @Schema(type = "string", format = "uuid"), required = true)
            @PathParam("teamUuid") @ValidUuid String teamUuid) {
        try (QueryManager qm = new QueryManager()) {
            final NotificationRule rule = qm.getObjectByUuid(NotificationRule.class, ruleUuid);
            if (rule == null) {
                return Response.status(Response.Status.NOT_FOUND).entity("The notification rule could not be found.").build();
            }
            if (!rule.getPublisher().getPublisherClass().equals(SendMailPublisher.name())) {
                return Response.status(Response.Status.NOT_ACCEPTABLE).entity("Team subscriptions are only possible on notification rules with EMAIL publisher.").build();
            }
            final Team team = qm.getObjectByUuid(Team.class, teamUuid);
            if (team == null) {
                return Response.status(Response.Status.NOT_FOUND).entity("The team could not be found.").build();
            }
            final List<Team> teams = rule.getTeams();
            if (teams != null && teams.contains(team)) {
                rule.getTeams().remove(team);
                qm.persist(rule);
                return Response.ok(rule).build();
            }
            return Response.status(Response.Status.NOT_MODIFIED).build();
        }
    }
}<|MERGE_RESOLUTION|>--- conflicted
+++ resolved
@@ -74,17 +74,8 @@
 
     @GET
     @Produces(MediaType.APPLICATION_JSON)
-<<<<<<< HEAD
-    @ApiOperation(
-            value = "Returns a list of all notification rules",
-            response = NotificationRule.class,
-            responseContainer = "List",
-            responseHeaders = @ResponseHeader(name = TOTAL_COUNT_HEADER, response = Long.class, description = "The total number of notification rules"),
-            notes = "<p>Requires permission <strong>SYSTEM_CONFIGURATION</strong> or <strong>SYSTEM_CONFIGURATION_READ</strong></p>"
-=======
     @Operation(summary = "Returns a list of all notification rules",
-            description = "<p>Requires permission <strong>SYSTEM_CONFIGURATION</strong></p>"
->>>>>>> dacb1f05
+            description = "<p>Requires permission <strong>SYSTEM_CONFIGURATION</strong> or <strong>SYSTEM_CONFIGURATION_READ</strong></p>"
     )
     @PaginatedApi
     @ApiResponses(value = {
@@ -106,16 +97,8 @@
     @PUT
     @Consumes(MediaType.APPLICATION_JSON)
     @Produces(MediaType.APPLICATION_JSON)
-<<<<<<< HEAD
-    @ApiOperation(
-            value = "Creates a new notification rule",
-            response = NotificationRule.class,
-            code = 201,
-            notes = "<p>Requires permission <strong>SYSTEM_CONFIGURATION</strong> or <strong>SYSTEM_CONFIGURATION_CREATE</strong></p>"
-=======
     @Operation(summary = "Creates a new notification rule",
-            description = "<p>Requires permission <strong>SYSTEM_CONFIGURATION</strong></p>"
->>>>>>> dacb1f05
+            description = "<p>Requires permission <strong>SYSTEM_CONFIGURATION</strong> or <strong>SYSTEM_CONFIGURATION_CREATE</strong></p>"
     )
     @ApiResponses(value = {
             @ApiResponse(responseCode = "201", content = @Content(schema = @Schema(implementation = NotificationRule.class))),
@@ -150,15 +133,8 @@
     @POST
     @Consumes(MediaType.APPLICATION_JSON)
     @Produces(MediaType.APPLICATION_JSON)
-<<<<<<< HEAD
-    @ApiOperation(
-            value = "Updates a notification rule",
-            response = NotificationRule.class,
-            notes = "<p>Requires permission <strong>SYSTEM_CONFIGURATION</strong> or <strong>SYSTEM_CONFIGURATION_UPDATE</strong></p>"
-=======
     @Operation(summary = "Updates a notification rule",
-            description = "<p>Requires permission <strong>SYSTEM_CONFIGURATION</strong></p>"
->>>>>>> dacb1f05
+            description = "<p>Requires permission <strong>SYSTEM_CONFIGURATION</strong> or <strong>SYSTEM_CONFIGURATION_UPDATE</strong></p>"
     )
     @ApiResponses(value = {
             @ApiResponse(responseCode = "200", content = @Content(schema = @Schema(implementation = NotificationRule.class))),
@@ -188,15 +164,8 @@
     @DELETE
     @Consumes(MediaType.APPLICATION_JSON)
     @Produces(MediaType.APPLICATION_JSON)
-<<<<<<< HEAD
-    @ApiOperation(
-            value = "Deletes a notification rule",
-            code = 204,
-            notes = "<p>Requires permission <strong>SYSTEM_CONFIGURATION</strong> or <strong>SYSTEM_CONFIGURATION_DELETE</strong></p>"
-=======
     @Operation(summary = "Deletes a notification rule",
-            description = "<p>Requires permission <strong>SYSTEM_CONFIGURATION</strong></p>"
->>>>>>> dacb1f05
+            description = "<p>Requires permission <strong>SYSTEM_CONFIGURATION</strong> or <strong>SYSTEM_CONFIGURATION_DELETE</strong></p>"
     )
     @ApiResponses(value = {
             @ApiResponse(responseCode = "204"),
@@ -220,15 +189,8 @@
     @Path("/{ruleUuid}/project/{projectUuid}")
     @Consumes(MediaType.APPLICATION_JSON)
     @Produces(MediaType.APPLICATION_JSON)
-<<<<<<< HEAD
-    @ApiOperation(
-            value = "Adds a project to a notification rule",
-            response = NotificationRule.class,
-            notes = "<p>Requires permission <strong>SYSTEM_CONFIGURATION</strong> or <strong>SYSTEM_CONFIGURATION_UPDATE</strong></p>"
-=======
     @Operation(summary = "Adds a project to a notification rule",
-            description = "<p>Requires permission <strong>SYSTEM_CONFIGURATION</strong></p>"
->>>>>>> dacb1f05
+            description = "<p>Requires permission <strong>SYSTEM_CONFIGURATION</strong> or <strong>SYSTEM_CONFIGURATION_UPDATE</strong></p>"
     )
     @ApiResponses(value = {
             @ApiResponse(responseCode = "200", content = @Content(schema = @Schema(implementation = NotificationRule.class))),
@@ -268,15 +230,8 @@
     @Path("/{ruleUuid}/project/{projectUuid}")
     @Consumes(MediaType.APPLICATION_JSON)
     @Produces(MediaType.APPLICATION_JSON)
-<<<<<<< HEAD
-    @ApiOperation(
-            value = "Removes a project from a notification rule",
-            response = NotificationRule.class,
-            notes = "<p>Requires permission <strong>SYSTEM_CONFIGURATION</strong> or <strong>SYSTEM_CONFIGURATION_DELETE</strong></p>"
-=======
     @Operation(summary = "Removes a project from a notification rule",
-            description = "<p>Requires permission <strong>SYSTEM_CONFIGURATION</strong></p>"
->>>>>>> dacb1f05
+            description = "<p>Requires permission <strong>SYSTEM_CONFIGURATION</strong> or <strong>SYSTEM_CONFIGURATION_DELETE</strong></p>"
     )
     @ApiResponses(value = {
             @ApiResponse(responseCode = "200", content = @Content(schema = @Schema(implementation = NotificationRule.class))),
@@ -316,15 +271,8 @@
     @Path("/{ruleUuid}/team/{teamUuid}")
     @Consumes(MediaType.APPLICATION_JSON)
     @Produces(MediaType.APPLICATION_JSON)
-<<<<<<< HEAD
-    @ApiOperation(
-            value = "Adds a team to a notification rule",
-            response = NotificationRule.class,
-            notes = "<p>Requires permission <strong>SYSTEM_CONFIGURATION</strong> or <strong>SYSTEM_CONFIGURATION_UPDATE</strong></p>"
-=======
     @Operation(summary = "Adds a team to a notification rule",
-            description = "<p>Requires permission <strong>SYSTEM_CONFIGURATION</strong></p>"
->>>>>>> dacb1f05
+            description = "<p>Requires permission <strong>SYSTEM_CONFIGURATION</strong> or <strong>SYSTEM_CONFIGURATION_UPDATE</strong></p>"
     )
     @ApiResponses(value = {
             @ApiResponse(responseCode = "200", content = @Content(schema = @Schema(implementation = NotificationRule.class))),
@@ -364,15 +312,8 @@
     @Path("/{ruleUuid}/team/{teamUuid}")
     @Consumes(MediaType.APPLICATION_JSON)
     @Produces(MediaType.APPLICATION_JSON)
-<<<<<<< HEAD
-    @ApiOperation(
-            value = "Removes a team from a notification rule",
-            response = NotificationRule.class,
-            notes = "<p>Requires permission <strong>SYSTEM_CONFIGURATION</strong> or <strong>SYSTEM_CONFIGURATION_DELETE</strong></p>"
-=======
     @Operation(summary = "Removes a team from a notification rule",
-            description = "<p>Requires permission <strong>SYSTEM_CONFIGURATION</strong></p>"
->>>>>>> dacb1f05
+            description = "<p>Requires permission <strong>SYSTEM_CONFIGURATION</strong> or <strong>SYSTEM_CONFIGURATION_DELETE</strong></p>"
     )
     @ApiResponses(value = {
             @ApiResponse(responseCode = "200", content = @Content(schema = @Schema(implementation = NotificationRule.class))),
