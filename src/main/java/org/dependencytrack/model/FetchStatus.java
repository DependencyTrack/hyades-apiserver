--- conflicted
+++ resolved
@@ -3,15 +3,7 @@
 public enum FetchStatus {
     //request processed successfully
     PROCESSED,
-<<<<<<< HEAD
     //fetching information for this component is in progress
     IN_PROGRESS,
-
-    //to be used when information is not available in source of truth so we don't go fetching this repo information again
-    //after first attempt
-=======
-    TIMED_OUT,
-    IN_PROGRESS,
->>>>>>> abb74179
     NOT_AVAILABLE
 }