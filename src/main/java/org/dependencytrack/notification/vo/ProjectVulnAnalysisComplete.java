--- conflicted
+++ resolved
@@ -13,12 +13,6 @@
     private final List<ComponentVulnAnalysisComplete> findingsList;
     private final ProjectVulnAnalysisStatus status;
 
-<<<<<<< HEAD
-    public ProjectVulnAnalysisComplete(Project project, List<ComponentVulnAnalysisComplete> findingsList, ProjectVulnAnalysisStatus status) {
-        this.project = project;
-        this.findingsList = findingsList;
-        this.status = status;
-=======
     public ProjectVulnAnalysisComplete(final UUID token, Project project, List<ComponentVulnAnalysisComplete> findingsList, ProjectVulnAnalysisStatus status) {
         this.token = token;
         this.project = project;
@@ -28,7 +22,6 @@
 
     public UUID getToken() {
         return token;
->>>>>>> ccacf8b7
     }
 
     public List<ComponentVulnAnalysisComplete> getComponentAnalysisCompleteList() {
