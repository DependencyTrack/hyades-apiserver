--- conflicted
+++ resolved
@@ -119,18 +119,6 @@
         // TODO: Make population transactional with recordDefaultObjectsVersion().
 
         LOGGER.info("Initializing default object generator");
-<<<<<<< HEAD
-        loadDefaultPermissions();
-        loadDefaultPersonas();
-        loadDefaultLicenses();
-        loadDefaultLicenseGroups();
-        loadDefaultRepositories();
-        loadDefaultRoles();
-        loadDefaultConfigProperties();
-        loadDefaultNotificationPublishers();
-
-        recordDefaultObjectsVersion();
-=======
         try (final var qm = new QueryManager()) {
             loadDefaultPermissions(qm);
             loadDefaultPersonas(qm);
@@ -141,7 +129,6 @@
             loadDefaultNotificationPublishers(qm);
             recordDefaultObjectsVersion(qm);
         }
->>>>>>> 4dd0f92b
     }
 
     /**
@@ -443,17 +430,6 @@
     /**
      * Loads the default ConfigProperty objects
      */
-<<<<<<< HEAD
-    private void loadDefaultConfigProperties() {
-        try (QueryManager qm = new QueryManager()) {
-            LOGGER.info("Synchronizing config properties to datastore");
-            for (final ConfigPropertyConstants cpc : ConfigPropertyConstants.values()) {
-                LOGGER.debug("Creating config property: " + cpc.getGroupName() + " / " + cpc.getPropertyName());
-                if (qm.getConfigProperty(cpc.getGroupName(), cpc.getPropertyName()) == null) {
-                    qm.createConfigProperty(cpc.getGroupName(), cpc.getPropertyName(), cpc.getDefaultPropertyValue(),
-                            cpc.getPropertyType(), cpc.getDescription());
-                }
-=======
     private void loadDefaultConfigProperties(final QueryManager qm) {
         LOGGER.info("Synchronizing config properties to datastore");
         for (final ConfigPropertyConstants cpc : ConfigPropertyConstants.values()) {
@@ -461,7 +437,6 @@
             if (qm.getConfigProperty(cpc.getGroupName(), cpc.getPropertyName()) == null) {
                 qm.createConfigProperty(cpc.getGroupName(), cpc.getPropertyName(), cpc.getDefaultPropertyValue(),
                         cpc.getPropertyType(), cpc.getDescription());
->>>>>>> 4dd0f92b
             }
         }
     }
