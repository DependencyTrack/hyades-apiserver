package org.dependencytrack.persistence;

import alpine.common.logging.Logger;
import alpine.resources.AlpineRequest;
import alpine.server.util.DbUtil;
import org.dependencytrack.model.WorkflowState;
import org.dependencytrack.model.WorkflowStatus;
import org.dependencytrack.model.WorkflowStep;

import javax.jdo.PersistenceManager;
import javax.jdo.Query;
import javax.jdo.Transaction;
import java.sql.Connection;
import java.sql.PreparedStatement;
import java.sql.ResultSet;
import java.time.Instant;
import java.util.ArrayList;
import java.util.Date;
import java.util.List;
import java.util.UUID;

public class WorkflowStateQueryManager extends QueryManager implements IQueryManager {

    private static final Logger LOGGER = Logger.getLogger(WorkflowStateQueryManager.class);

    private static final String CTE_WORKFLOW_STATE_QUERY = """
            
            "CTE_WORKFLOW_STATE" ("ID",
                       "PARENT_STEP_ID",
                       "STATUS",
                       "STEP",
                       "TOKEN",
                       "STARTED_AT",
                       "UPDATED_AT") AS
              (SELECT "ID",
                      "PARENT_STEP_ID",
                      "STATUS",
                      "STEP",
                      "TOKEN",
                      "STARTED_AT",
                      "UPDATED_AT"
               FROM "WORKFLOW_STATE"
               WHERE "PARENT_STEP_ID" = ?
                 AND "TOKEN" = ?
               UNION ALL SELECT "e"."ID",
                                "e"."PARENT_STEP_ID",
                                "e"."STATUS",
                                "e"."STEP",
                                "e"."TOKEN",
                                "e"."STARTED_AT",
                                "e"."UPDATED_AT"
               FROM "WORKFLOW_STATE" "e"
               INNER JOIN "CTE_WORKFLOW_STATE" "o" ON "o"."ID" = "e"."PARENT_STEP_ID")
            SELECT "ID",
                   "PARENT_STEP_ID",
                   "STATUS",
                   "STEP",
                   "TOKEN",
                   "STARTED_AT",
                   "UPDATED_AT"
            FROM "CTE_WORKFLOW_STATE"
            
            """;
    public static final String UPDATE_WORKFLOW_STATES_QUERY = """
            
            UPDATE "WORKFLOW_STATE"
            SET "STATUS" = ?,
            "UPDATED_AT" = ?
            WHERE "ID" IN
                (WITH RECURSIVE "CTE_WORKFLOW_STATE" ("ID") AS
                   (SELECT "ID"
                    FROM "WORKFLOW_STATE"
                    WHERE "PARENT_STEP_ID" = ?
                      AND "TOKEN" = ?
                    UNION ALL SELECT "e"."ID"
                    FROM "WORKFLOW_STATE" AS "e"
                    INNER JOIN "CTE_WORKFLOW_STATE" AS "o" ON "o"."ID" = "e"."PARENT_STEP_ID") SELECT "ID"
                 FROM "CTE_WORKFLOW_STATE")
            
            """;

    WorkflowStateQueryManager(final PersistenceManager pm) {
        super(pm);
    }

    WorkflowStateQueryManager(final PersistenceManager pm, final AlpineRequest request) {
        super(pm, request);
    }

    public WorkflowState getWorkflowState(long id) {
        final Query<WorkflowState> query = pm.newQuery(WorkflowState.class, "id == :id");
        query.setRange(0, 1);
        return singleResult(query.execute(id));
    }

    public WorkflowState updateWorkflowState(WorkflowState transientWorkflowState) {
        //update fields
        WorkflowState workflowState = getObjectById(WorkflowState.class, transientWorkflowState.getId());
        if (workflowState != null) {
            workflowState.setStatus(transientWorkflowState.getStatus());
            workflowState.setUpdatedAt(transientWorkflowState.getUpdatedAt());
            workflowState.setFailureReason(transientWorkflowState.getFailureReason());
            return persist(workflowState);
        }
        return null;
    }

    public void deleteWorkflowState(WorkflowState workflowState) {
        delete(workflowState);
    }

    public List<WorkflowState> getAllWorkflowStatesForAToken(UUID token) {
        final Query<WorkflowState> query = pm.newQuery(WorkflowState.class, "this.token == :token");
        query.setParameters(token);
        return query.executeList();
    }

    public WorkflowState getWorkflowStateByTokenAndStep(UUID token, WorkflowStep step) {
        final Query<WorkflowState> query = pm.newQuery(WorkflowState.class, "this.token == :token && this.step == :step");
        query.setParameters(token, step);
        return query.executeUnique();
    }

    /**
     * Returns descendants of parent workflow state
     * @param parentWorkflowState whose descendants we want to fetch
     * @return the list of WorkflowStates
     *
     * Returned workflow states will only have id field in their parent workflow state field
     * This is because method uses CTE query which cannot return the associated parent fields other than id
     */
    public List<WorkflowState> getAllDescendantWorkflowStatesOfParent(WorkflowState parentWorkflowState) {

        if(parentWorkflowState == null || parentWorkflowState.getId() <= 0 ) {
            throw new IllegalArgumentException("Parent workflow state cannot be null and id of parent cannot be missing to get workflow states hierarchically");
        }

        Connection connection = null;
        PreparedStatement preparedStatement = null;
        ResultSet rs = null;
        List<WorkflowState> results = new ArrayList<>();
        try {
            connection = (Connection) pm.getDataStoreConnection();
            if (DbUtil.isMssql() || DbUtil.isOracle()) { // Microsoft SQL Server and Oracle DB already imply the "RECURSIVE" keyword in the "WITH" clause, therefore it is not needed in the query
                preparedStatement = connection.prepareStatement("WITH " + CTE_WORKFLOW_STATE_QUERY);
            } else { // Other Databases need the "RECURSIVE" keyword in the "WITH" clause to correctly execute the query
                preparedStatement = connection.prepareStatement("WITH RECURSIVE " + CTE_WORKFLOW_STATE_QUERY);
            }

            preparedStatement.setLong(1, parentWorkflowState.getId());
            preparedStatement.setString(2, parentWorkflowState.getToken().toString());

            preparedStatement.execute();
            rs = preparedStatement.getResultSet();
            while (rs.next()) {
                WorkflowState workflowState = new WorkflowState();
                workflowState.setId(rs.getLong("ID"));
                WorkflowState parent = new WorkflowState();
                parent.setId(rs.getLong("PARENT_STEP_ID"));
                workflowState.setParent(parent);
                //check on db for enum values so value returned will be a valid string
                workflowState.setStatus(WorkflowStatus.valueOf(rs.getString("STATUS")));
                workflowState.setStep(WorkflowStep.valueOf(rs.getString("STEP")));
                workflowState.setToken(UUID.fromString(rs.getString("TOKEN")));
                workflowState.setStartedAt(rs.getDate("STARTED_AT"));
                workflowState.setUpdatedAt(rs.getDate("UPDATED_AT"));
                results.add(workflowState);
            }

        } catch (Exception ex) {
            LOGGER.error("error in executing workflow state cte query", ex);
            throw new RuntimeException(ex);
        } finally {
            DbUtil.close(rs);
            DbUtil.close(preparedStatement);
            DbUtil.close(connection);
        }
        return results;
    }

    public int updateAllDescendantStatesOfParent(WorkflowState parentWorkflowState, WorkflowStatus transientStatus, Date updatedAt) {

        if(parentWorkflowState == null || parentWorkflowState.getId() <= 0 ) {
            throw new IllegalArgumentException("Parent workflow state cannot be null and id of parent cannot be missing to get workflow states hierarchically");
        }

        Connection connection = null;
        PreparedStatement preparedStatement = null;
        try {
            connection = (Connection) pm.getDataStoreConnection();

            preparedStatement = connection.prepareStatement(UPDATE_WORKFLOW_STATES_QUERY);
            preparedStatement.setString(1, transientStatus.name());
            preparedStatement.setTimestamp(2, new java.sql.Timestamp(updatedAt.getTime()));
            preparedStatement.setLong(3, parentWorkflowState.getId());
            preparedStatement.setString(4, parentWorkflowState.getToken().toString());

            return preparedStatement.executeUpdate();
        } catch (Exception ex) {
            LOGGER.error("error in executing workflow state cte query to update states", ex);
            throw new RuntimeException(ex);
        } finally {
            DbUtil.close(preparedStatement);
            DbUtil.close(connection);
        }
    }

    public WorkflowState updateStartTimeIfWorkflowStateExists(UUID token, WorkflowStep workflowStep) {
        WorkflowState currentState = getWorkflowStateByTokenAndStep(token, workflowStep);
        if (currentState != null) {
            currentState.setStartedAt(Date.from(Instant.now()));
            return persist(currentState);
        }
        return null;
    }

    public void createWorkflowSteps(UUID token) {
        final Transaction trx = pm.currentTransaction();
        try {
            trx.begin();
            WorkflowState consumptionState = new WorkflowState();
            consumptionState.setToken(token);
            consumptionState.setStep(WorkflowStep.BOM_CONSUMPTION);
            consumptionState.setStatus(WorkflowStatus.PENDING);
            WorkflowState parent = pm.makePersistent(consumptionState);

            WorkflowState processingState = new WorkflowState();
            processingState.setParent(parent);
            processingState.setToken(token);
            processingState.setStep(WorkflowStep.BOM_PROCESSING);
            processingState.setStatus(WorkflowStatus.PENDING);
            WorkflowState processingParent = pm.makePersistent(processingState);

            WorkflowState vulnAnalysisState = new WorkflowState();
            vulnAnalysisState.setParent(processingParent);
            vulnAnalysisState.setToken(token);
            vulnAnalysisState.setStep(WorkflowStep.VULN_ANALYSIS);
            vulnAnalysisState.setStatus(WorkflowStatus.PENDING);
<<<<<<< HEAD
            processingParent = pm.makePersistent(vulnAnalysisState);

            WorkflowState policyEvalState = new WorkflowState();
            policyEvalState.setParent(processingParent);
            policyEvalState.setToken(token);
            policyEvalState.setStep(WorkflowStep.POLICY_EVALUATION);
            policyEvalState.setStatus(WorkflowStatus.PENDING);
            processingParent = pm.makePersistent(policyEvalState);

            WorkflowState metricsUpdateState = new WorkflowState();
            metricsUpdateState.setParent(processingParent);
=======
            WorkflowState vulnAnalysisParent = pm.makePersistent(vulnAnalysisState);

            WorkflowState policyEvaluationState = new WorkflowState();
            policyEvaluationState.setParent(vulnAnalysisParent);
            policyEvaluationState.setToken(token);
            policyEvaluationState.setStep(WorkflowStep.POLICY_EVALUATION);
            policyEvaluationState.setStatus(WorkflowStatus.PENDING);
            WorkflowState policyEvaluationParent = pm.makePersistent(policyEvaluationState);

            WorkflowState metricsUpdateState = new WorkflowState();
            metricsUpdateState.setParent(policyEvaluationParent);
>>>>>>> 7ac4b42f
            metricsUpdateState.setToken(token);
            metricsUpdateState.setStep(WorkflowStep.METRICS_UPDATE);
            metricsUpdateState.setStatus(WorkflowStatus.PENDING);
            pm.makePersistent(metricsUpdateState);
<<<<<<< HEAD
=======

>>>>>>> 7ac4b42f
            trx.commit();
        } finally {
            if (trx.isActive()) {
                trx.rollback();
            }
        }
    }
}<|MERGE_RESOLUTION|>--- conflicted
+++ resolved
@@ -236,19 +236,6 @@
             vulnAnalysisState.setToken(token);
             vulnAnalysisState.setStep(WorkflowStep.VULN_ANALYSIS);
             vulnAnalysisState.setStatus(WorkflowStatus.PENDING);
-<<<<<<< HEAD
-            processingParent = pm.makePersistent(vulnAnalysisState);
-
-            WorkflowState policyEvalState = new WorkflowState();
-            policyEvalState.setParent(processingParent);
-            policyEvalState.setToken(token);
-            policyEvalState.setStep(WorkflowStep.POLICY_EVALUATION);
-            policyEvalState.setStatus(WorkflowStatus.PENDING);
-            processingParent = pm.makePersistent(policyEvalState);
-
-            WorkflowState metricsUpdateState = new WorkflowState();
-            metricsUpdateState.setParent(processingParent);
-=======
             WorkflowState vulnAnalysisParent = pm.makePersistent(vulnAnalysisState);
 
             WorkflowState policyEvaluationState = new WorkflowState();
@@ -256,19 +243,14 @@
             policyEvaluationState.setToken(token);
             policyEvaluationState.setStep(WorkflowStep.POLICY_EVALUATION);
             policyEvaluationState.setStatus(WorkflowStatus.PENDING);
-            WorkflowState policyEvaluationParent = pm.makePersistent(policyEvaluationState);
+            pm.makePersistent(policyEvaluationState);
 
             WorkflowState metricsUpdateState = new WorkflowState();
-            metricsUpdateState.setParent(policyEvaluationParent);
->>>>>>> 7ac4b42f
+            metricsUpdateState.setParent(vulnAnalysisParent);
             metricsUpdateState.setToken(token);
             metricsUpdateState.setStep(WorkflowStep.METRICS_UPDATE);
             metricsUpdateState.setStatus(WorkflowStatus.PENDING);
             pm.makePersistent(metricsUpdateState);
-<<<<<<< HEAD
-=======
-
->>>>>>> 7ac4b42f
             trx.commit();
         } finally {
             if (trx.isActive()) {
