/*
 * This file is part of Dependency-Track.
 *
 * Licensed under the Apache License, Version 2.0 (the "License");
 * you may not use this file except in compliance with the License.
 * You may obtain a copy of the License at
 *
 *   http://www.apache.org/licenses/LICENSE-2.0
 *
 * Unless required by applicable law or agreed to in writing, software
 * distributed under the License is distributed on an "AS IS" BASIS,
 * WITHOUT WARRANTIES OR CONDITIONS OF ANY KIND, either express or implied.
 * See the License for the specific language governing permissions and
 * limitations under the License.
 *
 * SPDX-License-Identifier: Apache-2.0
 * Copyright (c) Steve Springett. All Rights Reserved.
 */
package org.dependencytrack.persistence;

import alpine.common.logging.Logger;
import alpine.common.util.BooleanUtil;
import alpine.common.validation.RegexSequence;
import alpine.model.ApiKey;
import alpine.model.ConfigProperty;
import alpine.model.Team;
import alpine.model.UserPrincipal;
import alpine.notification.NotificationLevel;
import alpine.persistence.AlpineQueryManager;
import alpine.persistence.OrderDirection;
import alpine.persistence.PaginatedResult;
import alpine.resources.AlpineRequest;
import alpine.server.util.DbUtil;
import com.github.packageurl.PackageURL;
import com.google.common.collect.Lists;
import io.github.resilience4j.retry.Retry;
import io.github.resilience4j.retry.RetryConfig;
import org.apache.commons.lang3.ClassUtils;
import org.datanucleus.PropertyNames;
import org.datanucleus.api.jdo.JDOQuery;
import org.dependencytrack.model.AffectedVersionAttribution;
import org.dependencytrack.model.Analysis;
import org.dependencytrack.model.AnalysisComment;
import org.dependencytrack.model.AnalysisJustification;
import org.dependencytrack.model.AnalysisResponse;
import org.dependencytrack.model.AnalysisState;
import org.dependencytrack.model.AnalyzerIdentity;
import org.dependencytrack.model.Bom;
import org.dependencytrack.model.Classifier;
import org.dependencytrack.model.Component;
import org.dependencytrack.model.ComponentIdentity;
import org.dependencytrack.model.ComponentMetaInformation;
import org.dependencytrack.model.ConfigPropertyConstants;
import org.dependencytrack.model.Cpe;
import org.dependencytrack.model.Cwe;
import org.dependencytrack.model.DependencyMetrics;
import org.dependencytrack.model.Finding;
import org.dependencytrack.model.FindingAttribution;
import org.dependencytrack.model.IntegrityAnalysis;
import org.dependencytrack.model.IntegrityMatchStatus;
import org.dependencytrack.model.IntegrityMetaComponent;
import org.dependencytrack.model.License;
import org.dependencytrack.model.LicenseGroup;
import org.dependencytrack.model.NotificationPublisher;
import org.dependencytrack.model.NotificationRule;
import org.dependencytrack.model.Policy;
import org.dependencytrack.model.PolicyCondition;
import org.dependencytrack.model.PolicyViolation;
import org.dependencytrack.model.PortfolioMetrics;
import org.dependencytrack.model.Project;
import org.dependencytrack.model.ProjectMetrics;
import org.dependencytrack.model.ProjectProperty;
import org.dependencytrack.model.Repository;
import org.dependencytrack.model.RepositoryMetaComponent;
import org.dependencytrack.model.RepositoryType;
import org.dependencytrack.model.ServiceComponent;
import org.dependencytrack.model.Tag;
import org.dependencytrack.model.Vex;
import org.dependencytrack.model.ViolationAnalysis;
import org.dependencytrack.model.ViolationAnalysisComment;
import org.dependencytrack.model.ViolationAnalysisState;
import org.dependencytrack.model.Vulnerability;
import org.dependencytrack.model.VulnerabilityAlias;
import org.dependencytrack.model.VulnerabilityMetrics;
import org.dependencytrack.model.VulnerabilityScan;
import org.dependencytrack.model.VulnerableSoftware;
import org.dependencytrack.model.WorkflowState;
import org.dependencytrack.model.WorkflowStatus;
import org.dependencytrack.model.WorkflowStep;
import org.dependencytrack.notification.NotificationScope;
import org.dependencytrack.notification.publisher.PublisherClass;
import org.dependencytrack.proto.vulnanalysis.v1.ScanResult;
import org.dependencytrack.proto.vulnanalysis.v1.ScanStatus;
import org.dependencytrack.proto.vulnanalysis.v1.ScannerResult;
import org.dependencytrack.resources.v1.vo.DependencyGraphResponse;
import org.dependencytrack.tasks.IntegrityMetaInitializerTask;

import javax.jdo.FetchPlan;
import javax.jdo.PersistenceManager;
import javax.jdo.Query;
import javax.jdo.Transaction;
import javax.jdo.datastore.JDOConnection;
import java.lang.reflect.Field;
import java.security.Principal;
import java.sql.Connection;
import java.sql.PreparedStatement;
import java.sql.ResultSet;
import java.sql.SQLException;
import java.util.ArrayList;
import java.util.Collection;
import java.util.Date;
import java.util.HashSet;
import java.util.List;
import java.util.Map;
import java.util.Set;
import java.util.UUID;
import java.util.function.Predicate;
import java.util.function.Supplier;

import static org.dependencytrack.proto.vulnanalysis.v1.ScanStatus.SCAN_STATUS_FAILED;

/**
 * This QueryManager provides a concrete extension of {@link AlpineQueryManager} by
 * providing methods that operate on the Dependency-Track specific models.
 *
 * @author Steve Springett
 * @since 3.0.0
 */
@SuppressWarnings({"UnusedReturnValue", "unused"})
public class QueryManager extends AlpineQueryManager {

    private AlpineRequest request;

    private static final Logger LOGGER = Logger.getLogger(QueryManager.class);
    private BomQueryManager bomQueryManager;
    private ComponentQueryManager componentQueryManager;
    private FindingsQueryManager findingsQueryManager;
    private LicenseQueryManager licenseQueryManager;
    private MetricsQueryManager metricsQueryManager;
    private NotificationQueryManager notificationQueryManager;
    private PolicyQueryManager policyQueryManager;
    private ProjectQueryManager projectQueryManager;
    private RepositoryQueryManager repositoryQueryManager;
    private ServiceComponentQueryManager serviceComponentQueryManager;
    private VexQueryManager vexQueryManager;
    private VulnerabilityQueryManager vulnerabilityQueryManager;
    private VulnerableSoftwareQueryManager vulnerableSoftwareQueryManager;
    private WorkflowStateQueryManager workflowStateQueryManager;
    private IntegrityMetaQueryManager integrityMetaQueryManager;

    private IntegrityAnalysisQueryManager integrityAnalysisQueryManager;

    private TagQueryManager tagQueryManager;

    /**
     * Default constructor.
     */
    public QueryManager() {
        super();
        disableL2Cache();
    }

    /**
     * Constructs a new QueryManager.
     *
     * @param pm a PersistenceManager object
     */
    public QueryManager(final PersistenceManager pm) {
        super(pm);
        disableL2Cache();
    }

    /**
     * Constructs a new QueryManager.
     *
     * @param request an AlpineRequest object
     */
    public QueryManager(final AlpineRequest request) {
        super(request);
        disableL2Cache();
        this.request = request;
    }

    /**
     * Constructs a new QueryManager.
     *
     * @param request an AlpineRequest object
     */
    public QueryManager(final PersistenceManager pm, final AlpineRequest request) {
        super(pm, request);
        disableL2Cache();
        this.request = request;
    }

    @Override
    public Query decorate(final Query query) {
        // Clear the result to fetch if previously specified (i.e. by getting count)
        query.setResult(null);
        if (pagination != null && pagination.isPaginated()) {
            final long begin = pagination.getOffset();
            final long end = begin + pagination.getLimit();
            query.setRange(begin, end);
        }
        if (orderBy != null && RegexSequence.Pattern.STRING_IDENTIFIER.matcher(orderBy).matches() && orderDirection != OrderDirection.UNSPECIFIED) {
            // Check to see if the specified orderBy field is defined in the class being queried.
            boolean found = false;
            final org.datanucleus.store.query.Query iq = ((JDOQuery) query).getInternalQuery();
            final String candidateField = orderBy.contains(".") ? orderBy.substring(0, orderBy.indexOf('.')) : orderBy;
            for (final Field field : iq.getCandidateClass().getDeclaredFields()) {
                if (candidateField.equals(field.getName())) {
                    found = true;
                    break;
                }
            }
            if (found) {
                query.setOrdering(orderBy + " " + orderDirection.name().toLowerCase() + ", id asc");
            }
        }
        return query;
    }

    /**
     * Lazy instantiation of ProjectQueryManager.
     *
     * @return a ProjectQueryManager object
     */
    private ProjectQueryManager getProjectQueryManager() {
        if (projectQueryManager == null) {
            projectQueryManager = (request == null) ? new ProjectQueryManager(getPersistenceManager()) : new ProjectQueryManager(getPersistenceManager(), request);
        }
        return projectQueryManager;
    }

    /**
     * Lazy instantiation of TagQueryManager.
     *
     * @return a TagQueryManager object
     */
    private TagQueryManager getTagQueryManager() {
        if (tagQueryManager == null) {
            tagQueryManager = (request == null) ? new TagQueryManager(getPersistenceManager()) : new TagQueryManager(getPersistenceManager(), request);
        }
        return tagQueryManager;
    }

    /**
     * Lazy instantiation of ComponentQueryManager.
     *
     * @return a ComponentQueryManager object
     */
    private ComponentQueryManager getComponentQueryManager() {
        if (componentQueryManager == null) {
            componentQueryManager = (request == null) ? new ComponentQueryManager(getPersistenceManager()) : new ComponentQueryManager(getPersistenceManager(), request);
        }
        return componentQueryManager;
    }

    /**
     * Lazy instantiation of LicenseQueryManager.
     *
     * @return a LicenseQueryManager object
     */
    private LicenseQueryManager getLicenseQueryManager() {
        if (licenseQueryManager == null) {
            licenseQueryManager = (request == null) ? new LicenseQueryManager(getPersistenceManager()) : new LicenseQueryManager(getPersistenceManager(), request);
        }
        return licenseQueryManager;
    }

    /**
     * Lazy instantiation of BomQueryManager.
     *
     * @return a BomQueryManager object
     */
    private BomQueryManager getBomQueryManager() {
        if (bomQueryManager == null) {
            bomQueryManager = (request == null) ? new BomQueryManager(getPersistenceManager()) : new BomQueryManager(getPersistenceManager(), request);
        }
        return bomQueryManager;
    }

    /**
     * Lazy instantiation of VexQueryManager.
     *
     * @return a VexQueryManager object
     */
    private VexQueryManager getVexQueryManager() {
        if (vexQueryManager == null) {
            vexQueryManager = (request == null) ? new VexQueryManager(getPersistenceManager()) : new VexQueryManager(getPersistenceManager(), request);
        }
        return vexQueryManager;
    }

    /**
     * Lazy instantiation of PolicyQueryManager.
     *
     * @return a PolicyQueryManager object
     */
    private PolicyQueryManager getPolicyQueryManager() {
        if (policyQueryManager == null) {
            policyQueryManager = (request == null) ? new PolicyQueryManager(getPersistenceManager()) : new PolicyQueryManager(getPersistenceManager(), request);
        }
        return policyQueryManager;
    }

    /**
     * Lazy instantiation of VulnerabilityQueryManager.
     *
     * @return a VulnerabilityQueryManager object
     */
    private VulnerabilityQueryManager getVulnerabilityQueryManager() {
        if (vulnerabilityQueryManager == null) {
            vulnerabilityQueryManager = (request == null) ? new VulnerabilityQueryManager(getPersistenceManager()) : new VulnerabilityQueryManager(getPersistenceManager(), request);
        }
        return vulnerabilityQueryManager;
    }

    /**
     * Lazy instantiation of VulnerableSoftwareQueryManager.
     *
     * @return a VulnerableSoftwareQueryManager object
     */
    private VulnerableSoftwareQueryManager getVulnerableSoftwareQueryManager() {
        if (vulnerableSoftwareQueryManager == null) {
            vulnerableSoftwareQueryManager = (request == null) ? new VulnerableSoftwareQueryManager(getPersistenceManager()) : new VulnerableSoftwareQueryManager(getPersistenceManager(), request);
        }
        return vulnerableSoftwareQueryManager;
    }

    /**
     * Lazy instantiation of ServiceComponentQueryManager.
     *
     * @return a ServiceComponentQueryManager object
     */
    private ServiceComponentQueryManager getServiceComponentQueryManager() {
        if (serviceComponentQueryManager == null) {
            serviceComponentQueryManager = (request == null) ? new ServiceComponentQueryManager(getPersistenceManager()) : new ServiceComponentQueryManager(getPersistenceManager(), request);
        }
        return serviceComponentQueryManager;
    }

    /**
     * Lazy instantiation of FindingsQueryManager.
     *
     * @return a FindingsQueryManager object
     */
    private FindingsQueryManager getFindingsQueryManager() {
        if (findingsQueryManager == null) {
            findingsQueryManager = (request == null) ? new FindingsQueryManager(getPersistenceManager()) : new FindingsQueryManager(getPersistenceManager(), request);
        }
        return findingsQueryManager;
    }

    /**
     * Lazy instantiation of MetricsQueryManager.
     *
     * @return a MetricsQueryManager object
     */
    private MetricsQueryManager getMetricsQueryManager() {
        if (metricsQueryManager == null) {
            metricsQueryManager = (request == null) ? new MetricsQueryManager(getPersistenceManager()) : new MetricsQueryManager(getPersistenceManager(), request);
        }
        return metricsQueryManager;
    }

    /**
     * Lazy instantiation of RepositoryQueryManager.
     *
     * @return a RepositoryQueryManager object
     */
    private RepositoryQueryManager getRepositoryQueryManager() {
        if (repositoryQueryManager == null) {
            repositoryQueryManager = (request == null) ? new RepositoryQueryManager(getPersistenceManager()) : new RepositoryQueryManager(getPersistenceManager(), request);
        }
        return repositoryQueryManager;
    }

    /**
     * Lazy instantiation of NotificationQueryManager.
     *
     * @return a NotificationQueryManager object
     */
    private NotificationQueryManager getNotificationQueryManager() {
        if (notificationQueryManager == null) {
            notificationQueryManager = (request == null) ? new NotificationQueryManager(getPersistenceManager()) : new NotificationQueryManager(getPersistenceManager(), request);
        }
        return notificationQueryManager;
    }

    private WorkflowStateQueryManager getWorkflowStateQueryManager() {
        if (workflowStateQueryManager == null) {
            workflowStateQueryManager = (request == null) ? new WorkflowStateQueryManager(getPersistenceManager()) : new WorkflowStateQueryManager(getPersistenceManager(), request);
        }
        return workflowStateQueryManager;
    }

    private IntegrityMetaQueryManager getIntegrityMetaQueryManager() {
        if (integrityMetaQueryManager == null) {
            integrityMetaQueryManager = (request == null) ? new IntegrityMetaQueryManager(getPersistenceManager()) : new IntegrityMetaQueryManager(getPersistenceManager(), request);
        }
        return integrityMetaQueryManager;
    }

    private IntegrityAnalysisQueryManager getIntegrityAnalysisQueryManager() {
        if (integrityAnalysisQueryManager == null) {
            integrityAnalysisQueryManager = (request == null) ? new IntegrityAnalysisQueryManager(getPersistenceManager()) : new IntegrityAnalysisQueryManager(getPersistenceManager(), request);
        }
        return integrityAnalysisQueryManager;
    }

    /**
     * Get the IDs of the {@link Team}s a given {@link Principal} is a member of.
     *
     * @return A {@link Set} of {@link Team} IDs
     */
    protected Set<Long> getTeamIds(final Principal principal) {
        final Set<Long> principalTeamIds = new HashSet<>();

        if (principal instanceof final UserPrincipal userPrincipal
                && userPrincipal.getTeams() != null) {
            for (final Team userInTeam : userPrincipal.getTeams()) {
                principalTeamIds.add(userInTeam.getId());
            }
        } else if (principal instanceof final ApiKey apiKey
                && apiKey.getTeams() != null) {
            for (final Team userInTeam : apiKey.getTeams()) {
                principalTeamIds.add(userInTeam.getId());
            }
        }

        return principalTeamIds;
    }

    private void disableL2Cache() {
        pm.setProperty(PropertyNames.PROPERTY_CACHE_L2_TYPE, "none");
    }

    /**
     * Disables the second level cache for this {@link QueryManager} instance.
     * <p>
     * Disabling the L2 cache is useful in situations where large amounts of objects
     * are created or updated in close succession, and it's unlikely that they'll be
     * accessed again anytime soon. Keeping those objects in cache would unnecessarily
     * blow up heap usage.
     *
     * @return This {@link QueryManager} instance
     * @see <a href="https://www.datanucleus.org/products/accessplatform_6_0/jdo/persistence.html#cache_level2">L2 Cache docs</a>
     */
    public QueryManager withL2CacheDisabled() {
        disableL2Cache();
        return this;
    }

    ////////////////////////////////////////////////////////////////////////////////////////////////////////////////////
    //// BEGIN WRAPPER METHODS                                                                                      ////
    ////////////////////////////////////////////////////////////////////////////////////////////////////////////////////
    public PaginatedResult getProjects(final boolean includeMetrics, final boolean excludeInactive, final boolean onlyRoot) {
        return getProjectQueryManager().getProjects(includeMetrics, excludeInactive, onlyRoot);
    }

    public PaginatedResult getProjects(final boolean includeMetrics) {
        return getProjectQueryManager().getProjects(includeMetrics);
    }

    public PaginatedResult getProjects() {
        return getProjectQueryManager().getProjects();
    }

    public List<Project> getAllProjects() {
        return getProjectQueryManager().getAllProjects();
    }

    public List<Project> getAllProjects(boolean excludeInactive) {
        return getProjectQueryManager().getAllProjects(excludeInactive);
    }

    public PaginatedResult getProjects(final String name, final boolean excludeInactive, final boolean onlyRoot) {
        return getProjectQueryManager().getProjects(name, excludeInactive, onlyRoot);
    }

    public Project getProject(final String uuid) {
        return getProjectQueryManager().getProject(uuid);
    }

    public Project getProject(final String name, final String version) {
        return getProjectQueryManager().getProject(name, version);
    }

    public PaginatedResult getProjects(final Team team, final boolean excludeInactive, final boolean bypass, final boolean onlyRoot) {
        return getProjectQueryManager().getProjects(team, excludeInactive, bypass, onlyRoot);
    }

    public PaginatedResult getProjectsWithoutDescendantsOf(final boolean excludeInactive, final Project project) {
        return getProjectQueryManager().getProjectsWithoutDescendantsOf(excludeInactive, project);
    }

    public PaginatedResult getProjectsWithoutDescendantsOf(final String name, final boolean excludeInactive, final Project project) {
        return getProjectQueryManager().getProjectsWithoutDescendantsOf(name, excludeInactive, project);
    }

    public List<UUID> getParents(final Project project) {
        return getProjectQueryManager().getParents(project);
    }

    public boolean hasAccess(final Principal principal, final Project project) {
        return getProjectQueryManager().hasAccess(principal, project);
    }

    public PaginatedResult getProjects(final Tag tag, final boolean includeMetrics, final boolean excludeInactive, final boolean onlyRoot) {
        return getProjectQueryManager().getProjects(tag, includeMetrics, excludeInactive, onlyRoot);
    }

    public PaginatedResult getProjects(final Classifier classifier, final boolean includeMetrics, final boolean excludeInactive, final boolean onlyRoot) {
        return getProjectQueryManager().getProjects(classifier, includeMetrics, excludeInactive, onlyRoot);
    }

    public PaginatedResult getChildrenProjects(final UUID uuid, final boolean includeMetrics, final boolean excludeInactive) {
        return getProjectQueryManager().getChildrenProjects(uuid, includeMetrics, excludeInactive);
    }

    public PaginatedResult getChildrenProjects(final Tag tag, final UUID uuid, final boolean includeMetrics, final boolean excludeInactive) {
        return getProjectQueryManager().getChildrenProjects(tag, uuid, includeMetrics, excludeInactive);
    }

    public PaginatedResult getChildrenProjects(final Classifier classifier, final UUID uuid, final boolean includeMetrics, final boolean excludeInactive) {
        return getProjectQueryManager().getChildrenProjects(classifier, uuid, includeMetrics, excludeInactive);
    }

    public PaginatedResult getProjects(final Tag tag) {
        return getProjectQueryManager().getProjects(tag);
    }

    public boolean doesProjectExist(final String name, final String version) {
        return getProjectQueryManager().doesProjectExist(name, version);
    }

    public Tag getTagByName(final String name) {
        return getProjectQueryManager().getTagByName(name);
    }

    public Tag createTag(final String name) {
        return getProjectQueryManager().createTag(name);
    }

    public Project createProject(String name, String description, String version, List<Tag> tags, Project parent, PackageURL purl, boolean active, boolean commitIndex) {
        return getProjectQueryManager().createProject(name, description, version, tags, parent, purl, active, commitIndex);
    }

    public Project createProject(final Project project, List<Tag> tags, boolean commitIndex) {
        return getProjectQueryManager().createProject(project, tags, commitIndex);
    }

    public Project updateProject(UUID uuid, String name, String description, String version, List<Tag> tags, PackageURL purl, boolean active, boolean commitIndex) {
        return getProjectQueryManager().updateProject(uuid, name, description, version, tags, purl, active, commitIndex);
    }

    public Project updateProject(Project transientProject, boolean commitIndex) {
        return getProjectQueryManager().updateProject(transientProject, commitIndex);
    }

    public boolean updateNewProjectACL(Project transientProject, Principal principal) {
        return getProjectQueryManager().updateNewProjectACL(transientProject, principal);
    }

    public Project clone(UUID from, String newVersion, boolean includeTags, boolean includeProperties,
                         boolean includeComponents, boolean includeServices, boolean includeAuditHistory,
                         boolean includeACL) {
        return getProjectQueryManager().clone(from, newVersion, includeTags, includeProperties,
                includeComponents, includeServices, includeAuditHistory, includeACL);
    }

    public Project updateLastBomImport(Project p, Date date, String bomFormat) {
        return getProjectQueryManager().updateLastBomImport(p, date, bomFormat);
    }

    public void recursivelyDelete(final Project project, final boolean commitIndex) {
        getProjectQueryManager().recursivelyDelete(project, commitIndex);
    }

    public ProjectProperty createProjectProperty(final Project project, final String groupName, final String propertyName,
                                                 final String propertyValue, final ProjectProperty.PropertyType propertyType,
                                                 final String description) {
        return getProjectQueryManager().createProjectProperty(project, groupName, propertyName, propertyValue, propertyType, description);
    }

    public ProjectProperty getProjectProperty(final Project project, final String groupName, final String propertyName) {
        return getProjectQueryManager().getProjectProperty(project, groupName, propertyName);
    }

    public List<ProjectProperty> getProjectProperties(final Project project) {
        return getProjectQueryManager().getProjectProperties(project);
    }

    public Bom createBom(Project project, Date imported, Bom.Format format, String specVersion, Integer bomVersion, String serialNumber, final UUID uploadToken) {
        return getBomQueryManager().createBom(project, imported, format, specVersion, bomVersion, serialNumber, uploadToken);
    }

    public List<Bom> getAllBoms(Project project) {
        return getBomQueryManager().getAllBoms(project);
    }

    public void deleteBoms(Project project) {
        getBomQueryManager().deleteBoms(project);
    }

    public Vex createVex(Project project, Date imported, Vex.Format format, String specVersion, Integer vexVersion, String serialNumber) {
        return getVexQueryManager().createVex(project, imported, format, specVersion, vexVersion, serialNumber);
    }

    public List<Vex> getAllVexs(Project project) {
        return getVexQueryManager().getAllVexs(project);
    }

    public void deleteVexs(Project project) {
        getVexQueryManager().deleteVexs(project);
    }

    public PaginatedResult getComponents(final boolean includeMetrics) {
        return getComponentQueryManager().getComponents(includeMetrics);
    }

    public PaginatedResult getComponents() {
        return getComponentQueryManager().getComponents(false);
    }

    public List<Component> getAllComponents() {
        return getComponentQueryManager().getAllComponents();
    }

    public PaginatedResult getComponentByHash(String hash) {
        return getComponentQueryManager().getComponentByHash(hash);
    }

    public IntegrityMetaInitializerTask.ComponentProjection getComponentByPurl(String purl) {
        return getComponentQueryManager().getComponentByPurl(purl);
    }

    public PaginatedResult getComponents(ComponentIdentity identity) {
        return getComponentQueryManager().getComponents(identity);
    }

    public PaginatedResult getComponents(ComponentIdentity identity, boolean includeMetrics) {
        return getComponentQueryManager().getComponents(identity, includeMetrics);
    }

    public PaginatedResult getComponents(ComponentIdentity identity, Project project, boolean includeMetrics) {
        return getComponentQueryManager().getComponents(identity, project, includeMetrics);
    }

    public Component createComponent(Component component, boolean commitIndex) {
        return getComponentQueryManager().createComponent(component, commitIndex);
    }

    public Component cloneComponent(Component sourceComponent, Project destinationProject, boolean commitIndex) {
        return getComponentQueryManager().cloneComponent(sourceComponent, destinationProject, commitIndex);
    }

    public Component updateComponent(Component transientComponent, boolean commitIndex) {
        return getComponentQueryManager().updateComponent(transientComponent, commitIndex);
    }

    void deleteComponents(Project project) {
        getComponentQueryManager().deleteComponents(project);
    }

    public void recursivelyDelete(Component component, boolean commitIndex) {
        getComponentQueryManager().recursivelyDelete(component, commitIndex);
    }

    public Map<String, Component> getDependencyGraphForComponent(Project project, Component component) {
        return getComponentQueryManager().getDependencyGraphForComponent(project, component);
    }

    public PaginatedResult getLicenses() {
        return getLicenseQueryManager().getLicenses();
    }

    public List<License> getAllLicensesConcise() {
        return getLicenseQueryManager().getAllLicensesConcise();
    }

    public License getLicense(String licenseId) {
        return getLicenseQueryManager().getLicense(licenseId);
    }

    License synchronizeLicense(License license, boolean commitIndex) {
        return getLicenseQueryManager().synchronizeLicense(license, commitIndex);
    }


    public License createCustomLicense(License license, boolean commitIndex) {
        return getLicenseQueryManager().createCustomLicense(license, commitIndex);
    }

    public void deleteLicense(final License license, final boolean commitIndex) {
        getLicenseQueryManager().deleteLicense(license, commitIndex);
    }

    public PaginatedResult getPolicies() {
        return getPolicyQueryManager().getPolicies();
    }

    public List<Policy> getAllPolicies() {
        return getPolicyQueryManager().getAllPolicies();
    }

    public List<Policy> getApplicablePolicies(final Project project) {
        return getPolicyQueryManager().getApplicablePolicies(project);
    }

    public Policy getPolicy(final String name) {
        return getPolicyQueryManager().getPolicy(name);
    }

    public Policy createPolicy(String name, Policy.Operator operator, Policy.ViolationState violationState) {
        return getPolicyQueryManager().createPolicy(name, operator, violationState);
    }

    public void removeProjectFromPolicies(final Project project) {
        getPolicyQueryManager().removeProjectFromPolicies(project);
    }

    public PolicyCondition createPolicyCondition(final Policy policy, final PolicyCondition.Subject subject,
                                                 final PolicyCondition.Operator operator, final String value) {
        return getPolicyQueryManager().createPolicyCondition(policy, subject, operator, value);
    }

    public PolicyCondition createPolicyCondition(final Policy policy, final PolicyCondition.Subject subject,
                                                 final PolicyCondition.Operator operator, final String value,
                                                 final PolicyViolation.Type violationType) {
        return getPolicyQueryManager().createPolicyCondition(policy, subject, operator, value, violationType);
    }

    public PolicyCondition updatePolicyCondition(final PolicyCondition policyCondition) {
        return getPolicyQueryManager().updatePolicyCondition(policyCondition);
    }

    public synchronized void reconcilePolicyViolations(final Component component, final List<PolicyViolation> policyViolations) {
        getPolicyQueryManager().reconcilePolicyViolations(component, policyViolations);
    }

    public synchronized PolicyViolation addPolicyViolationIfNotExist(final PolicyViolation pv) {
        return getPolicyQueryManager().addPolicyViolationIfNotExist(pv);
    }

    public List<PolicyViolation> getAllPolicyViolations() {
        return getPolicyQueryManager().getAllPolicyViolations();
    }

    public List<PolicyViolation> getAllPolicyViolations(final PolicyCondition policyCondition) {
        return getPolicyQueryManager().getAllPolicyViolations(policyCondition);
    }

    public List<PolicyViolation> getAllPolicyViolations(final Component component) {
        return getPolicyQueryManager().getAllPolicyViolations(component);
    }

    public List<PolicyViolation> getAllPolicyViolations(final Component component, final boolean includeSuppressed) {
        return getPolicyQueryManager().getAllPolicyViolations(component, includeSuppressed);
    }

    public List<PolicyViolation> getAllPolicyViolations(final Project project) {
        return getPolicyQueryManager().getAllPolicyViolations(project);
    }

    public PaginatedResult getPolicyViolations(final Project project, boolean includeSuppressed) {
        return getPolicyQueryManager().getPolicyViolations(project, includeSuppressed);
    }

    public PaginatedResult getPolicyViolations(final Component component, boolean includeSuppressed) {
        return getPolicyQueryManager().getPolicyViolations(component, includeSuppressed);
    }

    public PaginatedResult getPolicyViolations(boolean includeSuppressed) {
        return getPolicyQueryManager().getPolicyViolations(includeSuppressed);
    }

    public ViolationAnalysis getViolationAnalysis(Component component, PolicyViolation policyViolation) {
        return getPolicyQueryManager().getViolationAnalysis(component, policyViolation);
    }

    public ViolationAnalysis makeViolationAnalysis(Component component, PolicyViolation policyViolation,
                                                   ViolationAnalysisState violationAnalysisState, Boolean isSuppressed) {
        return getPolicyQueryManager().makeViolationAnalysis(component, policyViolation, violationAnalysisState, isSuppressed);
    }

    public ViolationAnalysisComment makeViolationAnalysisComment(ViolationAnalysis violationAnalysis, String comment, String commenter) {
        return getPolicyQueryManager().makeViolationAnalysisComment(violationAnalysis, comment, commenter);
    }

    void deleteViolationAnalysisTrail(Component component) {
        getPolicyQueryManager().deleteViolationAnalysisTrail(component);
    }

    void deleteViolationAnalysisTrail(Project project) {
        getPolicyQueryManager().deleteViolationAnalysisTrail(project);
    }

    public PaginatedResult getLicenseGroups() {
        return getPolicyQueryManager().getLicenseGroups();
    }

    public LicenseGroup getLicenseGroup(final String name) {
        return getPolicyQueryManager().getLicenseGroup(name);
    }

    public LicenseGroup createLicenseGroup(String name) {
        return getPolicyQueryManager().createLicenseGroup(name);
    }

    public boolean doesLicenseGroupContainLicense(final LicenseGroup lg, final License license) {
        return getPolicyQueryManager().doesLicenseGroupContainLicense(lg, license);
    }

    public void deletePolicy(final Policy policy) {
        getPolicyQueryManager().deletePolicy(policy);
    }

    void deletePolicyViolations(Component component) {
        getPolicyQueryManager().deletePolicyViolations(component);
    }

    public void deletePolicyViolations(Project project) {
        getPolicyQueryManager().deletePolicyViolations(project);
    }

    public void deletePolicyViolationsOfComponent(final Component component) {
        getPolicyQueryManager().deletePolicyViolationsOfComponent(component);
    }

    public long getAuditedCount(final Component component, final PolicyViolation.Type type) {
        return getPolicyQueryManager().getAuditedCount(component, type);
    }

    public void deletePolicyCondition(PolicyCondition policyCondition) {
        getPolicyQueryManager().deletePolicyCondition(policyCondition);
    }

    public Vulnerability createVulnerability(Vulnerability vulnerability, boolean commitIndex) {
        return getVulnerabilityQueryManager().createVulnerability(vulnerability, commitIndex);
    }

    public Vulnerability updateVulnerability(Vulnerability transientVulnerability, boolean commitIndex) {
        return getVulnerabilityQueryManager().updateVulnerability(transientVulnerability, commitIndex);
    }

    public Vulnerability synchronizeVulnerability(Vulnerability vulnerability, boolean commitIndex) {
        return getVulnerabilityQueryManager().synchronizeVulnerability(vulnerability, commitIndex);
    }

    public Vulnerability getVulnerabilityByVulnId(String source, String vulnId) {
        return getVulnerabilityQueryManager().getVulnerabilityByVulnId(source, vulnId, false);
    }

    public Vulnerability getVulnerabilityByVulnId(String source, String vulnId, boolean includeVulnerableSoftware) {
        return getVulnerabilityQueryManager().getVulnerabilityByVulnId(source, vulnId, includeVulnerableSoftware);
    }

    public Vulnerability getVulnerabilityByVulnId(Vulnerability.Source source, String vulnId) {
        return getVulnerabilityQueryManager().getVulnerabilityByVulnId(source, vulnId, false);
    }

    public Vulnerability getVulnerabilityByVulnId(Vulnerability.Source source, String vulnId, boolean includeVulnerableSoftware) {
        return getVulnerabilityQueryManager().getVulnerabilityByVulnId(source, vulnId, includeVulnerableSoftware);
    }

    public List<Vulnerability> getVulnerabilitiesForNpmModule(String module) {
        return getVulnerabilityQueryManager().getVulnerabilitiesForNpmModule(module);
    }

    public void addVulnerability(Vulnerability vulnerability, Component component, AnalyzerIdentity analyzerIdentity) {
        getVulnerabilityQueryManager().addVulnerability(vulnerability, component, analyzerIdentity);
    }

    public void addVulnerability(Vulnerability vulnerability, Component component, AnalyzerIdentity analyzerIdentity,
                                 String alternateIdentifier, String referenceUrl) {
        getVulnerabilityQueryManager().addVulnerability(vulnerability, component, analyzerIdentity, alternateIdentifier, referenceUrl);
    }

    public void removeVulnerability(Vulnerability vulnerability, Component component) {
        getVulnerabilityQueryManager().removeVulnerability(vulnerability, component);
    }

    public FindingAttribution getFindingAttribution(Vulnerability vulnerability, Component component) {
        return getVulnerabilityQueryManager().getFindingAttribution(vulnerability, component);
    }

    void deleteFindingAttributions(Component component) {
        getVulnerabilityQueryManager().deleteFindingAttributions(component);
    }

    void deleteFindingAttributions(Project project) {
        getVulnerabilityQueryManager().deleteFindingAttributions(project);
    }

    public List<VulnerableSoftware> reconcileVulnerableSoftware(final Vulnerability vulnerability,
                                                                final List<VulnerableSoftware> vsListOld,
                                                                final List<VulnerableSoftware> vsList,
                                                                final Vulnerability.Source source) {
        return getVulnerabilityQueryManager().reconcileVulnerableSoftware(vulnerability, vsListOld, vsList, source);
    }

    public List<AffectedVersionAttribution> getAffectedVersionAttributions(Vulnerability vulnerability, VulnerableSoftware vulnerableSoftware) {
        return getVulnerabilityQueryManager().getAffectedVersionAttributions(vulnerability, vulnerableSoftware);
    }

    public AffectedVersionAttribution getAffectedVersionAttribution(Vulnerability vulnerability, VulnerableSoftware vulnerableSoftware, Vulnerability.Source source) {
        return getVulnerabilityQueryManager().getAffectedVersionAttribution(vulnerability, vulnerableSoftware, source);
    }

    public void updateAffectedVersionAttributions(final Vulnerability vulnerability,
                                                  final List<VulnerableSoftware> vsList,
                                                  final Vulnerability.Source source) {
        getVulnerabilityQueryManager().updateAffectedVersionAttributions(vulnerability, vsList, source);
    }

    public void updateAffectedVersionAttribution(final Vulnerability vulnerability,
                                                 final VulnerableSoftware vulnerableSoftware,
                                                 final Vulnerability.Source source) {
        getVulnerabilityQueryManager().updateAffectedVersionAttribution(vulnerability, vulnerableSoftware, source);
    }

    public void deleteAffectedVersionAttribution(final Vulnerability vulnerability,
                                                 final VulnerableSoftware vulnerableSoftware,
                                                 final Vulnerability.Source source) {
        getVulnerabilityQueryManager().deleteAffectedVersionAttribution(vulnerability, vulnerableSoftware, source);
    }

    public void deleteAffectedVersionAttributions(final Vulnerability vulnerability) {
        getVulnerabilityQueryManager().deleteAffectedVersionAttributions(vulnerability);
    }

    public boolean contains(Vulnerability vulnerability, Component component) {
        return getVulnerabilityQueryManager().contains(vulnerability, component);
    }

    public Cpe synchronizeCpe(Cpe cpe, boolean commitIndex) {
        return getVulnerableSoftwareQueryManager().synchronizeCpe(cpe, commitIndex);
    }

    public Cpe getCpeBy23(String cpe23) {
        return getVulnerableSoftwareQueryManager().getCpeBy23(cpe23);
    }

    public PaginatedResult getCpes() {
        return getVulnerableSoftwareQueryManager().getCpes();
    }

    public List<Cpe> getCpes(final String cpeString) {
        return getVulnerableSoftwareQueryManager().getCpes(cpeString);
    }

    public List<Cpe> getCpes(final String part, final String vendor, final String product, final String version) {
        return getVulnerableSoftwareQueryManager().getCpes(part, vendor, product, version);
    }

    public VulnerableSoftware getVulnerableSoftwareByCpe23(String cpe23,
                                                           String versionEndExcluding, String versionEndIncluding,
                                                           String versionStartExcluding, String versionStartIncluding) {
        return getVulnerableSoftwareQueryManager().getVulnerableSoftwareByCpe23(cpe23, versionEndExcluding, versionEndIncluding, versionStartExcluding, versionStartIncluding);
    }

    public VulnerableSoftware getVulnerableSoftwareByCpe23AndVersion(String cpe23, String version) {
        return getVulnerableSoftwareQueryManager().getVulnerableSoftwareByCpe23AndVersion(cpe23, version);
    }

    public PaginatedResult getVulnerableSoftware() {
        return getVulnerableSoftwareQueryManager().getVulnerableSoftware();
    }

    public List<VulnerableSoftware> getAllVulnerableSoftwareByCpe(final String cpeString) {
        return getVulnerableSoftwareQueryManager().getAllVulnerableSoftwareByCpe(cpeString);
    }

    public VulnerableSoftware getVulnerableSoftwareByPurl(String purlType, String purlNamespace, String purlName,
                                                          String versionEndExcluding, String versionEndIncluding,
                                                          String versionStartExcluding, String versionStartIncluding) {
        return getVulnerableSoftwareQueryManager().getVulnerableSoftwareByPurl(purlType, purlNamespace, purlName, versionEndExcluding, versionEndIncluding, versionStartExcluding, versionStartIncluding);
    }

    public List<VulnerableSoftware> getVulnerableSoftwareByVulnId(final String source, final String vulnId) {
        return getVulnerableSoftwareQueryManager().getVulnerableSoftwareByVulnId(source, vulnId);
    }

    public List<VulnerableSoftware> getAllVulnerableSoftwareByPurl(final PackageURL purl) {
        return getVulnerableSoftwareQueryManager().getAllVulnerableSoftwareByPurl(purl);
    }

    public List<VulnerableSoftware> getAllVulnerableSoftware(final String cpePart, final String cpeVendor, final String cpeProduct, final String cpeVersion, final PackageURL purl) {
        return getVulnerableSoftwareQueryManager().getAllVulnerableSoftware(cpePart, cpeVendor, cpeProduct, cpeVersion, purl);
    }

    public List<VulnerableSoftware> getAllVulnerableSoftware(final String cpePart, final String cpeVendor, final String cpeProduct, final PackageURL purl) {
        return getVulnerableSoftwareQueryManager().getAllVulnerableSoftware(cpePart, cpeVendor, cpeProduct, purl);
    }

    public Cwe createCweIfNotExist(int id, String name) {
        return getVulnerableSoftwareQueryManager().createCweIfNotExist(id, name);
    }

    public Cwe getCweById(int cweId) {
        return getVulnerableSoftwareQueryManager().getCweById(cweId);
    }

    public PaginatedResult getCwes() {
        return getVulnerableSoftwareQueryManager().getCwes();
    }

    public List<Cwe> getAllCwes() {
        return getVulnerableSoftwareQueryManager().getAllCwes();
    }

    public Component matchSingleIdentity(final Project project, final ComponentIdentity cid) {
        return getComponentQueryManager().matchSingleIdentity(project, cid);
    }

    public List<Component> matchIdentity(final Project project, final ComponentIdentity cid) {
        return getComponentQueryManager().matchIdentity(project, cid);
    }

    public List<Component> matchIdentity(final ComponentIdentity cid) {
        return getComponentQueryManager().matchIdentity(cid);
    }

    public void reconcileComponents(Project project, List<Component> existingProjectComponents, List<Component> components) {
        getComponentQueryManager().reconcileComponents(project, existingProjectComponents, components);
    }

    public List<Component> getAllComponents(Project project) {
        return getComponentQueryManager().getAllComponents(project);
    }

    public PaginatedResult getComponents(final Project project, final boolean includeMetrics) {
        return getComponentQueryManager().getComponents(project, includeMetrics);
    }

    public PaginatedResult getComponents(final Project project, final boolean includeMetrics, final boolean onlyOutdated, final boolean onlyDirect) {
        return getComponentQueryManager().getComponents(project, includeMetrics, onlyOutdated, onlyDirect);
    }

    public ServiceComponent matchServiceIdentity(final Project project, final ComponentIdentity cid) {
        return getServiceComponentQueryManager().matchServiceIdentity(project, cid);
    }

    public void reconcileServiceComponents(Project project, List<ServiceComponent> existingProjectServices, List<ServiceComponent> services) {
        getServiceComponentQueryManager().reconcileServiceComponents(project, existingProjectServices, services);
    }

    public ServiceComponent createServiceComponent(ServiceComponent service, boolean commitIndex) {
        return getServiceComponentQueryManager().createServiceComponent(service, commitIndex);
    }

    public List<ServiceComponent> getAllServiceComponents() {
        return getServiceComponentQueryManager().getAllServiceComponents();
    }

    public List<ServiceComponent> getAllServiceComponents(Project project) {
        return getServiceComponentQueryManager().getAllServiceComponents(project);
    }

    public PaginatedResult getServiceComponents() {
        return getServiceComponentQueryManager().getServiceComponents();
    }

    public PaginatedResult getServiceComponents(final boolean includeMetrics) {
        return getServiceComponentQueryManager().getServiceComponents(includeMetrics);
    }

    public PaginatedResult getServiceComponents(final Project project, final boolean includeMetrics) {
        return getServiceComponentQueryManager().getServiceComponents(project, includeMetrics);
    }

    public ServiceComponent cloneServiceComponent(ServiceComponent sourceService, Project destinationProject, boolean commitIndex) {
        return getServiceComponentQueryManager().cloneServiceComponent(sourceService, destinationProject, commitIndex);
    }

    public ServiceComponent updateServiceComponent(ServiceComponent transientServiceComponent, boolean commitIndex) {
        return getServiceComponentQueryManager().updateServiceComponent(transientServiceComponent, commitIndex);
    }

    public void deleteServiceComponents(final Project project) {
        getServiceComponentQueryManager().deleteServiceComponents(project);
    }

    public void recursivelyDelete(ServiceComponent service, boolean commitIndex) {
        getServiceComponentQueryManager().recursivelyDelete(service, commitIndex);
    }

    public PaginatedResult getVulnerabilities() {
        return getVulnerabilityQueryManager().getVulnerabilities();
    }

    public PaginatedResult getVulnerabilities(Component component) {
        return getVulnerabilityQueryManager().getVulnerabilities(component);
    }

    public PaginatedResult getVulnerabilities(Component component, boolean includeSuppressed) {
        return getVulnerabilityQueryManager().getVulnerabilities(component, includeSuppressed);
    }

    public List<Component> getAllVulnerableComponents(Project project, Vulnerability vulnerability, boolean includeSuppressed) {
        return getVulnerabilityQueryManager().getAllVulnerableComponents(project, vulnerability, includeSuppressed);
    }

    public List<Vulnerability> getAllVulnerabilities(Component component) {
        return getVulnerabilityQueryManager().getAllVulnerabilities(component);
    }

    public List<Vulnerability> getAllVulnerabilities(Component component, boolean includeSuppressed) {
        return getVulnerabilityQueryManager().getAllVulnerabilities(component, includeSuppressed);
    }

    public long getVulnerabilityCount(Project project, boolean includeSuppressed) {
        return getVulnerabilityQueryManager().getVulnerabilityCount(project, includeSuppressed);
    }

    public List<Vulnerability> getVulnerabilities(Project project, boolean includeSuppressed) {
        return getVulnerabilityQueryManager().getVulnerabilities(project, includeSuppressed);
    }

    public long getAuditedCount() {
        return getFindingsQueryManager().getAuditedCount();
    }

    public long getAuditedCount(Project project) {
        return getFindingsQueryManager().getAuditedCount(project);
    }

    public long getAuditedCount(Component component) {
        return getFindingsQueryManager().getAuditedCount(component);
    }

    public long getAuditedCount(Project project, Component component) {
        return getFindingsQueryManager().getAuditedCount(project, component);
    }

    public long getSuppressedCount() {
        return getFindingsQueryManager().getSuppressedCount();
    }

    public long getSuppressedCount(Project project) {
        return getFindingsQueryManager().getSuppressedCount(project);
    }

    public long getSuppressedCount(Component component) {
        return getFindingsQueryManager().getSuppressedCount(component);
    }

    public long getSuppressedCount(Project project, Component component) {
        return getFindingsQueryManager().getSuppressedCount(project, component);
    }

    public List<Project> getProjects(final Vulnerability vulnerability, final Set<String> fetchGroups) {
        return getVulnerabilityQueryManager().getProjects(vulnerability, fetchGroups);
    }

    public VulnerabilityAlias synchronizeVulnerabilityAlias(VulnerabilityAlias alias) {
        return getVulnerabilityQueryManager().synchronizeVulnerabilityAlias(alias);
    }

    public List<VulnerabilityAlias> getVulnerabilityAliases(Vulnerability vulnerability) {
        return getVulnerabilityQueryManager().getVulnerabilityAliases(vulnerability);
    }

    List<Analysis> getAnalyses(Project project) {
        return getFindingsQueryManager().getAnalyses(project);
    }

    public Analysis getAnalysis(Component component, Vulnerability vulnerability) {
        return getFindingsQueryManager().getAnalysis(component, vulnerability);
    }

    public Analysis makeAnalysis(Component component, Vulnerability vulnerability, AnalysisState analysisState,
                                 AnalysisJustification analysisJustification, AnalysisResponse analysisResponse,
                                 String analysisDetails, Boolean isSuppressed) {
        return getFindingsQueryManager().makeAnalysis(component, vulnerability, analysisState, analysisJustification, analysisResponse, analysisDetails, isSuppressed);
    }

    public AnalysisComment makeAnalysisComment(Analysis analysis, String comment, String commenter) {
        return getFindingsQueryManager().makeAnalysisComment(analysis, comment, commenter);
    }

    void deleteAnalysisTrail(Component component) {
        getFindingsQueryManager().deleteAnalysisTrail(component);
    }

    void deleteAnalysisTrail(Project project) {
        getFindingsQueryManager().deleteAnalysisTrail(project);
    }

    public List<Finding> getFindings(Project project) {
        return getFindingsQueryManager().getFindings(project);
    }

    public List<Finding> getFindings(Project project, boolean includeSuppressed) {
        return getFindingsQueryManager().getFindings(project, includeSuppressed);
    }

    public List<VulnerabilityMetrics> getVulnerabilityMetrics() {
        return getMetricsQueryManager().getVulnerabilityMetrics();
    }

    public PortfolioMetrics getMostRecentPortfolioMetrics() {
        return getMetricsQueryManager().getMostRecentPortfolioMetrics();
    }

    public PaginatedResult getPortfolioMetrics() {
        return getMetricsQueryManager().getPortfolioMetrics();
    }

    public List<PortfolioMetrics> getPortfolioMetricsSince(Date since) {
        return getMetricsQueryManager().getPortfolioMetricsSince(since);
    }

    public ProjectMetrics getMostRecentProjectMetrics(Project project) {
        return getMetricsQueryManager().getMostRecentProjectMetrics(project);
    }

    public PaginatedResult getProjectMetrics(Project project) {
        return getMetricsQueryManager().getProjectMetrics(project);
    }

    public List<ProjectMetrics> getProjectMetricsSince(Project project, Date since) {
        return getMetricsQueryManager().getProjectMetricsSince(project, since);
    }

    public DependencyMetrics getMostRecentDependencyMetrics(Component component) {
        return getMetricsQueryManager().getMostRecentDependencyMetrics(component);
    }

    public PaginatedResult getDependencyMetrics(Component component) {
        return getMetricsQueryManager().getDependencyMetrics(component);
    }

    public List<DependencyMetrics> getDependencyMetricsSince(Component component, Date since) {
        return getMetricsQueryManager().getDependencyMetricsSince(component, since);
    }

    public void synchronizeVulnerabilityMetrics(List<VulnerabilityMetrics> metrics) {
        getMetricsQueryManager().synchronizeVulnerabilityMetrics(metrics);
    }

    void deleteMetrics(Project project) {
        getMetricsQueryManager().deleteMetrics(project);
    }

    void deleteMetrics(Component component) {
        getMetricsQueryManager().deleteMetrics(component);
    }

    public PaginatedResult getRepositories() {
        return getRepositoryQueryManager().getRepositories();
    }

    public List<Repository> getAllRepositories() {
        return getRepositoryQueryManager().getAllRepositories();
    }

    public PaginatedResult getRepositories(RepositoryType type) {
        return getRepositoryQueryManager().getRepositories(type);
    }

    public List<Repository> getAllRepositoriesOrdered(RepositoryType type) {
        return getRepositoryQueryManager().getAllRepositoriesOrdered(type);
    }

    public boolean repositoryExist(RepositoryType type, String identifier) {
        return getRepositoryQueryManager().repositoryExist(type, identifier);
    }

    public Repository createRepository(RepositoryType type, String identifier, String url, boolean enabled, boolean internal, boolean isAuthenticationRequired, String username, String password) {
        return getRepositoryQueryManager().createRepository(type, identifier, url, enabled, internal, isAuthenticationRequired, username, password);
    }

    public Repository updateRepository(UUID uuid, String identifier, String url, boolean internal, boolean authenticationRequired, String username, String password, boolean enabled) {
        return getRepositoryQueryManager().updateRepository(uuid, identifier, url, internal, authenticationRequired, username, password, enabled);
    }

    public RepositoryMetaComponent getRepositoryMetaComponent(RepositoryType repositoryType, String namespace, String name) {
        return getRepositoryQueryManager().getRepositoryMetaComponent(repositoryType, namespace, name);
    }

    public synchronized RepositoryMetaComponent synchronizeRepositoryMetaComponent(final RepositoryMetaComponent transientRepositoryMetaComponent) {
        return getRepositoryQueryManager().synchronizeRepositoryMetaComponent(transientRepositoryMetaComponent);
    }

    public NotificationRule createNotificationRule(String name, NotificationScope scope, NotificationLevel level, NotificationPublisher publisher) {
        return getNotificationQueryManager().createNotificationRule(name, scope, level, publisher);
    }

    public NotificationRule updateNotificationRule(NotificationRule transientRule) {
        return getNotificationQueryManager().updateNotificationRule(transientRule);
    }

    public PaginatedResult getNotificationRules() {
        return getNotificationQueryManager().getNotificationRules();
    }

    public List<NotificationPublisher> getAllNotificationPublishers() {
        return getNotificationQueryManager().getAllNotificationPublishers();
    }

    public NotificationPublisher getNotificationPublisher(final String name) {
        return getNotificationQueryManager().getNotificationPublisher(name);
    }

    public NotificationPublisher getDefaultNotificationPublisher(final PublisherClass clazz) {
        return getNotificationQueryManager().getDefaultNotificationPublisher(clazz);
    }

    public NotificationPublisher getDefaultNotificationPublisherByName(String publisherName) {
        return getNotificationQueryManager().getDefaultNotificationPublisherByName(publisherName);
    }

    public NotificationPublisher createNotificationPublisher(final String name, final String description,
                                                             final String publisherClass, final String templateContent,
                                                             final String templateMimeType, final boolean defaultPublisher) {
        return getNotificationQueryManager().createNotificationPublisher(name, description, publisherClass, templateContent, templateMimeType, defaultPublisher);
    }

    public NotificationPublisher updateNotificationPublisher(NotificationPublisher transientPublisher) {
        return getNotificationQueryManager().updateNotificationPublisher(transientPublisher);
    }

    public void deleteNotificationPublisher(NotificationPublisher notificationPublisher) {
        getNotificationQueryManager().deleteNotificationPublisher(notificationPublisher);
    }

    public void removeProjectFromNotificationRules(final Project project) {
        getNotificationQueryManager().removeProjectFromNotificationRules(project);
    }

    public void removeTeamFromNotificationRules(final Team team) {
        getNotificationQueryManager().removeTeamFromNotificationRules(team);
    }

    /**
     * Determines if a config property is enabled or not.
     *
     * @param configPropertyConstants the property to query
     * @return true if enabled, false if not
     */
    public boolean isEnabled(final ConfigPropertyConstants configPropertyConstants) {
        final ConfigProperty property = getConfigProperty(
                configPropertyConstants.getGroupName(), configPropertyConstants.getPropertyName()
        );
        if (property != null && ConfigProperty.PropertyType.BOOLEAN == property.getPropertyType()) {
            return BooleanUtil.valueOf(property.getPropertyValue());
        }
        return false;
    }

    public void bind(Project project, List<Tag> tags) {
        getProjectQueryManager().bind(project, tags);
    }

    public boolean hasAccessManagementPermission(final Object principal) {
        if (principal instanceof final UserPrincipal userPrincipal) {
            return hasAccessManagementPermission(userPrincipal);
        } else if (principal instanceof final ApiKey apiKey) {
            return hasAccessManagementPermission(apiKey);
        }

        throw new IllegalArgumentException("Provided principal is of invalid type " + ClassUtils.getName(principal));
    }

    public boolean hasAccessManagementPermission(final UserPrincipal userPrincipal) {
        return getProjectQueryManager().hasAccessManagementPermission(userPrincipal);
    }

    public boolean hasAccessManagementPermission(final ApiKey apiKey) {
        return getProjectQueryManager().hasAccessManagementPermission(apiKey);
    }

    public PaginatedResult getTags(String policyUuid) {
        return getTagQueryManager().getTags(policyUuid);
    }

    /**
     * Fetch multiple objects from the data store by their ID.
     *
     * @param clazz       {@link Class} of the objects to fetch
     * @param ids         IDs of the objects to fetch
     * @param fetchGroups The fetch groups to use
     * @param <T>         Type of the objects to fetch
     * @return The fetched objects
     * @since 5.0.0
     */
    public <T> List<T> getObjectsById(final Class<T> clazz, final Collection<Long> ids, final Collection<String> fetchGroups) {
        final Query<T> query = pm.newQuery(clazz);
        try {
            if (fetchGroups != null && !fetchGroups.isEmpty()) {
                query.getFetchPlan().setGroups(fetchGroups);
            }
            query.setFilter(":ids.contains(this.id)");
            query.setNamedParameters(Map.of("ids", ids));
            return List.copyOf(query.executeList());
        } finally {
            query.closeAll();
        }
    }

    /**
     * Detach a persistent object using the provided fetch groups.
     * <p>
     * {@code fetchGroups} will override any other fetch groups set on the {@link PersistenceManager},
     * even the default one. If inclusion of the default fetch group is desired, it must be
     * included in {@code fetchGroups} explicitly.
     * <p>
     * Eventually, this may be moved to {@link alpine.persistence.AbstractAlpineQueryManager}.
     *
     * @param object      The persistent object to detach
     * @param fetchGroups Fetch groups to use for this operation
     * @param <T>         Type of the object
     * @return The detached object
     * @since 4.8.0
     */
    public <T> T detachWithGroups(final T object, final List<String> fetchGroups) {
        final int origDetachOptions = pm.getFetchPlan().getDetachmentOptions();
        final Set<?> origFetchGroups = pm.getFetchPlan().getGroups();
        try {
            pm.getFetchPlan().setDetachmentOptions(FetchPlan.DETACH_LOAD_FIELDS);
            pm.getFetchPlan().setGroups(fetchGroups);
            return pm.detachCopy(object);
        } finally {
            // Restore previous settings to not impact other operations performed
            // by this persistence manager.
            pm.getFetchPlan().setDetachmentOptions(origDetachOptions);
            pm.getFetchPlan().setGroups(origFetchGroups);
        }
    }

    /**
     * Fetch a list of object from the datastore by theirs {@link UUID}
     *
     * @param clazz Class of the object to fetch
     * @param uuids {@link UUID} list of uuids to fetch
     * @param <T>   Type of the object
     * @return The list of objects found
     * @since 4.9.0
     */
    public <T> List<T> getObjectsByUuids(final Class<T> clazz, final List<UUID> uuids) {
        final Query<T> query = getObjectsByUuidsQuery(clazz, uuids);
        return query.executeList();
    }

    /**
     * Create the query to fetch a list of object from the datastore by theirs {@link UUID}
     *
     * @param clazz Class of the object to fetch
     * @param uuids {@link UUID} list of uuids to fetch
     * @param <T>   Type of the object
     * @return The query to execute
     * @since 4.9.0
     */
    public <T> Query<T> getObjectsByUuidsQuery(final Class<T> clazz, final List<UUID> uuids) {
        final Query<T> query = pm.newQuery(clazz, ":uuids.contains(uuid)");
        query.setParameters(uuids);
        return query;
    }

    /**
     * Fetch an object from the datastore by its {@link UUID}, using the provided fetch groups.
     * <p>
     * {@code fetchGroups} will override any other fetch groups set on the {@link PersistenceManager},
     * even the default one. If inclusion of the default fetch group is desired, it must be
     * included in {@code fetchGroups} explicitly.
     * <p>
     * Eventually, this may be moved to {@link alpine.persistence.AbstractAlpineQueryManager}.
     *
     * @param clazz       Class of the object to fetch
     * @param uuid        {@link UUID} of the object to fetch
     * @param fetchGroups Fetch groups to use for this operation
     * @param <T>         Type of the object
     * @return The object if found, otherwise {@code null}
     * @since 4.6.0
     */
    public <T> T getObjectByUuid(final Class<T> clazz, final UUID uuid, final List<String> fetchGroups) {
        final Query<T> query = pm.newQuery(clazz);
        try {
            query.setFilter("uuid == :uuid");
            query.setParameters(uuid);
            query.getFetchPlan().setGroups(fetchGroups);
            return query.executeUnique();
        } finally {
            query.closeAll();
        }
    }

    /**
     * Convenience method to execute a given {@link Runnable} within the context of a {@link Transaction}.
     * <p>
     * Eventually, this may be moved to {@link alpine.persistence.AbstractAlpineQueryManager}.
     *
     * @param runnable The {@link Runnable} to execute
     * @since 4.6.0
     */
    public void runInTransaction(final Runnable runnable) {
        final Transaction trx = pm.currentTransaction();
        try {
            trx.begin();
            runnable.run();
            trx.commit();
        } finally {
            if (trx.isActive()) {
                trx.rollback();
            }
        }
    }

    /**
     * Convenience method to execute a given {@link Supplier} within the context of a {@link Transaction}.
     *
     * @param supplier The {@link Supplier} to execute
     * @param <T>      Type of the result of {@code supplier}
     * @return The result of the execution of {@code supplier}
     */
    public <T> T runInTransaction(final Supplier<T> supplier) {
        final Transaction trx = pm.currentTransaction();
        try {
            trx.begin();
            final T result = supplier.get();
            trx.commit();
            return result;
        } finally {
            if (trx.isActive()) {
                trx.rollback();
            }
        }
    }

    public <T> T runInRetryableTransaction(final Supplier<T> supplier, final Predicate<Throwable> retryOn) {
        final var retryConfig = RetryConfig.custom()
                .retryOnException(retryOn)
                .maxAttempts(3)
                .build();

        return Retry.of("runInRetryableTransaction", retryConfig)
                .executeSupplier(() -> runInTransaction(supplier));
    }

    public void recursivelyDeleteTeam(Team team) {
        pm.setProperty("datanucleus.query.sql.allowAll", true);
        final Transaction trx = pm.currentTransaction();
        pm.currentTransaction().begin();
        pm.deletePersistentAll(team.getApiKeys());
        String aclDeleteQuery = """
                    DELETE FROM PROJECT_ACCESS_TEAMS WHERE \"PROJECT_ACCESS_TEAMS\".\"TEAM_ID\" = ?
                """;
        final Query query = pm.newQuery(JDOQuery.SQL_QUERY_LANGUAGE, aclDeleteQuery);
        query.executeWithArray(team.getId());
        pm.deletePersistent(team);
        pm.currentTransaction().commit();
    }

    /**
     * Returns a list of all {@link DependencyGraphResponse} objects by {@link Component} UUID.
     *
     * @param uuids a list of {@link Component} UUIDs
     * @return a list of {@link DependencyGraphResponse} objects
     * @since 4.9.0
     */
    public List<DependencyGraphResponse> getComponentDependencyGraphByUuids(final List<UUID> uuids) {
        return this.getComponentQueryManager().getDependencyGraphByUUID(uuids);
    }

    /**
     * Returns a list of all {@link DependencyGraphResponse} objects by {@link ServiceComponent} UUID.
     *
     * @param uuids a list of {@link ServiceComponent} UUIDs
     * @return a list of {@link DependencyGraphResponse} objects
     * @since 4.9.0
     */
    public List<DependencyGraphResponse> getServiceDependencyGraphByUuids(final List<UUID> uuids) {
        return this.getServiceComponentQueryManager().getDependencyGraphByUUID(uuids);
    }

    /**
     * Returns a list of all {@link RepositoryMetaComponent} objects by {@link RepositoryQueryManager.RepositoryMetaComponentSearch} with batchSize 10.
     *
     * @param list a list of {@link RepositoryQueryManager.RepositoryMetaComponentSearch}
     * @return a list of {@link RepositoryMetaComponent} objects
     * @since 4.9.0
     */
    public List<RepositoryMetaComponent> getRepositoryMetaComponentsBatch(final List<RepositoryQueryManager.RepositoryMetaComponentSearch> list) {
        return getRepositoryMetaComponentsBatch(list, 10);
    }

    /**
     * Returns a list of all {@link RepositoryMetaComponent} objects by {@link RepositoryQueryManager.RepositoryMetaComponentSearch} UUID.
     *
     * @param list      a list of {@link RepositoryQueryManager.RepositoryMetaComponentSearch}
     * @param batchSize the batch size
     * @return a list of {@link RepositoryMetaComponent} objects
     * @since 4.9.0
     */
    public List<RepositoryMetaComponent> getRepositoryMetaComponentsBatch(final List<RepositoryQueryManager.RepositoryMetaComponentSearch> list, final int batchSize) {
        final List<RepositoryMetaComponent> results = new ArrayList<>(list.size());

        // Split the list into batches
        for (List<RepositoryQueryManager.RepositoryMetaComponentSearch> batch : Lists.partition(list, batchSize)) {
            results.addAll(this.getRepositoryQueryManager().getRepositoryMetaComponents(batch));
        }

        return results;
    }

    /**
     * Create a new {@link VulnerabilityScan} record.
     * <p>
     * This method expects that access to the {@link VulnerabilityScan} table is serialized
     * through Kafka events, keyed by the scan's token. This assumption allows for optimistic
     * locking to be used.
     *
     * @param scanToken       The token that uniquely identifies the scan for clients
     * @param expectedResults Number of expected {@link ScanStatus #SCAN_STATUS_COMPLETE} events for this scan
     * @return The created {@link VulnerabilityScan}
     */
    public VulnerabilityScan createVulnerabilityScan(final VulnerabilityScan.TargetType targetType,
                                                     final UUID targetIdentifier, final String scanToken,
                                                     final int expectedResults) {
        final Transaction trx = pm.currentTransaction();
        trx.setOptimistic(true);
        try {
            trx.begin();
            final var scan = new VulnerabilityScan();
            scan.setToken(scanToken);
            scan.setTargetType(targetType);
            scan.setTargetIdentifier(targetIdentifier);
            scan.setStatus(VulnerabilityScan.Status.IN_PROGRESS);
            scan.setFailureThreshold(0.05);
            final var startDate = new Date();
            scan.setStartedAt(startDate);
            scan.setUpdatedAt(startDate);
            scan.setExpectedResults(expectedResults);
            pm.makePersistent(scan);
            trx.commit();
            return scan;
        } finally {
            if (trx.isActive()) {
                trx.rollback();
            }
        }
    }

    /**
     * Fetch a {@link VulnerabilityScan} by its token.
     *
     * @param token The token that uniquely identifies the scan for clients
     * @return A {@link VulnerabilityScan}, or {@code null} when no {@link VulnerabilityScan} was found
     */
    public VulnerabilityScan getVulnerabilityScan(final String token) {
        final Transaction trx = pm.currentTransaction();
        trx.setOptimistic(true);
        trx.setRollbackOnly(); // We won't commit anything
        try {
            trx.begin();
            final Query<VulnerabilityScan> scanQuery = pm.newQuery(VulnerabilityScan.class);
            scanQuery.setFilter("token == :token");
            scanQuery.setParameters(token);
            return scanQuery.executeUnique();
        } finally {
            trx.rollback();
        }
    }

    /**
     * Record the successful processing of a {@link ScanResult} event for a given {@link VulnerabilityScan}.
     *
     * @param scanToken  The token that uniquely identifies the scan for clients
     * @param scanResult The {@link ScanResult} to record
     * @return The {@link VulnerabilityScan} when its status transitioned to {@link VulnerabilityScan.Status#COMPLETED}
     * as a result of recording the given {@link ScanResult}, otherwise {@code null}
     */
    public VulnerabilityScan recordVulnerabilityScanResult(final String scanToken, final ScanResult scanResult) {
        final int totalScannerResults = scanResult.getScannerResultsCount();
        final int failedScannerResults = Math.toIntExact(scanResult.getScannerResultsList().stream()
                .map(ScannerResult::getStatus)
                .filter(SCAN_STATUS_FAILED::equals)
                .count());

        // Because this method will be called VERY frequently (once for each processed ScanResult),
        // use raw SQL instead of any ORM abstractions. All we need to do is to increment some counters.
        // Using a single SQL statement also removes the need for (optimistic) locking.
        final JDOConnection jdoConnection = pm.getDataStoreConnection();
        final var nativeConnection = (Connection) jdoConnection.getNativeConnection();
        try (final PreparedStatement ps = nativeConnection.prepareStatement("""
                WITH "RES" AS (
                  UPDATE "VULNERABILITYSCAN"
                  SET
                    "RECEIVED_RESULTS" = "RECEIVED_RESULTS" + 1,
                    "SCAN_TOTAL" = "SCAN_TOTAL" + ?,
                    "SCAN_FAILED" = "SCAN_FAILED" + ?,
                    "STATUS" = (
                      CASE WHEN "EXPECTED_RESULTS" = ("RECEIVED_RESULTS" + 1)
                      THEN 'COMPLETED'
                      ELSE 'IN_PROGRESS'
                      END
                    ),
                    "UPDATED_AT" = NOW()
                  WHERE
                    "TOKEN" = ?
                  RETURNING
                    "SCAN_FAILED",
                    "SCAN_TOTAL",
                    "STATUS",
                    "TARGET_TYPE",
                    "TARGET_IDENTIFIER"
                )
                SELECT *
                FROM "RES"
                WHERE
                  -- No point in fetching any data from DB if the
                  -- record is not in the desired final state yet.
                  "STATUS" = 'COMPLETED'
                """)) {
            ps.setInt(1, totalScannerResults);
            ps.setInt(2, failedScannerResults);
            ps.setString(3, scanToken);

            final ResultSet rs = ps.executeQuery();
            if (rs.next()) {
                final var vs = new VulnerabilityScan();
                vs.setToken(scanToken);
                vs.setTargetType(VulnerabilityScan.TargetType.valueOf(rs.getString("TARGET_TYPE")));
                vs.setTargetIdentifier(UUID.fromString(rs.getString("TARGET_IDENTIFIER")));
                vs.setScanFailed(rs.getInt("SCAN_FAILED"));
                vs.setScanTotal(rs.getInt("SCAN_TOTAL"));
                vs.setStatus(VulnerabilityScan.Status.valueOf(rs.getString("STATUS")));
                return vs;
            } else {
                return null;
            }
        } catch (SQLException e) {
            throw new RuntimeException("""
                    Failed to record successful processing of scan result (token=%s, component=%s)\
                    """.formatted(scanToken, scanResult.getKey().getComponentUuid()), e);
        } finally {
            jdoConnection.close();
        }
    }

    /**
     * Updates the status of given {@link VulnerabilityScan}.
     *
     * @param scanToken The token that uniquely identifies the scan for clients
     * @param status
     * @return The updated {@link VulnerabilityScan}, or {@code null} when no {@link VulnerabilityScan} was found
     */
    public VulnerabilityScan updateVulnerabilityScanStatus(final String scanToken, final VulnerabilityScan.Status status) {
        final Transaction trx = pm.currentTransaction();
        trx.setOptimistic(true);
        try {
            trx.begin();
            final Query<VulnerabilityScan> scanQuery = pm.newQuery(VulnerabilityScan.class);
            scanQuery.setFilter("token == :token");
            scanQuery.setParameters(scanToken);
            final VulnerabilityScan scan = scanQuery.executeUnique();
            if (scan == null) {
                return null;
            }
            scan.setStatus(status);
            scan.setUpdatedAt(new Date());
            trx.commit();
            return scan;
        } finally {
            if (trx.isActive()) {
                trx.rollback();
            }
        }
    }

    public VulnerableSoftware getVulnerableSoftwareByPurlAndVersion(String purlType, String purlNamespace, String purlName, String version) {
        return getVulnerableSoftwareQueryManager().getVulnerableSoftwareByPurlAndVersion(purlType, purlNamespace, purlName, version);
    }

    /**
     * Execute a give {@link Query} and ensure that resources associated with it are released post execution.
     *
     * @param query      The {@link Query} to execute
     * @param parameters The parameters of the query
     * @return The result of the query
     */
    public Object executeAndClose(final Query<?> query, final Object... parameters) {
        try {
            return query.executeWithArray(parameters);
        } finally {
            query.closeAll();
        }
    }

    public void createWorkflowSteps(UUID token) {
        getWorkflowStateQueryManager().createWorkflowSteps(token);
    }

    public void createReanalyzeSteps(UUID token) {
        getWorkflowStateQueryManager().createReanalyzeSteps(token);
    }

    public List<WorkflowState> getAllWorkflowStatesForAToken(UUID token) {
        return getWorkflowStateQueryManager().getAllWorkflowStatesForAToken(token);
    }

    public List<WorkflowState> getAllDescendantWorkflowStatesOfParent(WorkflowState parent) {
        return getWorkflowStateQueryManager().getAllDescendantWorkflowStatesOfParent(parent);
    }

    public WorkflowState getWorkflowStateById(long id) {
        return getWorkflowStateQueryManager().getWorkflowState(id);
    }

    public WorkflowState updateWorkflowState(WorkflowState transientWorkflowState) {
        return getWorkflowStateQueryManager().updateWorkflowState(transientWorkflowState);
    }

    public int updateAllDescendantStatesOfParent(WorkflowState parentWorkflowState, WorkflowStatus transientStatus, Date updatedAt) {
        return getWorkflowStateQueryManager().updateAllDescendantStatesOfParent(parentWorkflowState, transientStatus, updatedAt);
    }

    public WorkflowState getWorkflowStateByTokenAndStep(UUID token, WorkflowStep workflowStep) {
        return getWorkflowStateQueryManager().getWorkflowStateByTokenAndStep(token, workflowStep);
    }

    public void deleteWorkflowState(WorkflowState workflowState) {
        getWorkflowStateQueryManager().deleteWorkflowState(workflowState);
    }

    public WorkflowState updateStartTimeIfWorkflowStateExists(UUID token, WorkflowStep workflowStep) {
        return getWorkflowStateQueryManager().updateStartTimeIfWorkflowStateExists(token, workflowStep);
    }

    public void updateWorkflowStateToComplete(WorkflowState workflowState) {
        getWorkflowStateQueryManager().updateWorkflowStateToComplete(workflowState);
    }

    public void updateWorkflowStateToFailed(WorkflowState workflowState, String failureReason) {
        getWorkflowStateQueryManager().updateWorkflowStateToFailed(workflowState, failureReason);
    }

    public boolean hasWorkflowStepWithStatus(final UUID token, final WorkflowStep step, final WorkflowStatus status) {
        return getWorkflowStateQueryManager().hasWorkflowStepWithStatus(token, step, status);
    }

    public IntegrityMetaComponent getIntegrityMetaComponent(String purl) {
        return getIntegrityMetaQueryManager().getIntegrityMetaComponent(purl);
    }

    public IntegrityMetaComponent updateIntegrityMetaComponent(IntegrityMetaComponent integrityMetaComponent) {
        return getIntegrityMetaQueryManager().updateIntegrityMetaComponent(integrityMetaComponent);
    }

    public void synchronizeIntegrityMetaComponent() {
        getIntegrityMetaQueryManager().synchronizeIntegrityMetaComponent();
    }

    public long getIntegrityMetaComponentCount() {
        return getIntegrityMetaQueryManager().getIntegrityMetaComponentCount();
    }

    public List<IntegrityMetaComponent> fetchNextPurlsPage(long offset) {
        return getIntegrityMetaQueryManager().fetchNextPurlsPage(offset);
    }

    public void batchUpdateIntegrityMetaComponent(List<IntegrityMetaComponent> purls) {
        getIntegrityMetaQueryManager().batchUpdateIntegrityMetaComponent(purls);
    }

    public IntegrityMetaComponent createIntegrityMetaComponent(IntegrityMetaComponent integrityMetaComponent) {
        return getIntegrityMetaQueryManager().createIntegrityMetaComponent(integrityMetaComponent);
    }

    public void createIntegrityMetaHandlingConflict(IntegrityMetaComponent integrityMetaComponent) {
        getIntegrityMetaQueryManager().createIntegrityMetaHandlingConflict(integrityMetaComponent);
    }

    public IntegrityAnalysis getIntegrityAnalysisByComponentUuid(UUID uuid) {
        return getIntegrityAnalysisQueryManager().getIntegrityAnalysisByComponentUuid(uuid);
    }

    public ComponentMetaInformation getMetaInformation(UUID uuid) {

        Connection connection = null;
        PreparedStatement preparedStatement = null;
        String queryString = """
                SELECT "C"."ID", "C"."PURL", "IMC"."LAST_FETCH",  "IMC"."PUBLISHED_AT", "IA"."INTEGRITY_CHECK_STATUS", "IMC"."REPOSITORY_URL" FROM "COMPONENT" "C"
                JOIN "INTEGRITY_META_COMPONENT" "IMC" ON "C"."PURL" ="IMC"."PURL" LEFT JOIN "INTEGRITY_ANALYSIS" "IA" ON "IA"."COMPONENT_ID" ="C"."ID"  WHERE "C"."UUID" = ?
                """;
        try {
            connection = (Connection) pm.getDataStoreConnection();

            preparedStatement = connection.prepareStatement(queryString);
            preparedStatement.setString(1, uuid.toString());
            ResultSet resultSet = preparedStatement.executeQuery();
            if (resultSet.next()) {
                Date publishedDate = null;
                Date lastFetch = null;
                IntegrityMatchStatus integrityMatchStatus = null;
<<<<<<< HEAD
                String integrityRepoUrl = null;
                if(resultSet.getTimestamp("PUBLISHED_AT") != null) {
=======
                if (resultSet.getTimestamp("PUBLISHED_AT") != null) {
>>>>>>> 783d6a31
                    publishedDate = Date.from(resultSet.getTimestamp("PUBLISHED_AT").toInstant());
                }
                if (resultSet.getTimestamp("LAST_FETCH") != null) {
                    lastFetch = Date.from(resultSet.getTimestamp("LAST_FETCH").toInstant());
                }
                if (resultSet.getString("INTEGRITY_CHECK_STATUS") != null) {
                    integrityMatchStatus = IntegrityMatchStatus.valueOf(resultSet.getString("INTEGRITY_CHECK_STATUS"));
                }
                if(resultSet.getString("REPOSITORY_URL") != null) {
                    integrityRepoUrl = String.valueOf(resultSet.getString("REPOSITORY_URL"));
                }
                return new ComponentMetaInformation(publishedDate, integrityMatchStatus, lastFetch, integrityRepoUrl);

            }
        } catch (Exception ex) {
            LOGGER.error("error occurred while fetch component published date and integrity information", ex);
            throw new RuntimeException(ex);
        } finally {
            DbUtil.close(preparedStatement);
            DbUtil.close(connection);
        }
        return null;
    }

    public List<Component> getComponentsByPurl(String purl) {
        return getComponentQueryManager().getComponentsByPurl(purl);
    }
}<|MERGE_RESOLUTION|>--- conflicted
+++ resolved
@@ -1895,12 +1895,8 @@
                 Date publishedDate = null;
                 Date lastFetch = null;
                 IntegrityMatchStatus integrityMatchStatus = null;
-<<<<<<< HEAD
                 String integrityRepoUrl = null;
-                if(resultSet.getTimestamp("PUBLISHED_AT") != null) {
-=======
                 if (resultSet.getTimestamp("PUBLISHED_AT") != null) {
->>>>>>> 783d6a31
                     publishedDate = Date.from(resultSet.getTimestamp("PUBLISHED_AT").toInstant());
                 }
                 if (resultSet.getTimestamp("LAST_FETCH") != null) {
