/*
 * This file is part of Dependency-Track.
 *
 * Licensed under the Apache License, Version 2.0 (the "License");
 * you may not use this file except in compliance with the License.
 * You may obtain a copy of the License at
 *
 *   http://www.apache.org/licenses/LICENSE-2.0
 *
 * Unless required by applicable law or agreed to in writing, software
 * distributed under the License is distributed on an "AS IS" BASIS,
 * WITHOUT WARRANTIES OR CONDITIONS OF ANY KIND, either express or implied.
 * See the License for the specific language governing permissions and
 * limitations under the License.
 *
 * SPDX-License-Identifier: Apache-2.0
 * Copyright (c) Steve Springett. All Rights Reserved.
 */
package org.dependencytrack.persistence;

import alpine.common.util.BooleanUtil;
import alpine.model.ApiKey;
import alpine.model.ConfigProperty;
import alpine.model.Team;
import alpine.model.UserPrincipal;
import alpine.notification.NotificationLevel;
import alpine.persistence.AlpineQueryManager;
import alpine.persistence.PaginatedResult;
import alpine.resources.AlpineRequest;
import com.github.packageurl.PackageURL;
import io.github.resilience4j.retry.Retry;
import io.github.resilience4j.retry.RetryConfig;
import org.apache.commons.lang3.ClassUtils;
import org.datanucleus.PropertyNames;
import org.datanucleus.api.jdo.JDOQuery;
import org.dependencytrack.event.IntegrityMetaInitializer;
import org.dependencytrack.model.AffectedVersionAttribution;
import org.dependencytrack.model.Analysis;
import org.dependencytrack.model.AnalysisComment;
import org.dependencytrack.model.AnalysisJustification;
import org.dependencytrack.model.AnalysisResponse;
import org.dependencytrack.model.AnalysisState;
import org.dependencytrack.model.AnalyzerIdentity;
import org.dependencytrack.model.Bom;
import org.dependencytrack.model.Classifier;
import org.dependencytrack.model.Component;
import org.dependencytrack.model.ComponentIdentity;
import org.dependencytrack.model.ConfigPropertyConstants;
import org.dependencytrack.model.Cpe;
import org.dependencytrack.model.Cwe;
import org.dependencytrack.model.DependencyMetrics;
import org.dependencytrack.model.Finding;
import org.dependencytrack.model.FindingAttribution;
import org.dependencytrack.model.IntegrityAnalysis;
import org.dependencytrack.model.IntegrityMetaComponent;
import org.dependencytrack.model.License;
import org.dependencytrack.model.LicenseGroup;
import org.dependencytrack.model.NotificationPublisher;
import org.dependencytrack.model.NotificationRule;
import org.dependencytrack.model.Policy;
import org.dependencytrack.model.PolicyCondition;
import org.dependencytrack.model.PolicyViolation;
import org.dependencytrack.model.PortfolioMetrics;
import org.dependencytrack.model.Project;
import org.dependencytrack.model.ProjectMetrics;
import org.dependencytrack.model.ProjectProperty;
import org.dependencytrack.model.Repository;
import org.dependencytrack.model.RepositoryMetaComponent;
import org.dependencytrack.model.RepositoryType;
import org.dependencytrack.model.ServiceComponent;
import org.dependencytrack.model.Tag;
import org.dependencytrack.model.Vex;
import org.dependencytrack.model.ViolationAnalysis;
import org.dependencytrack.model.ViolationAnalysisComment;
import org.dependencytrack.model.ViolationAnalysisState;
import org.dependencytrack.model.Vulnerability;
import org.dependencytrack.model.VulnerabilityAlias;
import org.dependencytrack.model.VulnerabilityMetrics;
import org.dependencytrack.model.VulnerabilityScan;
import org.dependencytrack.model.VulnerableSoftware;
import org.dependencytrack.model.WorkflowState;
import org.dependencytrack.model.WorkflowStatus;
import org.dependencytrack.model.WorkflowStep;
import org.dependencytrack.notification.NotificationScope;
import org.dependencytrack.notification.publisher.PublisherClass;
import org.hyades.proto.vulnanalysis.v1.ScanResult;
import org.hyades.proto.vulnanalysis.v1.ScanStatus;
import org.hyades.proto.vulnanalysis.v1.ScannerResult;

import javax.jdo.FetchPlan;
import javax.jdo.PersistenceManager;
import javax.jdo.Query;
import javax.jdo.Transaction;
import javax.jdo.datastore.JDOConnection;
import java.security.Principal;
import java.sql.Connection;
import java.sql.PreparedStatement;
import java.sql.ResultSet;
import java.sql.SQLException;
import java.util.Collection;
import java.util.Date;
import java.util.HashSet;
import java.util.List;
import java.util.Map;
import java.util.Set;
import java.util.UUID;
import java.util.function.Predicate;
import java.util.function.Supplier;

import static org.hyades.proto.vulnanalysis.v1.ScanStatus.SCAN_STATUS_FAILED;

/**
 * This QueryManager provides a concrete extension of {@link AlpineQueryManager} by
 * providing methods that operate on the Dependency-Track specific models.
 *
 * @author Steve Springett
 * @since 3.0.0
 */
@SuppressWarnings({"UnusedReturnValue", "unused"})
public class QueryManager extends AlpineQueryManager {

    private AlpineRequest request;
    private BomQueryManager bomQueryManager;
    private ComponentQueryManager componentQueryManager;
    private FindingsQueryManager findingsQueryManager;
    private LicenseQueryManager licenseQueryManager;
    private MetricsQueryManager metricsQueryManager;
    private NotificationQueryManager notificationQueryManager;
    private PolicyQueryManager policyQueryManager;
    private ProjectQueryManager projectQueryManager;
    private RepositoryQueryManager repositoryQueryManager;
    private ServiceComponentQueryManager serviceComponentQueryManager;
    private VexQueryManager vexQueryManager;
    private VulnerabilityQueryManager vulnerabilityQueryManager;
    private VulnerableSoftwareQueryManager vulnerableSoftwareQueryManager;
    private WorkflowStateQueryManager workflowStateQueryManager;
    private IntegrityMetaQueryManager integrityMetaQueryManager;
    private IntegrityAnalysisQueryManager integrityAnalysisQueryManager;

    private TagQueryManager tagQueryManager;

    /**
     * Default constructor.
     */
    public QueryManager() {
        super();
        disableL2Cache();
    }

    /**
     * Constructs a new QueryManager.
     *
     * @param pm a PersistenceManager object
     */
    public QueryManager(final PersistenceManager pm) {
        super(pm);
        disableL2Cache();
    }

    /**
     * Constructs a new QueryManager.
     *
     * @param request an AlpineRequest object
     */
    public QueryManager(final AlpineRequest request) {
        super(request);
        disableL2Cache();
        this.request = request;
    }

    /**
     * Constructs a new QueryManager.
     *
     * @param request an AlpineRequest object
     */
    public QueryManager(final PersistenceManager pm, final AlpineRequest request) {
        super(pm, request);
        disableL2Cache();
        this.request = request;
    }

    /**
     * Lazy instantiation of ProjectQueryManager.
     *
     * @return a ProjectQueryManager object
     */
    private ProjectQueryManager getProjectQueryManager() {
        if (projectQueryManager == null) {
            projectQueryManager = (request == null) ? new ProjectQueryManager(getPersistenceManager()) : new ProjectQueryManager(getPersistenceManager(), request);
        }
        return projectQueryManager;
    }

    /**
     * Lazy instantiation of TagQueryManager.
     *
     * @return a TagQueryManager object
     */
    private TagQueryManager getTagQueryManager() {
        if (tagQueryManager == null) {
            tagQueryManager = (request == null) ? new TagQueryManager(getPersistenceManager()) : new TagQueryManager(getPersistenceManager(), request);
        }
        return tagQueryManager;
    }

    /**
     * Lazy instantiation of ComponentQueryManager.
     *
     * @return a ComponentQueryManager object
     */
    private ComponentQueryManager getComponentQueryManager() {
        if (componentQueryManager == null) {
            componentQueryManager = (request == null) ? new ComponentQueryManager(getPersistenceManager()) : new ComponentQueryManager(getPersistenceManager(), request);
        }
        return componentQueryManager;
    }

    /**
     * Lazy instantiation of LicenseQueryManager.
     *
     * @return a LicenseQueryManager object
     */
    private LicenseQueryManager getLicenseQueryManager() {
        if (licenseQueryManager == null) {
            licenseQueryManager = (request == null) ? new LicenseQueryManager(getPersistenceManager()) : new LicenseQueryManager(getPersistenceManager(), request);
        }
        return licenseQueryManager;
    }

    /**
     * Lazy instantiation of BomQueryManager.
     *
     * @return a BomQueryManager object
     */
    private BomQueryManager getBomQueryManager() {
        if (bomQueryManager == null) {
            bomQueryManager = (request == null) ? new BomQueryManager(getPersistenceManager()) : new BomQueryManager(getPersistenceManager(), request);
        }
        return bomQueryManager;
    }

    /**
     * Lazy instantiation of VexQueryManager.
     *
     * @return a VexQueryManager object
     */
    private VexQueryManager getVexQueryManager() {
        if (vexQueryManager == null) {
            vexQueryManager = (request == null) ? new VexQueryManager(getPersistenceManager()) : new VexQueryManager(getPersistenceManager(), request);
        }
        return vexQueryManager;
    }

    /**
     * Lazy instantiation of PolicyQueryManager.
     *
     * @return a PolicyQueryManager object
     */
    private PolicyQueryManager getPolicyQueryManager() {
        if (policyQueryManager == null) {
            policyQueryManager = (request == null) ? new PolicyQueryManager(getPersistenceManager()) : new PolicyQueryManager(getPersistenceManager(), request);
        }
        return policyQueryManager;
    }

    /**
     * Lazy instantiation of VulnerabilityQueryManager.
     *
     * @return a VulnerabilityQueryManager object
     */
    private VulnerabilityQueryManager getVulnerabilityQueryManager() {
        if (vulnerabilityQueryManager == null) {
            vulnerabilityQueryManager = (request == null) ? new VulnerabilityQueryManager(getPersistenceManager()) : new VulnerabilityQueryManager(getPersistenceManager(), request);
        }
        return vulnerabilityQueryManager;
    }

    /**
     * Lazy instantiation of VulnerableSoftwareQueryManager.
     *
     * @return a VulnerableSoftwareQueryManager object
     */
    private VulnerableSoftwareQueryManager getVulnerableSoftwareQueryManager() {
        if (vulnerableSoftwareQueryManager == null) {
            vulnerableSoftwareQueryManager = (request == null) ? new VulnerableSoftwareQueryManager(getPersistenceManager()) : new VulnerableSoftwareQueryManager(getPersistenceManager(), request);
        }
        return vulnerableSoftwareQueryManager;
    }

    /**
     * Lazy instantiation of ServiceComponentQueryManager.
     *
     * @return a ServiceComponentQueryManager object
     */
    private ServiceComponentQueryManager getServiceComponentQueryManager() {
        if (serviceComponentQueryManager == null) {
            serviceComponentQueryManager = (request == null) ? new ServiceComponentQueryManager(getPersistenceManager()) : new ServiceComponentQueryManager(getPersistenceManager(), request);
        }
        return serviceComponentQueryManager;
    }

    /**
     * Lazy instantiation of FindingsQueryManager.
     *
     * @return a FindingsQueryManager object
     */
    private FindingsQueryManager getFindingsQueryManager() {
        if (findingsQueryManager == null) {
            findingsQueryManager = (request == null) ? new FindingsQueryManager(getPersistenceManager()) : new FindingsQueryManager(getPersistenceManager(), request);
        }
        return findingsQueryManager;
    }

    /**
     * Lazy instantiation of MetricsQueryManager.
     *
     * @return a MetricsQueryManager object
     */
    private MetricsQueryManager getMetricsQueryManager() {
        if (metricsQueryManager == null) {
            metricsQueryManager = (request == null) ? new MetricsQueryManager(getPersistenceManager()) : new MetricsQueryManager(getPersistenceManager(), request);
        }
        return metricsQueryManager;
    }

    /**
     * Lazy instantiation of RepositoryQueryManager.
     *
     * @return a RepositoryQueryManager object
     */
    private RepositoryQueryManager getRepositoryQueryManager() {
        if (repositoryQueryManager == null) {
            repositoryQueryManager = (request == null) ? new RepositoryQueryManager(getPersistenceManager()) : new RepositoryQueryManager(getPersistenceManager(), request);
        }
        return repositoryQueryManager;
    }

    /**
     * Lazy instantiation of NotificationQueryManager.
     *
     * @return a NotificationQueryManager object
     */
    private NotificationQueryManager getNotificationQueryManager() {
        if (notificationQueryManager == null) {
            notificationQueryManager = (request == null) ? new NotificationQueryManager(getPersistenceManager()) : new NotificationQueryManager(getPersistenceManager(), request);
        }
        return notificationQueryManager;
    }

    private WorkflowStateQueryManager getWorkflowStateQueryManager() {
        if (workflowStateQueryManager == null) {
            workflowStateQueryManager = (request == null) ? new WorkflowStateQueryManager(getPersistenceManager()) : new WorkflowStateQueryManager(getPersistenceManager(), request);
        }
        return workflowStateQueryManager;
    }

    private IntegrityMetaQueryManager getIntegrityMetaQueryManager() {
        if (integrityMetaQueryManager == null) {
            integrityMetaQueryManager = (request == null) ? new IntegrityMetaQueryManager(getPersistenceManager()) : new IntegrityMetaQueryManager(getPersistenceManager(), request);
        }
        return integrityMetaQueryManager;
    }

    private IntegrityAnalysisQueryManager getIntegrityAnalysisQueryManager() {
        if (integrityAnalysisQueryManager == null) {
            integrityAnalysisQueryManager = (request == null) ? new IntegrityAnalysisQueryManager(getPersistenceManager()) : new IntegrityAnalysisQueryManager(getPersistenceManager(), request);
        }
        return integrityAnalysisQueryManager;
    }

    /**
     * Get the IDs of the {@link Team}s a given {@link Principal} is a member of.
     *
     * @return A {@link Set} of {@link Team} IDs
     */
    protected Set<Long> getTeamIds(final Principal principal) {
        final Set<Long> principalTeamIds = new HashSet<>();

        if (principal instanceof final UserPrincipal userPrincipal
                && userPrincipal.getTeams() != null) {
            for (final Team userInTeam : userPrincipal.getTeams()) {
                principalTeamIds.add(userInTeam.getId());
            }
        } else if (principal instanceof final ApiKey apiKey
                && apiKey.getTeams() != null) {
            for (final Team userInTeam : apiKey.getTeams()) {
                principalTeamIds.add(userInTeam.getId());
            }
        }

        return principalTeamIds;
    }

    private void disableL2Cache() {
        pm.setProperty(PropertyNames.PROPERTY_CACHE_L2_TYPE, "none");
    }

    /**
     * Disables the second level cache for this {@link QueryManager} instance.
     * <p>
     * Disabling the L2 cache is useful in situations where large amounts of objects
     * are created or updated in close succession, and it's unlikely that they'll be
     * accessed again anytime soon. Keeping those objects in cache would unnecessarily
     * blow up heap usage.
     *
     * @return This {@link QueryManager} instance
     * @see <a href="https://www.datanucleus.org/products/accessplatform_6_0/jdo/persistence.html#cache_level2">L2 Cache docs</a>
     */
    public QueryManager withL2CacheDisabled() {
        disableL2Cache();
        return this;
    }

    ////////////////////////////////////////////////////////////////////////////////////////////////////////////////////
    //// BEGIN WRAPPER METHODS                                                                                      ////
    ////////////////////////////////////////////////////////////////////////////////////////////////////////////////////
    public PaginatedResult getProjects(final boolean includeMetrics, final boolean excludeInactive, final boolean onlyRoot) {
        return getProjectQueryManager().getProjects(includeMetrics, excludeInactive, onlyRoot);
    }

    public PaginatedResult getProjects(final boolean includeMetrics) {
        return getProjectQueryManager().getProjects(includeMetrics);
    }

    public PaginatedResult getProjects() {
        return getProjectQueryManager().getProjects();
    }

    public List<Project> getAllProjects() {
        return getProjectQueryManager().getAllProjects();
    }

    public List<Project> getAllProjects(boolean excludeInactive) {
        return getProjectQueryManager().getAllProjects(excludeInactive);
    }

    public PaginatedResult getProjects(final String name, final boolean excludeInactive, final boolean onlyRoot) {
        return getProjectQueryManager().getProjects(name, excludeInactive, onlyRoot);
    }

    public Project getProject(final String name, final String version) {
        return getProjectQueryManager().getProject(name, version);
    }

    public PaginatedResult getProjects(final Team team, final boolean excludeInactive, final boolean bypass, final boolean onlyRoot) {
        return getProjectQueryManager().getProjects(team, excludeInactive, bypass, onlyRoot);
    }

    public PaginatedResult getProjectsWithoutDescendantsOf(final boolean excludeInactive, final Project project) {
        return getProjectQueryManager().getProjectsWithoutDescendantsOf(excludeInactive, project);
    }

    public PaginatedResult getProjectsWithoutDescendantsOf(final String name, final boolean excludeInactive, final Project project) {
        return getProjectQueryManager().getProjectsWithoutDescendantsOf(name, excludeInactive, project);
    }

    public List<UUID> getParents(final Project project) {
        return getProjectQueryManager().getParents(project);
    }

    public boolean hasAccess(final Principal principal, final Project project) {
        return getProjectQueryManager().hasAccess(principal, project);
    }

    public PaginatedResult getProjects(final Tag tag, final boolean includeMetrics, final boolean excludeInactive, final boolean onlyRoot) {
        return getProjectQueryManager().getProjects(tag, includeMetrics, excludeInactive, onlyRoot);
    }

    public PaginatedResult getProjects(final Classifier classifier, final boolean includeMetrics, final boolean excludeInactive, final boolean onlyRoot) {
        return getProjectQueryManager().getProjects(classifier, includeMetrics, excludeInactive, onlyRoot);
    }

    public PaginatedResult getChildrenProjects(final UUID uuid, final boolean includeMetrics, final boolean excludeInactive) {
        return getProjectQueryManager().getChildrenProjects(uuid, includeMetrics, excludeInactive);
    }

    public PaginatedResult getChildrenProjects(final Tag tag, final UUID uuid, final boolean includeMetrics, final boolean excludeInactive) {
        return getProjectQueryManager().getChildrenProjects(tag, uuid, includeMetrics, excludeInactive);
    }

    public PaginatedResult getChildrenProjects(final Classifier classifier, final UUID uuid, final boolean includeMetrics, final boolean excludeInactive) {
        return getProjectQueryManager().getChildrenProjects(classifier, uuid, includeMetrics, excludeInactive);
    }

    public PaginatedResult getProjects(final Tag tag) {
        return getProjectQueryManager().getProjects(tag);
    }

    public Tag getTagByName(final String name) {
        return getProjectQueryManager().getTagByName(name);
    }

    public Tag createTag(final String name) {
        return getProjectQueryManager().createTag(name);
    }

    public Project createProject(String name, String description, String version, List<Tag> tags, Project parent, PackageURL purl, boolean active, boolean commitIndex) {
        return getProjectQueryManager().createProject(name, description, version, tags, parent, purl, active, commitIndex);
    }

    public Project createProject(final Project project, List<Tag> tags, boolean commitIndex) {
        return getProjectQueryManager().createProject(project, tags, commitIndex);
    }

    public Project updateProject(UUID uuid, String name, String description, String version, List<Tag> tags, PackageURL purl, boolean active, boolean commitIndex) {
        return getProjectQueryManager().updateProject(uuid, name, description, version, tags, purl, active, commitIndex);
    }

    public Project updateProject(Project transientProject, boolean commitIndex) {
        return getProjectQueryManager().updateProject(transientProject, commitIndex);
    }

    public boolean updateNewProjectACL(Project transientProject, Principal principal) {
        return getProjectQueryManager().updateNewProjectACL(transientProject, principal);
    }

    public Project clone(UUID from, String newVersion, boolean includeTags, boolean includeProperties,
                         boolean includeComponents, boolean includeServices, boolean includeAuditHistory,
                         boolean includeACL) {
        return getProjectQueryManager().clone(from, newVersion, includeTags, includeProperties,
                includeComponents, includeServices, includeAuditHistory, includeACL);
    }

    public Project updateLastBomImport(Project p, Date date, String bomFormat) {
        return getProjectQueryManager().updateLastBomImport(p, date, bomFormat);
    }

    public void recursivelyDelete(final Project project, final boolean commitIndex) {
        getProjectQueryManager().recursivelyDelete(project, commitIndex);
    }

    public ProjectProperty createProjectProperty(final Project project, final String groupName, final String propertyName,
                                                 final String propertyValue, final ProjectProperty.PropertyType propertyType,
                                                 final String description) {
        return getProjectQueryManager().createProjectProperty(project, groupName, propertyName, propertyValue, propertyType, description);
    }

    public ProjectProperty getProjectProperty(final Project project, final String groupName, final String propertyName) {
        return getProjectQueryManager().getProjectProperty(project, groupName, propertyName);
    }

    public List<ProjectProperty> getProjectProperties(final Project project) {
        return getProjectQueryManager().getProjectProperties(project);
    }

    public Bom createBom(Project project, Date imported, Bom.Format format, String specVersion, Integer bomVersion, String serialNumber, final UUID uploadToken) {
        return getBomQueryManager().createBom(project, imported, format, specVersion, bomVersion, serialNumber, uploadToken);
    }

    public List<Bom> getAllBoms(Project project) {
        return getBomQueryManager().getAllBoms(project);
    }

    public void deleteBoms(Project project) {
        getBomQueryManager().deleteBoms(project);
    }

    public Vex createVex(Project project, Date imported, Vex.Format format, String specVersion, Integer vexVersion, String serialNumber) {
        return getVexQueryManager().createVex(project, imported, format, specVersion, vexVersion, serialNumber);
    }

    public List<Vex> getAllVexs(Project project) {
        return getVexQueryManager().getAllVexs(project);
    }

    public void deleteVexs(Project project) {
        getVexQueryManager().deleteVexs(project);
    }

    public PaginatedResult getComponents(final boolean includeMetrics) {
        return getComponentQueryManager().getComponents(includeMetrics);
    }

    public PaginatedResult getComponents() {
        return getComponentQueryManager().getComponents(false);
    }

    public List<Component> getAllComponents() {
        return getComponentQueryManager().getAllComponents();
    }

    public PaginatedResult getComponentByHash(String hash) {
        return getComponentQueryManager().getComponentByHash(hash);
    }

    public IntegrityMetaInitializer.ComponentProjection getComponentByPurl(String purl) {
        return getComponentQueryManager().getComponentByPurl(purl);
    }

    public PaginatedResult getComponents(ComponentIdentity identity) {
        return getComponentQueryManager().getComponents(identity);
    }

    public PaginatedResult getComponents(ComponentIdentity identity, boolean includeMetrics) {
        return getComponentQueryManager().getComponents(identity, includeMetrics);
    }

    public PaginatedResult getComponents(ComponentIdentity identity, Project project, boolean includeMetrics) {
        return getComponentQueryManager().getComponents(identity, project, includeMetrics);
    }

    public Component createComponent(Component component, boolean commitIndex) {
        return getComponentQueryManager().createComponent(component, commitIndex);
    }

    public Component cloneComponent(Component sourceComponent, Project destinationProject, boolean commitIndex) {
        return getComponentQueryManager().cloneComponent(sourceComponent, destinationProject, commitIndex);
    }

    public Component updateComponent(Component transientComponent, boolean commitIndex) {
        return getComponentQueryManager().updateComponent(transientComponent, commitIndex);
    }

    void deleteComponents(Project project) {
        getComponentQueryManager().deleteComponents(project);
    }

    public void recursivelyDelete(Component component, boolean commitIndex) {
        getComponentQueryManager().recursivelyDelete(component, commitIndex);
    }

    public Map<String, Component> getDependencyGraphForComponent(Project project, Component component) {
        return getComponentQueryManager().getDependencyGraphForComponent(project, component);
    }

    public PaginatedResult getLicenses() {
        return getLicenseQueryManager().getLicenses();
    }

    public List<License> getAllLicensesConcise() {
        return getLicenseQueryManager().getAllLicensesConcise();
    }

    public License getLicense(String licenseId) {
        return getLicenseQueryManager().getLicense(licenseId);
    }

    License synchronizeLicense(License license, boolean commitIndex) {
        return getLicenseQueryManager().synchronizeLicense(license, commitIndex);
    }


    public License createCustomLicense(License license, boolean commitIndex) {
        return getLicenseQueryManager().createCustomLicense(license, commitIndex);
    }

    public void deleteLicense(final License license, final boolean commitIndex) {
        getLicenseQueryManager().deleteLicense(license, commitIndex);
    }

    public PaginatedResult getPolicies() {
        return getPolicyQueryManager().getPolicies();
    }

    public List<Policy> getAllPolicies() {
        return getPolicyQueryManager().getAllPolicies();
    }

    public List<Policy> getApplicablePolicies(final Project project) {
        return getPolicyQueryManager().getApplicablePolicies(project);
    }

    public Policy getPolicy(final String name) {
        return getPolicyQueryManager().getPolicy(name);
    }

    public Policy createPolicy(String name, Policy.Operator operator, Policy.ViolationState violationState) {
        return getPolicyQueryManager().createPolicy(name, operator, violationState);
    }

    public void removeProjectFromPolicies(final Project project) {
        getPolicyQueryManager().removeProjectFromPolicies(project);
    }

    public PolicyCondition createPolicyCondition(final Policy policy, final PolicyCondition.Subject subject,
                                                 final PolicyCondition.Operator operator, final String value) {
        return getPolicyQueryManager().createPolicyCondition(policy, subject, operator, value);
    }

    public PolicyCondition createPolicyCondition(final Policy policy, final PolicyCondition.Subject subject,
                                                 final PolicyCondition.Operator operator, final String value,
                                                 final PolicyViolation.Type violationType) {
        return getPolicyQueryManager().createPolicyCondition(policy, subject, operator, value, violationType);
    }

    public PolicyCondition updatePolicyCondition(final PolicyCondition policyCondition) {
        return getPolicyQueryManager().updatePolicyCondition(policyCondition);
    }

    public synchronized void reconcilePolicyViolations(final Component component, final List<PolicyViolation> policyViolations) {
        getPolicyQueryManager().reconcilePolicyViolations(component, policyViolations);
    }

    public synchronized PolicyViolation addPolicyViolationIfNotExist(final PolicyViolation pv) {
        return getPolicyQueryManager().addPolicyViolationIfNotExist(pv);
    }

    public List<PolicyViolation> getAllPolicyViolations() {
        return getPolicyQueryManager().getAllPolicyViolations();
    }

    public List<PolicyViolation> getAllPolicyViolations(final PolicyCondition policyCondition) {
        return getPolicyQueryManager().getAllPolicyViolations(policyCondition);
    }

    public List<PolicyViolation> getAllPolicyViolations(final Component component) {
        return getPolicyQueryManager().getAllPolicyViolations(component);
    }

    public List<PolicyViolation> getAllPolicyViolations(final Component component, final boolean includeSuppressed) {
        return getPolicyQueryManager().getAllPolicyViolations(component, includeSuppressed);
    }

    public List<PolicyViolation> getAllPolicyViolations(final Project project) {
        return getPolicyQueryManager().getAllPolicyViolations(project);
    }

    public PaginatedResult getPolicyViolations(final Project project, boolean includeSuppressed) {
        return getPolicyQueryManager().getPolicyViolations(project, includeSuppressed);
    }

    public PaginatedResult getPolicyViolations(final Component component, boolean includeSuppressed) {
        return getPolicyQueryManager().getPolicyViolations(component, includeSuppressed);
    }

    public PaginatedResult getPolicyViolations(boolean includeSuppressed) {
        return getPolicyQueryManager().getPolicyViolations(includeSuppressed);
    }

    public ViolationAnalysis getViolationAnalysis(Component component, PolicyViolation policyViolation) {
        return getPolicyQueryManager().getViolationAnalysis(component, policyViolation);
    }

    public ViolationAnalysis makeViolationAnalysis(Component component, PolicyViolation policyViolation,
                                                   ViolationAnalysisState violationAnalysisState, Boolean isSuppressed) {
        return getPolicyQueryManager().makeViolationAnalysis(component, policyViolation, violationAnalysisState, isSuppressed);
    }

    public ViolationAnalysisComment makeViolationAnalysisComment(ViolationAnalysis violationAnalysis, String comment, String commenter) {
        return getPolicyQueryManager().makeViolationAnalysisComment(violationAnalysis, comment, commenter);
    }

    void deleteViolationAnalysisTrail(Component component) {
        getPolicyQueryManager().deleteViolationAnalysisTrail(component);
    }

    void deleteViolationAnalysisTrail(Project project) {
        getPolicyQueryManager().deleteViolationAnalysisTrail(project);
    }

    public PaginatedResult getLicenseGroups() {
        return getPolicyQueryManager().getLicenseGroups();
    }

    public LicenseGroup getLicenseGroup(final String name) {
        return getPolicyQueryManager().getLicenseGroup(name);
    }

    public LicenseGroup createLicenseGroup(String name) {
        return getPolicyQueryManager().createLicenseGroup(name);
    }

    public boolean doesLicenseGroupContainLicense(final LicenseGroup lg, final License license) {
        return getPolicyQueryManager().doesLicenseGroupContainLicense(lg, license);
    }

    public void deletePolicy(final Policy policy) {
        getPolicyQueryManager().deletePolicy(policy);
    }

    void deletePolicyViolations(Component component) {
        getPolicyQueryManager().deletePolicyViolations(component);
    }

    public void deletePolicyViolations(Project project) {
        getPolicyQueryManager().deletePolicyViolations(project);
    }

    public void deletePolicyViolationsOfComponent(final Component component) {
        getPolicyQueryManager().deletePolicyViolationsOfComponent(component);
    }

    public long getAuditedCount(final Component component, final PolicyViolation.Type type) {
        return getPolicyQueryManager().getAuditedCount(component, type);
    }

    public void deletePolicyCondition(PolicyCondition policyCondition) {
        getPolicyQueryManager().deletePolicyCondition(policyCondition);
    }

    public Vulnerability createVulnerability(Vulnerability vulnerability, boolean commitIndex) {
        return getVulnerabilityQueryManager().createVulnerability(vulnerability, commitIndex);
    }

    public Vulnerability updateVulnerability(Vulnerability transientVulnerability, boolean commitIndex) {
        return getVulnerabilityQueryManager().updateVulnerability(transientVulnerability, commitIndex);
    }

    public Vulnerability synchronizeVulnerability(Vulnerability vulnerability, boolean commitIndex) {
        return getVulnerabilityQueryManager().synchronizeVulnerability(vulnerability, commitIndex);
    }

    public Vulnerability getVulnerabilityByVulnId(String source, String vulnId) {
        return getVulnerabilityQueryManager().getVulnerabilityByVulnId(source, vulnId, false);
    }

    public Vulnerability getVulnerabilityByVulnId(String source, String vulnId, boolean includeVulnerableSoftware) {
        return getVulnerabilityQueryManager().getVulnerabilityByVulnId(source, vulnId, includeVulnerableSoftware);
    }

    public Vulnerability getVulnerabilityByVulnId(Vulnerability.Source source, String vulnId) {
        return getVulnerabilityQueryManager().getVulnerabilityByVulnId(source, vulnId, false);
    }

    public Vulnerability getVulnerabilityByVulnId(Vulnerability.Source source, String vulnId, boolean includeVulnerableSoftware) {
        return getVulnerabilityQueryManager().getVulnerabilityByVulnId(source, vulnId, includeVulnerableSoftware);
    }

    public List<Vulnerability> getVulnerabilitiesForNpmModule(String module) {
        return getVulnerabilityQueryManager().getVulnerabilitiesForNpmModule(module);
    }

    public void addVulnerability(Vulnerability vulnerability, Component component, AnalyzerIdentity analyzerIdentity) {
        getVulnerabilityQueryManager().addVulnerability(vulnerability, component, analyzerIdentity);
    }

    public void addVulnerability(Vulnerability vulnerability, Component component, AnalyzerIdentity analyzerIdentity,
                                 String alternateIdentifier, String referenceUrl) {
        getVulnerabilityQueryManager().addVulnerability(vulnerability, component, analyzerIdentity, alternateIdentifier, referenceUrl);
    }

    public void removeVulnerability(Vulnerability vulnerability, Component component) {
        getVulnerabilityQueryManager().removeVulnerability(vulnerability, component);
    }

    public FindingAttribution getFindingAttribution(Vulnerability vulnerability, Component component) {
        return getVulnerabilityQueryManager().getFindingAttribution(vulnerability, component);
    }

    void deleteFindingAttributions(Component component) {
        getVulnerabilityQueryManager().deleteFindingAttributions(component);
    }

    void deleteFindingAttributions(Project project) {
        getVulnerabilityQueryManager().deleteFindingAttributions(project);
    }

    public List<VulnerableSoftware> reconcileVulnerableSoftware(final Vulnerability vulnerability,
                                                                final List<VulnerableSoftware> vsListOld,
                                                                final List<VulnerableSoftware> vsList,
                                                                final Vulnerability.Source source) {
        return getVulnerabilityQueryManager().reconcileVulnerableSoftware(vulnerability, vsListOld, vsList, source);
    }

    public List<AffectedVersionAttribution> getAffectedVersionAttributions(Vulnerability vulnerability, VulnerableSoftware vulnerableSoftware) {
        return getVulnerabilityQueryManager().getAffectedVersionAttributions(vulnerability, vulnerableSoftware);
    }

    public AffectedVersionAttribution getAffectedVersionAttribution(Vulnerability vulnerability, VulnerableSoftware vulnerableSoftware, Vulnerability.Source source) {
        return getVulnerabilityQueryManager().getAffectedVersionAttribution(vulnerability, vulnerableSoftware, source);
    }

    public void updateAffectedVersionAttributions(final Vulnerability vulnerability,
                                                  final List<VulnerableSoftware> vsList,
                                                  final Vulnerability.Source source) {
        getVulnerabilityQueryManager().updateAffectedVersionAttributions(vulnerability, vsList, source);
    }

    public void updateAffectedVersionAttribution(final Vulnerability vulnerability,
                                                 final VulnerableSoftware vulnerableSoftware,
                                                 final Vulnerability.Source source) {
        getVulnerabilityQueryManager().updateAffectedVersionAttribution(vulnerability, vulnerableSoftware, source);
    }

    public void deleteAffectedVersionAttribution(final Vulnerability vulnerability,
                                                 final VulnerableSoftware vulnerableSoftware,
                                                 final Vulnerability.Source source) {
        getVulnerabilityQueryManager().deleteAffectedVersionAttribution(vulnerability, vulnerableSoftware, source);
    }

    public void deleteAffectedVersionAttributions(final Vulnerability vulnerability) {
        getVulnerabilityQueryManager().deleteAffectedVersionAttributions(vulnerability);
    }

    public boolean contains(Vulnerability vulnerability, Component component) {
        return getVulnerabilityQueryManager().contains(vulnerability, component);
    }

    public Cpe synchronizeCpe(Cpe cpe, boolean commitIndex) {
        return getVulnerableSoftwareQueryManager().synchronizeCpe(cpe, commitIndex);
    }

    public Cpe getCpeBy23(String cpe23) {
        return getVulnerableSoftwareQueryManager().getCpeBy23(cpe23);
    }

    public PaginatedResult getCpes() {
        return getVulnerableSoftwareQueryManager().getCpes();
    }

    public List<Cpe> getCpes(final String cpeString) {
        return getVulnerableSoftwareQueryManager().getCpes(cpeString);
    }

    public List<Cpe> getCpes(final String part, final String vendor, final String product, final String version) {
        return getVulnerableSoftwareQueryManager().getCpes(part, vendor, product, version);
    }

    public VulnerableSoftware getVulnerableSoftwareByCpe23(String cpe23,
                                                           String versionEndExcluding, String versionEndIncluding,
                                                           String versionStartExcluding, String versionStartIncluding) {
        return getVulnerableSoftwareQueryManager().getVulnerableSoftwareByCpe23(cpe23, versionEndExcluding, versionEndIncluding, versionStartExcluding, versionStartIncluding);
    }

    public VulnerableSoftware getVulnerableSoftwareByCpe23AndVersion(String cpe23, String version) {
        return getVulnerableSoftwareQueryManager().getVulnerableSoftwareByCpe23AndVersion(cpe23, version);
    }

    public PaginatedResult getVulnerableSoftware() {
        return getVulnerableSoftwareQueryManager().getVulnerableSoftware();
    }

    public List<VulnerableSoftware> getAllVulnerableSoftwareByCpe(final String cpeString) {
        return getVulnerableSoftwareQueryManager().getAllVulnerableSoftwareByCpe(cpeString);
    }

    public VulnerableSoftware getVulnerableSoftwareByPurl(String purlType, String purlNamespace, String purlName,
                                                          String versionEndExcluding, String versionEndIncluding,
                                                          String versionStartExcluding, String versionStartIncluding) {
        return getVulnerableSoftwareQueryManager().getVulnerableSoftwareByPurl(purlType, purlNamespace, purlName, versionEndExcluding, versionEndIncluding, versionStartExcluding, versionStartIncluding);
    }

    public List<VulnerableSoftware> getVulnerableSoftwareByVulnId(final String source, final String vulnId) {
        return getVulnerableSoftwareQueryManager().getVulnerableSoftwareByVulnId(source, vulnId);
    }

    public List<VulnerableSoftware> getAllVulnerableSoftwareByPurl(final PackageURL purl) {
        return getVulnerableSoftwareQueryManager().getAllVulnerableSoftwareByPurl(purl);
    }

    public List<VulnerableSoftware> getAllVulnerableSoftware(final String cpePart, final String cpeVendor, final String cpeProduct, final String cpeVersion, final PackageURL purl) {
        return getVulnerableSoftwareQueryManager().getAllVulnerableSoftware(cpePart, cpeVendor, cpeProduct, cpeVersion, purl);
    }

    public List<VulnerableSoftware> getAllVulnerableSoftware(final String cpePart, final String cpeVendor, final String cpeProduct, final PackageURL purl) {
        return getVulnerableSoftwareQueryManager().getAllVulnerableSoftware(cpePart, cpeVendor, cpeProduct, purl);
    }

    public Cwe createCweIfNotExist(int id, String name) {
        return getVulnerableSoftwareQueryManager().createCweIfNotExist(id, name);
    }

    public Cwe getCweById(int cweId) {
        return getVulnerableSoftwareQueryManager().getCweById(cweId);
    }

    public PaginatedResult getCwes() {
        return getVulnerableSoftwareQueryManager().getCwes();
    }

    public List<Cwe> getAllCwes() {
        return getVulnerableSoftwareQueryManager().getAllCwes();
    }

    public Component matchSingleIdentity(final Project project, final ComponentIdentity cid) {
        return getComponentQueryManager().matchSingleIdentity(project, cid);
    }

    public List<Component> matchIdentity(final Project project, final ComponentIdentity cid) {
        return getComponentQueryManager().matchIdentity(project, cid);
    }

    public List<Component> matchIdentity(final ComponentIdentity cid) {
        return getComponentQueryManager().matchIdentity(cid);
    }

    public void reconcileComponents(Project project, List<Component> existingProjectComponents, List<Component> components) {
        getComponentQueryManager().reconcileComponents(project, existingProjectComponents, components);
    }

    public List<Component> getAllComponents(Project project) {
        return getComponentQueryManager().getAllComponents(project);
    }

    public PaginatedResult getComponents(final Project project, final boolean includeMetrics) {
        return getComponentQueryManager().getComponents(project, includeMetrics);
    }

    public ServiceComponent matchServiceIdentity(final Project project, final ComponentIdentity cid) {
        return getServiceComponentQueryManager().matchServiceIdentity(project, cid);
    }

    public void reconcileServiceComponents(Project project, List<ServiceComponent> existingProjectServices, List<ServiceComponent> services) {
        getServiceComponentQueryManager().reconcileServiceComponents(project, existingProjectServices, services);
    }

    public ServiceComponent createServiceComponent(ServiceComponent service, boolean commitIndex) {
        return getServiceComponentQueryManager().createServiceComponent(service, commitIndex);
    }

    public List<ServiceComponent> getAllServiceComponents() {
        return getServiceComponentQueryManager().getAllServiceComponents();
    }

    public List<ServiceComponent> getAllServiceComponents(Project project) {
        return getServiceComponentQueryManager().getAllServiceComponents(project);
    }

    public PaginatedResult getServiceComponents() {
        return getServiceComponentQueryManager().getServiceComponents();
    }

    public PaginatedResult getServiceComponents(final boolean includeMetrics) {
        return getServiceComponentQueryManager().getServiceComponents(includeMetrics);
    }

    public PaginatedResult getServiceComponents(final Project project, final boolean includeMetrics) {
        return getServiceComponentQueryManager().getServiceComponents(project, includeMetrics);
    }

    public ServiceComponent cloneServiceComponent(ServiceComponent sourceService, Project destinationProject, boolean commitIndex) {
        return getServiceComponentQueryManager().cloneServiceComponent(sourceService, destinationProject, commitIndex);
    }

    public ServiceComponent updateServiceComponent(ServiceComponent transientServiceComponent, boolean commitIndex) {
        return getServiceComponentQueryManager().updateServiceComponent(transientServiceComponent, commitIndex);
    }

    public void deleteServiceComponents(final Project project) {
        getServiceComponentQueryManager().deleteServiceComponents(project);
    }

    public void recursivelyDelete(ServiceComponent service, boolean commitIndex) {
        getServiceComponentQueryManager().recursivelyDelete(service, commitIndex);
    }

    public PaginatedResult getVulnerabilities() {
        return getVulnerabilityQueryManager().getVulnerabilities();
    }

    public PaginatedResult getVulnerabilities(Component component) {
        return getVulnerabilityQueryManager().getVulnerabilities(component);
    }

    public PaginatedResult getVulnerabilities(Component component, boolean includeSuppressed) {
        return getVulnerabilityQueryManager().getVulnerabilities(component, includeSuppressed);
    }

    public List<Component> getAllVulnerableComponents(Project project, Vulnerability vulnerability, boolean includeSuppressed) {
        return getVulnerabilityQueryManager().getAllVulnerableComponents(project, vulnerability, includeSuppressed);
    }

    public List<Vulnerability> getAllVulnerabilities(Component component) {
        return getVulnerabilityQueryManager().getAllVulnerabilities(component);
    }

    public List<Vulnerability> getAllVulnerabilities(Component component, boolean includeSuppressed) {
        return getVulnerabilityQueryManager().getAllVulnerabilities(component, includeSuppressed);
    }

    public long getVulnerabilityCount(Project project, boolean includeSuppressed) {
        return getVulnerabilityQueryManager().getVulnerabilityCount(project, includeSuppressed);
    }

    public List<Vulnerability> getVulnerabilities(Project project, boolean includeSuppressed) {
        return getVulnerabilityQueryManager().getVulnerabilities(project, includeSuppressed);
    }

    public long getAuditedCount() {
        return getFindingsQueryManager().getAuditedCount();
    }

    public long getAuditedCount(Project project) {
        return getFindingsQueryManager().getAuditedCount(project);
    }

    public long getAuditedCount(Component component) {
        return getFindingsQueryManager().getAuditedCount(component);
    }

    public long getAuditedCount(Project project, Component component) {
        return getFindingsQueryManager().getAuditedCount(project, component);
    }

    public long getSuppressedCount() {
        return getFindingsQueryManager().getSuppressedCount();
    }

    public long getSuppressedCount(Project project) {
        return getFindingsQueryManager().getSuppressedCount(project);
    }

    public long getSuppressedCount(Component component) {
        return getFindingsQueryManager().getSuppressedCount(component);
    }

    public long getSuppressedCount(Project project, Component component) {
        return getFindingsQueryManager().getSuppressedCount(project, component);
    }

    public List<Project> getProjects(final Vulnerability vulnerability, final Set<String> fetchGroups) {
        return getVulnerabilityQueryManager().getProjects(vulnerability, fetchGroups);
    }

    public VulnerabilityAlias synchronizeVulnerabilityAlias(VulnerabilityAlias alias) {
        return getVulnerabilityQueryManager().synchronizeVulnerabilityAlias(alias);
    }

    public List<VulnerabilityAlias> getVulnerabilityAliases(Vulnerability vulnerability) {
        return getVulnerabilityQueryManager().getVulnerabilityAliases(vulnerability);
    }

    List<Analysis> getAnalyses(Project project) {
        return getFindingsQueryManager().getAnalyses(project);
    }

    public Analysis getAnalysis(Component component, Vulnerability vulnerability) {
        return getFindingsQueryManager().getAnalysis(component, vulnerability);
    }

    public Analysis makeAnalysis(Component component, Vulnerability vulnerability, AnalysisState analysisState,
                                 AnalysisJustification analysisJustification, AnalysisResponse analysisResponse,
                                 String analysisDetails, Boolean isSuppressed) {
        return getFindingsQueryManager().makeAnalysis(component, vulnerability, analysisState, analysisJustification, analysisResponse, analysisDetails, isSuppressed);
    }

    public AnalysisComment makeAnalysisComment(Analysis analysis, String comment, String commenter) {
        return getFindingsQueryManager().makeAnalysisComment(analysis, comment, commenter);
    }

    void deleteAnalysisTrail(Component component) {
        getFindingsQueryManager().deleteAnalysisTrail(component);
    }

    void deleteAnalysisTrail(Project project) {
        getFindingsQueryManager().deleteAnalysisTrail(project);
    }

    public List<Finding> getFindings(Project project) {
        return getFindingsQueryManager().getFindings(project);
    }

    public List<Finding> getFindings(Project project, boolean includeSuppressed) {
        return getFindingsQueryManager().getFindings(project, includeSuppressed);
    }

    public List<VulnerabilityMetrics> getVulnerabilityMetrics() {
        return getMetricsQueryManager().getVulnerabilityMetrics();
    }

    public PortfolioMetrics getMostRecentPortfolioMetrics() {
        return getMetricsQueryManager().getMostRecentPortfolioMetrics();
    }

    public PaginatedResult getPortfolioMetrics() {
        return getMetricsQueryManager().getPortfolioMetrics();
    }

    public List<PortfolioMetrics> getPortfolioMetricsSince(Date since) {
        return getMetricsQueryManager().getPortfolioMetricsSince(since);
    }

    public ProjectMetrics getMostRecentProjectMetrics(Project project) {
        return getMetricsQueryManager().getMostRecentProjectMetrics(project);
    }

    public PaginatedResult getProjectMetrics(Project project) {
        return getMetricsQueryManager().getProjectMetrics(project);
    }

    public List<ProjectMetrics> getProjectMetricsSince(Project project, Date since) {
        return getMetricsQueryManager().getProjectMetricsSince(project, since);
    }

    public DependencyMetrics getMostRecentDependencyMetrics(Component component) {
        return getMetricsQueryManager().getMostRecentDependencyMetrics(component);
    }

    public PaginatedResult getDependencyMetrics(Component component) {
        return getMetricsQueryManager().getDependencyMetrics(component);
    }

    public List<DependencyMetrics> getDependencyMetricsSince(Component component, Date since) {
        return getMetricsQueryManager().getDependencyMetricsSince(component, since);
    }

    public void synchronizeVulnerabilityMetrics(List<VulnerabilityMetrics> metrics) {
        getMetricsQueryManager().synchronizeVulnerabilityMetrics(metrics);
    }

    void deleteMetrics(Project project) {
        getMetricsQueryManager().deleteMetrics(project);
    }

    void deleteMetrics(Component component) {
        getMetricsQueryManager().deleteMetrics(component);
    }

    public PaginatedResult getRepositories() {
        return getRepositoryQueryManager().getRepositories();
    }

    public List<Repository> getAllRepositories() {
        return getRepositoryQueryManager().getAllRepositories();
    }

    public PaginatedResult getRepositories(RepositoryType type) {
        return getRepositoryQueryManager().getRepositories(type);
    }

    public List<Repository> getAllRepositoriesOrdered(RepositoryType type) {
        return getRepositoryQueryManager().getAllRepositoriesOrdered(type);
    }

    public boolean repositoryExist(RepositoryType type, String identifier) {
        return getRepositoryQueryManager().repositoryExist(type, identifier);
    }

    public Repository createRepository(RepositoryType type, String identifier, String url, boolean enabled, boolean internal, boolean isAuthenticationRequired, String username, String password) {
        return getRepositoryQueryManager().createRepository(type, identifier, url, enabled, internal, isAuthenticationRequired, username, password);
    }

    public Repository updateRepository(UUID uuid, String identifier, String url, boolean internal, boolean authenticationRequired, String username, String password, boolean enabled) {
        return getRepositoryQueryManager().updateRepository(uuid, identifier, url, internal, authenticationRequired, username, password, enabled);
    }

    public RepositoryMetaComponent getRepositoryMetaComponent(RepositoryType repositoryType, String namespace, String name) {
        return getRepositoryQueryManager().getRepositoryMetaComponent(repositoryType, namespace, name);
    }

    public synchronized RepositoryMetaComponent synchronizeRepositoryMetaComponent(final RepositoryMetaComponent transientRepositoryMetaComponent) {
        return getRepositoryQueryManager().synchronizeRepositoryMetaComponent(transientRepositoryMetaComponent);
    }

    public NotificationRule createNotificationRule(String name, NotificationScope scope, NotificationLevel level, NotificationPublisher publisher) {
        return getNotificationQueryManager().createNotificationRule(name, scope, level, publisher);
    }

    public NotificationRule updateNotificationRule(NotificationRule transientRule) {
        return getNotificationQueryManager().updateNotificationRule(transientRule);
    }

    public PaginatedResult getNotificationRules() {
        return getNotificationQueryManager().getNotificationRules();
    }

    public List<NotificationPublisher> getAllNotificationPublishers() {
        return getNotificationQueryManager().getAllNotificationPublishers();
    }

    public NotificationPublisher getNotificationPublisher(final String name) {
        return getNotificationQueryManager().getNotificationPublisher(name);
    }

    public NotificationPublisher getDefaultNotificationPublisher(final PublisherClass clazz) {
        return getNotificationQueryManager().getDefaultNotificationPublisher(clazz);
    }

    public NotificationPublisher getDefaultNotificationPublisherByName(String publisherName) {
        return getNotificationQueryManager().getDefaultNotificationPublisherByName(publisherName);
    }

    public NotificationPublisher createNotificationPublisher(final String name, final String description,
                                                             final String publisherClass, final String templateContent,
                                                             final String templateMimeType, final boolean defaultPublisher) {
        return getNotificationQueryManager().createNotificationPublisher(name, description, publisherClass, templateContent, templateMimeType, defaultPublisher);
    }

    public NotificationPublisher updateNotificationPublisher(NotificationPublisher transientPublisher) {
        return getNotificationQueryManager().updateNotificationPublisher(transientPublisher);
    }

    public void deleteNotificationPublisher(NotificationPublisher notificationPublisher) {
        getNotificationQueryManager().deleteNotificationPublisher(notificationPublisher);
    }

    public void removeProjectFromNotificationRules(final Project project) {
        getNotificationQueryManager().removeProjectFromNotificationRules(project);
    }

    public void removeTeamFromNotificationRules(final Team team) {
        getNotificationQueryManager().removeTeamFromNotificationRules(team);
    }

    /**
     * Determines if a config property is enabled or not.
     *
     * @param configPropertyConstants the property to query
     * @return true if enabled, false if not
     */
    public boolean isEnabled(final ConfigPropertyConstants configPropertyConstants) {
        final ConfigProperty property = getConfigProperty(
                configPropertyConstants.getGroupName(), configPropertyConstants.getPropertyName()
        );
        if (property != null && ConfigProperty.PropertyType.BOOLEAN == property.getPropertyType()) {
            return BooleanUtil.valueOf(property.getPropertyValue());
        }
        return false;
    }

    public void bind(Project project, List<Tag> tags) {
        getProjectQueryManager().bind(project, tags);
    }

    public boolean hasAccessManagementPermission(final Object principal) {
        if (principal instanceof final UserPrincipal userPrincipal) {
            return hasAccessManagementPermission(userPrincipal);
        } else if (principal instanceof final ApiKey apiKey) {
            return hasAccessManagementPermission(apiKey);
        }

        throw new IllegalArgumentException("Provided principal is of invalid type " + ClassUtils.getName(principal));
    }

    public boolean hasAccessManagementPermission(final UserPrincipal userPrincipal) {
        return getProjectQueryManager().hasAccessManagementPermission(userPrincipal);
    }

    public boolean hasAccessManagementPermission(final ApiKey apiKey) {
        return getProjectQueryManager().hasAccessManagementPermission(apiKey);
    }

    public PaginatedResult getTags(String policyUuid) {
        return getTagQueryManager().getTags(policyUuid);
    }

    /**
     * Fetch multiple objects from the data store by their ID.
     *
     * @param clazz       {@link Class} of the objects to fetch
     * @param ids         IDs of the objects to fetch
     * @param fetchGroups The fetch groups to use
     * @param <T>         Type of the objects to fetch
     * @return The fetched objects
     * @since 5.0.0
     */
    public <T> List<T> getObjectsById(final Class<T> clazz, final Collection<Long> ids, final Collection<String> fetchGroups) {
        final Query<T> query = pm.newQuery(clazz);
        try {
            if (fetchGroups != null && !fetchGroups.isEmpty()) {
                query.getFetchPlan().setGroups(fetchGroups);
            }
            query.setFilter(":ids.contains(this.id)");
            query.setNamedParameters(Map.of("ids", ids));
            return List.copyOf(query.executeList());
        } finally {
            query.closeAll();
        }
    }

    /**
     * Detach a persistent object using the provided fetch groups.
     * <p>
     * {@code fetchGroups} will override any other fetch groups set on the {@link PersistenceManager},
     * even the default one. If inclusion of the default fetch group is desired, it must be
     * included in {@code fetchGroups} explicitly.
     * <p>
     * Eventually, this may be moved to {@link alpine.persistence.AbstractAlpineQueryManager}.
     *
     * @param object      The persistent object to detach
     * @param fetchGroups Fetch groups to use for this operation
     * @param <T>         Type of the object
     * @return The detached object
     * @since 4.8.0
     */
    public <T> T detachWithGroups(final T object, final List<String> fetchGroups) {
        final int origDetachOptions = pm.getFetchPlan().getDetachmentOptions();
        final Set<?> origFetchGroups = pm.getFetchPlan().getGroups();
        try {
            pm.getFetchPlan().setDetachmentOptions(FetchPlan.DETACH_LOAD_FIELDS);
            pm.getFetchPlan().setGroups(fetchGroups);
            return pm.detachCopy(object);
        } finally {
            // Restore previous settings to not impact other operations performed
            // by this persistence manager.
            pm.getFetchPlan().setDetachmentOptions(origDetachOptions);
            pm.getFetchPlan().setGroups(origFetchGroups);
        }
    }

    /**
     * Fetch an object from the datastore by its {@link UUID}, using the provided fetch groups.
     * <p>
     * {@code fetchGroups} will override any other fetch groups set on the {@link PersistenceManager},
     * even the default one. If inclusion of the default fetch group is desired, it must be
     * included in {@code fetchGroups} explicitly.
     * <p>
     * Eventually, this may be moved to {@link alpine.persistence.AbstractAlpineQueryManager}.
     *
     * @param clazz       Class of the object to fetch
     * @param uuid        {@link UUID} of the object to fetch
     * @param fetchGroups Fetch groups to use for this operation
     * @param <T>         Type of the object
     * @return The object if found, otherwise {@code null}
     * @since 4.6.0
     */
    public <T> T getObjectByUuid(final Class<T> clazz, final UUID uuid, final List<String> fetchGroups) {
        final Query<T> query = pm.newQuery(clazz);
        try {
            query.setFilter("uuid == :uuid");
            query.setParameters(uuid);
            query.getFetchPlan().setGroups(fetchGroups);
            return query.executeUnique();
        } finally {
            query.closeAll();
        }
    }

    /**
     * Convenience method to execute a given {@link Runnable} within the context of a {@link Transaction}.
     * <p>
     * Eventually, this may be moved to {@link alpine.persistence.AbstractAlpineQueryManager}.
     *
     * @param runnable The {@link Runnable} to execute
     * @since 4.6.0
     */
    public void runInTransaction(final Runnable runnable) {
        final Transaction trx = pm.currentTransaction();
        try {
            trx.begin();
            runnable.run();
            trx.commit();
        } finally {
            if (trx.isActive()) {
                trx.rollback();
            }
        }
    }

    /**
     * Convenience method to execute a given {@link Supplier} within the context of a {@link Transaction}.
     *
     * @param supplier The {@link Supplier} to execute
     * @param <T>      Type of the result of {@code supplier}
     * @return The result of the execution of {@code supplier}
     */
    public <T> T runInTransaction(final Supplier<T> supplier) {
        final Transaction trx = pm.currentTransaction();
        try {
            trx.begin();
            final T result = supplier.get();
            trx.commit();
            return result;
        } finally {
            if (trx.isActive()) {
                trx.rollback();
            }
        }
    }

    public <T> T runInRetryableTransaction(final Supplier<T> supplier, final Predicate<Throwable> retryOn) {
        final var retryConfig = RetryConfig.custom()
                .retryOnException(retryOn)
                .maxAttempts(3)
                .build();

        return Retry.of("runInRetryableTransaction", retryConfig)
                .executeSupplier(() -> runInTransaction(supplier));
    }

    public void recursivelyDeleteTeam(Team team) {
        pm.setProperty("datanucleus.query.sql.allowAll", true);
        final Transaction trx = pm.currentTransaction();
        pm.currentTransaction().begin();
        pm.deletePersistentAll(team.getApiKeys());
        String aclDeleteQuery = """
                    DELETE FROM PROJECT_ACCESS_TEAMS WHERE \"PROJECT_ACCESS_TEAMS\".\"TEAM_ID\" = ?      
                """;
        final Query query = pm.newQuery(JDOQuery.SQL_QUERY_LANGUAGE, aclDeleteQuery);
        query.executeWithArray(team.getId());
        pm.deletePersistent(team);
        pm.currentTransaction().commit();
    }

    /**
     * Create a new {@link VulnerabilityScan} record.
     * <p>
     * This method expects that access to the {@link VulnerabilityScan} table is serialized
     * through Kafka events, keyed by the scan's token. This assumption allows for optimistic
     * locking to be used.
     *
     * @param scanToken       The token that uniquely identifies the scan for clients
     * @param expectedResults Number of expected {@link ScanStatus #SCAN_STATUS_COMPLETE} events for this scan
     * @return The created {@link VulnerabilityScan}
     */
    public VulnerabilityScan createVulnerabilityScan(final VulnerabilityScan.TargetType targetType,
                                                     final UUID targetIdentifier, final String scanToken,
                                                     final int expectedResults) {
        final Transaction trx = pm.currentTransaction();
        trx.setOptimistic(true);
        try {
            trx.begin();
            final var scan = new VulnerabilityScan();
            scan.setToken(scanToken);
            scan.setTargetType(targetType);
            scan.setTargetIdentifier(targetIdentifier);
            scan.setStatus(VulnerabilityScan.Status.IN_PROGRESS);
            scan.setFailureThreshold(0.05);
            final var startDate = new Date();
            scan.setStartedAt(startDate);
            scan.setUpdatedAt(startDate);
            scan.setExpectedResults(expectedResults);
            pm.makePersistent(scan);
            trx.commit();
            return scan;
        } finally {
            if (trx.isActive()) {
                trx.rollback();
            }
        }
    }

    /**
     * Fetch a {@link VulnerabilityScan} by its token.
     *
     * @param token The token that uniquely identifies the scan for clients
     * @return A {@link VulnerabilityScan}, or {@code null} when no {@link VulnerabilityScan} was found
     */
    public VulnerabilityScan getVulnerabilityScan(final String token) {
        final Transaction trx = pm.currentTransaction();
        trx.setOptimistic(true);
        trx.setRollbackOnly(); // We won't commit anything
        try {
            trx.begin();
            final Query<VulnerabilityScan> scanQuery = pm.newQuery(VulnerabilityScan.class);
            scanQuery.setFilter("token == :token");
            scanQuery.setParameters(token);
            return scanQuery.executeUnique();
        } finally {
            trx.rollback();
        }
    }

    /**
     * Record the successful processing of a {@link ScanResult} event for a given {@link VulnerabilityScan}.
     *
     * @param scanToken  The token that uniquely identifies the scan for clients
     * @param scanResult The {@link ScanResult} to record
     * @return The {@link VulnerabilityScan} when its status transitioned to {@link VulnerabilityScan.Status#COMPLETED}
     * as a result of recording the given {@link ScanResult}, otherwise {@code null}
     */
    public VulnerabilityScan recordVulnerabilityScanResult(final String scanToken, final ScanResult scanResult) {
        final int totalScannerResults = scanResult.getScannerResultsCount();
        final int failedScannerResults = Math.toIntExact(scanResult.getScannerResultsList().stream()
                .map(ScannerResult::getStatus)
                .filter(SCAN_STATUS_FAILED::equals)
                .count());

        // Because this method will be called VERY frequently (once for each processed ScanResult),
        // use raw SQL instead of any ORM abstractions. All we need to do is to increment some counters.
        // Using a single SQL statement also removes the need for (optimistic) locking.
        final JDOConnection jdoConnection = pm.getDataStoreConnection();
        final var nativeConnection = (Connection) jdoConnection.getNativeConnection();
        try (final PreparedStatement ps = nativeConnection.prepareStatement("""
                WITH "RES" AS (
                  UPDATE "VULNERABILITYSCAN"
                  SET
                    "RECEIVED_RESULTS" = "RECEIVED_RESULTS" + 1,
                    "SCAN_TOTAL" = "SCAN_TOTAL" + ?,
                    "SCAN_FAILED" = "SCAN_FAILED" + ?,
                    "STATUS" = (
                      CASE WHEN "EXPECTED_RESULTS" = ("RECEIVED_RESULTS" + 1)
                      THEN 'COMPLETED'
                      ELSE 'IN_PROGRESS'
                      END
                    ),
                    "UPDATED_AT" = NOW()
                  WHERE
                    "TOKEN" = ?
                  RETURNING
                    "SCAN_FAILED",
                    "SCAN_TOTAL",
                    "STATUS",
                    "TARGET_TYPE",
                    "TARGET_IDENTIFIER"
                )
                SELECT *
                FROM "RES"
                WHERE
                  -- No point in fetching any data from DB if the
                  -- record is not in the desired final state yet.
                  "STATUS" = 'COMPLETED'
                """)) {
            ps.setInt(1, totalScannerResults);
            ps.setInt(2, failedScannerResults);
            ps.setString(3, scanToken);

            final ResultSet rs = ps.executeQuery();
            if (rs.next()) {
                final var vs = new VulnerabilityScan();
                vs.setToken(scanToken);
                vs.setTargetType(VulnerabilityScan.TargetType.valueOf(rs.getString("TARGET_TYPE")));
                vs.setTargetIdentifier(UUID.fromString(rs.getString("TARGET_IDENTIFIER")));
                vs.setScanFailed(rs.getInt("SCAN_FAILED"));
                vs.setScanTotal(rs.getInt("SCAN_TOTAL"));
                vs.setStatus(VulnerabilityScan.Status.valueOf(rs.getString("STATUS")));
                return vs;
            } else {
                return null;
            }
        } catch (SQLException e) {
            throw new RuntimeException("""
                    Failed to record successful processing of scan result (token=%s, component=%s)\
                    """.formatted(scanToken, scanResult.getKey().getComponentUuid()), e);
        } finally {
            jdoConnection.close();
        }
    }

    /**
     * Updates the status of given {@link VulnerabilityScan}.
     *
     * @param scanToken The token that uniquely identifies the scan for clients
     * @param status
     * @return The updated {@link VulnerabilityScan}, or {@code null} when no {@link VulnerabilityScan} was found
     */
    public VulnerabilityScan updateVulnerabilityScanStatus(final String scanToken, final VulnerabilityScan.Status status) {
        final Transaction trx = pm.currentTransaction();
        trx.setOptimistic(true);
        try {
            trx.begin();
            final Query<VulnerabilityScan> scanQuery = pm.newQuery(VulnerabilityScan.class);
            scanQuery.setFilter("token == :token");
            scanQuery.setParameters(scanToken);
            final VulnerabilityScan scan = scanQuery.executeUnique();
            if (scan == null) {
                return null;
            }
            scan.setStatus(status);
            scan.setUpdatedAt(new Date());
            trx.commit();
            return scan;
        } finally {
            if (trx.isActive()) {
                trx.rollback();
            }
        }
    }

    public VulnerableSoftware getVulnerableSoftwareByPurlAndVersion(String purlType, String purlNamespace, String purlName, String version) {
        return getVulnerableSoftwareQueryManager().getVulnerableSoftwareByPurlAndVersion(purlType, purlNamespace, purlName, version);
    }

    /**
     * Execute a give {@link Query} and ensure that resources associated with it are released post execution.
     *
     * @param query      The {@link Query} to execute
     * @param parameters The parameters of the query
     * @return The result of the query
     */
    public Object executeAndClose(final Query<?> query, final Object... parameters) {
        try {
            return query.executeWithArray(parameters);
        } finally {
            query.closeAll();
        }
    }

    public void createWorkflowSteps(UUID token) {
        getWorkflowStateQueryManager().createWorkflowSteps(token);
    }

    public void createReanalyzeSteps(UUID token) {
        getWorkflowStateQueryManager().createReanalyzeSteps(token);
    }

    public List<WorkflowState> getAllWorkflowStatesForAToken(UUID token) {
        return getWorkflowStateQueryManager().getAllWorkflowStatesForAToken(token);
    }

    public List<WorkflowState> getAllDescendantWorkflowStatesOfParent(WorkflowState parent) {
        return getWorkflowStateQueryManager().getAllDescendantWorkflowStatesOfParent(parent);
    }

    public WorkflowState getWorkflowStateById(long id) {
        return getWorkflowStateQueryManager().getWorkflowState(id);
    }

    public WorkflowState updateWorkflowState(WorkflowState transientWorkflowState) {
        return getWorkflowStateQueryManager().updateWorkflowState(transientWorkflowState);
    }

    public int updateAllDescendantStatesOfParent(WorkflowState parentWorkflowState, WorkflowStatus transientStatus, Date updatedAt) {
        return getWorkflowStateQueryManager().updateAllDescendantStatesOfParent(parentWorkflowState, transientStatus, updatedAt);
    }

    public WorkflowState getWorkflowStateByTokenAndStep(UUID token, WorkflowStep workflowStep) {
        return getWorkflowStateQueryManager().getWorkflowStateByTokenAndStep(token, workflowStep);
    }

    public void deleteWorkflowState(WorkflowState workflowState) {
        getWorkflowStateQueryManager().deleteWorkflowState(workflowState);
    }

    public WorkflowState updateStartTimeIfWorkflowStateExists(UUID token, WorkflowStep workflowStep) {
        return getWorkflowStateQueryManager().updateStartTimeIfWorkflowStateExists(token, workflowStep);
    }

    public void updateWorkflowStateToComplete(WorkflowState workflowState) {
        getWorkflowStateQueryManager().updateWorkflowStateToComplete(workflowState);
    }

    public void updateWorkflowStateToFailed(WorkflowState workflowState, String failureReason) {
        getWorkflowStateQueryManager().updateWorkflowStateToFailed(workflowState, failureReason);
    }

    public boolean hasWorkflowStepWithStatus(final UUID token, final WorkflowStep step, final WorkflowStatus status) {
        return getWorkflowStateQueryManager().hasWorkflowStepWithStatus(token, step, status);
    }

    public IntegrityMetaComponent getIntegrityMetaComponent(String purl) {
        return getIntegrityMetaQueryManager().getIntegrityMetaComponent(purl);
    }

    public IntegrityMetaComponent updateIntegrityMetaComponent(IntegrityMetaComponent integrityMetaComponent) {
        return getIntegrityMetaQueryManager().updateIntegrityMetaComponent(integrityMetaComponent);
    }

    public void synchronizeIntegrityMetaComponent() {
        getIntegrityMetaQueryManager().synchronizeIntegrityMetaComponent();
    }

    public long getIntegrityMetaComponentCount() {
        return getIntegrityMetaQueryManager().getIntegrityMetaComponentCount();
    }

    public List<String> fetchNextPurlsPage(long offset) {
        return getIntegrityMetaQueryManager().fetchNextPurlsPage(offset);
    }

    public void batchUpdateIntegrityMetaComponent(List<IntegrityMetaComponent> purls) {
        getIntegrityMetaQueryManager().batchUpdateIntegrityMetaComponent(purls);
    }

<<<<<<< HEAD
    public IntegrityAnalysis getIntegrityAnalysisByComponentUuid(UUID uuid) {
        return getIntegrityAnalysisQueryManager().getIntegrityAnalysisByComponentUuid(uuid);
=======
    public IntegrityMetaComponent createIntegrityMetaComponent(IntegrityMetaComponent integrityMetaComponent) {
        return getComponentQueryManager().createIntegrityMetaComponent(integrityMetaComponent);
>>>>>>> a32f94c3
    }
}<|MERGE_RESOLUTION|>--- conflicted
+++ resolved
@@ -135,6 +135,7 @@
     private VulnerableSoftwareQueryManager vulnerableSoftwareQueryManager;
     private WorkflowStateQueryManager workflowStateQueryManager;
     private IntegrityMetaQueryManager integrityMetaQueryManager;
+
     private IntegrityAnalysisQueryManager integrityAnalysisQueryManager;
 
     private TagQueryManager tagQueryManager;
@@ -1732,12 +1733,11 @@
         getIntegrityMetaQueryManager().batchUpdateIntegrityMetaComponent(purls);
     }
 
-<<<<<<< HEAD
+    public IntegrityMetaComponent createIntegrityMetaComponent(IntegrityMetaComponent integrityMetaComponent) {
+        return getComponentQueryManager().createIntegrityMetaComponent(integrityMetaComponent);
+    }
+
     public IntegrityAnalysis getIntegrityAnalysisByComponentUuid(UUID uuid) {
         return getIntegrityAnalysisQueryManager().getIntegrityAnalysisByComponentUuid(uuid);
-=======
-    public IntegrityMetaComponent createIntegrityMetaComponent(IntegrityMetaComponent integrityMetaComponent) {
-        return getComponentQueryManager().createIntegrityMetaComponent(integrityMetaComponent);
->>>>>>> a32f94c3
     }
 }