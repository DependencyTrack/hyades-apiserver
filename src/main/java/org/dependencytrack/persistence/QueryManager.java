/*
 * This file is part of Dependency-Track.
 *
 * Licensed under the Apache License, Version 2.0 (the "License");
 * you may not use this file except in compliance with the License.
 * You may obtain a copy of the License at
 *
 *   http://www.apache.org/licenses/LICENSE-2.0
 *
 * Unless required by applicable law or agreed to in writing, software
 * distributed under the License is distributed on an "AS IS" BASIS,
 * WITHOUT WARRANTIES OR CONDITIONS OF ANY KIND, either express or implied.
 * See the License for the specific language governing permissions and
 * limitations under the License.
 *
 * SPDX-License-Identifier: Apache-2.0
 * Copyright (c) Steve Springett. All Rights Reserved.
 */
package org.dependencytrack.persistence;

import alpine.common.util.BooleanUtil;
import alpine.model.ApiKey;
import alpine.model.ConfigProperty;
import alpine.model.Team;
import alpine.model.UserPrincipal;
import alpine.notification.NotificationLevel;
import alpine.persistence.AlpineQueryManager;
import alpine.persistence.PaginatedResult;
import alpine.resources.AlpineRequest;
import com.github.packageurl.PackageURL;
import io.github.resilience4j.retry.Retry;
import io.github.resilience4j.retry.RetryConfig;
import org.apache.commons.lang3.ClassUtils;
import org.datanucleus.PropertyNames;
import org.datanucleus.api.jdo.JDOQuery;
import org.dependencytrack.model.AffectedVersionAttribution;
import org.dependencytrack.model.Analysis;
import org.dependencytrack.model.AnalysisComment;
import org.dependencytrack.model.AnalysisJustification;
import org.dependencytrack.model.AnalysisResponse;
import org.dependencytrack.model.AnalysisState;
import org.dependencytrack.model.AnalyzerIdentity;
import org.dependencytrack.model.Bom;
import org.dependencytrack.model.Classifier;
import org.dependencytrack.model.Component;
import org.dependencytrack.model.ComponentIdentity;
import org.dependencytrack.model.ConfigPropertyConstants;
import org.dependencytrack.model.Cpe;
import org.dependencytrack.model.Cwe;
import org.dependencytrack.model.DependencyMetrics;
import org.dependencytrack.model.Finding;
import org.dependencytrack.model.FindingAttribution;
import org.dependencytrack.model.License;
import org.dependencytrack.model.LicenseGroup;
import org.dependencytrack.model.NotificationPublisher;
import org.dependencytrack.model.NotificationRule;
import org.dependencytrack.model.Policy;
import org.dependencytrack.model.PolicyCondition;
import org.dependencytrack.model.PolicyViolation;
import org.dependencytrack.model.PortfolioMetrics;
import org.dependencytrack.model.Project;
import org.dependencytrack.model.ProjectMetrics;
import org.dependencytrack.model.ProjectProperty;
import org.dependencytrack.model.Repository;
import org.dependencytrack.model.RepositoryMetaComponent;
import org.dependencytrack.model.RepositoryType;
import org.dependencytrack.model.ServiceComponent;
import org.dependencytrack.model.Tag;
import org.dependencytrack.model.Vex;
import org.dependencytrack.model.ViolationAnalysis;
import org.dependencytrack.model.ViolationAnalysisComment;
import org.dependencytrack.model.ViolationAnalysisState;
import org.dependencytrack.model.Vulnerability;
import org.dependencytrack.model.VulnerabilityAlias;
import org.dependencytrack.model.VulnerabilityMetrics;
import org.dependencytrack.model.VulnerabilityScan;
import org.dependencytrack.model.VulnerableSoftware;
import org.dependencytrack.model.WorkflowState;
import org.dependencytrack.model.WorkflowStatus;
import org.dependencytrack.model.WorkflowStep;
import org.dependencytrack.notification.NotificationScope;
import org.dependencytrack.notification.publisher.PublisherClass;
import org.hyades.proto.vulnanalysis.v1.ScanStatus;

import javax.jdo.FetchPlan;
import javax.jdo.PersistenceManager;
import javax.jdo.Query;
import javax.jdo.Transaction;
import java.security.Principal;
import java.util.Collection;
import java.util.Date;
import java.util.HashSet;
import java.util.List;
import java.util.Map;
import java.util.Set;
import java.util.UUID;
import java.util.function.Predicate;
import java.util.function.Supplier;

/**
 * This QueryManager provides a concrete extension of {@link AlpineQueryManager} by
 * providing methods that operate on the Dependency-Track specific models.
 *
 * @author Steve Springett
 * @since 3.0.0
 */
@SuppressWarnings({"UnusedReturnValue", "unused"})
public class QueryManager extends AlpineQueryManager {

    private AlpineRequest request;
    private BomQueryManager bomQueryManager;
    private ComponentQueryManager componentQueryManager;
    private FindingsQueryManager findingsQueryManager;
    private LicenseQueryManager licenseQueryManager;
    private MetricsQueryManager metricsQueryManager;
    private NotificationQueryManager notificationQueryManager;
    private PolicyQueryManager policyQueryManager;
    private ProjectQueryManager projectQueryManager;
    private RepositoryQueryManager repositoryQueryManager;
    private ServiceComponentQueryManager serviceComponentQueryManager;
    private VexQueryManager vexQueryManager;
    private VulnerabilityQueryManager vulnerabilityQueryManager;
    private VulnerableSoftwareQueryManager vulnerableSoftwareQueryManager;
    private WorkflowStateQueryManager workflowStateQueryManager;

    private TagQueryManager tagQueryManager;

    /**
     * Default constructor.
     */
    public QueryManager() {
        super();
        disableL2Cache();
    }

    /**
     * Constructs a new QueryManager.
     *
     * @param pm a PersistenceManager object
     */
    public QueryManager(final PersistenceManager pm) {
        super(pm);
        disableL2Cache();
    }

    /**
     * Constructs a new QueryManager.
     *
     * @param request an AlpineRequest object
     */
    public QueryManager(final AlpineRequest request) {
        super(request);
        disableL2Cache();
        this.request = request;
    }

    /**
     * Constructs a new QueryManager.
     *
     * @param request an AlpineRequest object
     */
    public QueryManager(final PersistenceManager pm, final AlpineRequest request) {
        super(pm, request);
        disableL2Cache();
        this.request = request;
    }

    /**
     * Lazy instantiation of ProjectQueryManager.
     *
     * @return a ProjectQueryManager object
     */
    private ProjectQueryManager getProjectQueryManager() {
        if (projectQueryManager == null) {
            projectQueryManager = (request == null) ? new ProjectQueryManager(getPersistenceManager()) : new ProjectQueryManager(getPersistenceManager(), request);
        }
        return projectQueryManager;
    }

    /**
     * Lazy instantiation of TagQueryManager.
     *
     * @return a TagQueryManager object
     */
    private TagQueryManager getTagQueryManager() {
        if (tagQueryManager == null) {
            tagQueryManager = (request == null) ? new TagQueryManager(getPersistenceManager()) : new TagQueryManager(getPersistenceManager(), request);
        }
        return tagQueryManager;
    }

    /**
     * Lazy instantiation of ComponentQueryManager.
     *
     * @return a ComponentQueryManager object
     */
    private ComponentQueryManager getComponentQueryManager() {
        if (componentQueryManager == null) {
            componentQueryManager = (request == null) ? new ComponentQueryManager(getPersistenceManager()) : new ComponentQueryManager(getPersistenceManager(), request);
        }
        return componentQueryManager;
    }

    /**
     * Lazy instantiation of LicenseQueryManager.
     *
     * @return a LicenseQueryManager object
     */
    private LicenseQueryManager getLicenseQueryManager() {
        if (licenseQueryManager == null) {
            licenseQueryManager = (request == null) ? new LicenseQueryManager(getPersistenceManager()) : new LicenseQueryManager(getPersistenceManager(), request);
        }
        return licenseQueryManager;
    }

    /**
     * Lazy instantiation of BomQueryManager.
     *
     * @return a BomQueryManager object
     */
    private BomQueryManager getBomQueryManager() {
        if (bomQueryManager == null) {
            bomQueryManager = (request == null) ? new BomQueryManager(getPersistenceManager()) : new BomQueryManager(getPersistenceManager(), request);
        }
        return bomQueryManager;
    }

    /**
     * Lazy instantiation of VexQueryManager.
     *
     * @return a VexQueryManager object
     */
    private VexQueryManager getVexQueryManager() {
        if (vexQueryManager == null) {
            vexQueryManager = (request == null) ? new VexQueryManager(getPersistenceManager()) : new VexQueryManager(getPersistenceManager(), request);
        }
        return vexQueryManager;
    }

    /**
     * Lazy instantiation of PolicyQueryManager.
     *
     * @return a PolicyQueryManager object
     */
    private PolicyQueryManager getPolicyQueryManager() {
        if (policyQueryManager == null) {
            policyQueryManager = (request == null) ? new PolicyQueryManager(getPersistenceManager()) : new PolicyQueryManager(getPersistenceManager(), request);
        }
        return policyQueryManager;
    }

    /**
     * Lazy instantiation of VulnerabilityQueryManager.
     *
     * @return a VulnerabilityQueryManager object
     */
    private VulnerabilityQueryManager getVulnerabilityQueryManager() {
        if (vulnerabilityQueryManager == null) {
            vulnerabilityQueryManager = (request == null) ? new VulnerabilityQueryManager(getPersistenceManager()) : new VulnerabilityQueryManager(getPersistenceManager(), request);
        }
        return vulnerabilityQueryManager;
    }

    /**
     * Lazy instantiation of VulnerableSoftwareQueryManager.
     *
     * @return a VulnerableSoftwareQueryManager object
     */
    private VulnerableSoftwareQueryManager getVulnerableSoftwareQueryManager() {
        if (vulnerableSoftwareQueryManager == null) {
            vulnerableSoftwareQueryManager = (request == null) ? new VulnerableSoftwareQueryManager(getPersistenceManager()) : new VulnerableSoftwareQueryManager(getPersistenceManager(), request);
        }
        return vulnerableSoftwareQueryManager;
    }

    /**
     * Lazy instantiation of ServiceComponentQueryManager.
     *
     * @return a ServiceComponentQueryManager object
     */
    private ServiceComponentQueryManager getServiceComponentQueryManager() {
        if (serviceComponentQueryManager == null) {
            serviceComponentQueryManager = (request == null) ? new ServiceComponentQueryManager(getPersistenceManager()) : new ServiceComponentQueryManager(getPersistenceManager(), request);
        }
        return serviceComponentQueryManager;
    }

    /**
     * Lazy instantiation of FindingsQueryManager.
     *
     * @return a FindingsQueryManager object
     */
    private FindingsQueryManager getFindingsQueryManager() {
        if (findingsQueryManager == null) {
            findingsQueryManager = (request == null) ? new FindingsQueryManager(getPersistenceManager()) : new FindingsQueryManager(getPersistenceManager(), request);
        }
        return findingsQueryManager;
    }

    /**
     * Lazy instantiation of MetricsQueryManager.
     *
     * @return a MetricsQueryManager object
     */
    private MetricsQueryManager getMetricsQueryManager() {
        if (metricsQueryManager == null) {
            metricsQueryManager = (request == null) ? new MetricsQueryManager(getPersistenceManager()) : new MetricsQueryManager(getPersistenceManager(), request);
        }
        return metricsQueryManager;
    }

    /**
     * Lazy instantiation of RepositoryQueryManager.
     *
     * @return a RepositoryQueryManager object
     */
    private RepositoryQueryManager getRepositoryQueryManager() {
        if (repositoryQueryManager == null) {
            repositoryQueryManager = (request == null) ? new RepositoryQueryManager(getPersistenceManager()) : new RepositoryQueryManager(getPersistenceManager(), request);
        }
        return repositoryQueryManager;
    }

    /**
     * Lazy instantiation of NotificationQueryManager.
     *
     * @return a NotificationQueryManager object
     */
    private NotificationQueryManager getNotificationQueryManager() {
        if (notificationQueryManager == null) {
            notificationQueryManager = (request == null) ? new NotificationQueryManager(getPersistenceManager()) : new NotificationQueryManager(getPersistenceManager(), request);
        }
        return notificationQueryManager;
    }

    private WorkflowStateQueryManager getWorkflowStateQueryManager() {
        if (workflowStateQueryManager == null) {
            workflowStateQueryManager = (request == null) ? new WorkflowStateQueryManager(getPersistenceManager()) : new WorkflowStateQueryManager(getPersistenceManager(), request);
        }
        return workflowStateQueryManager;
    }

    /**
     * Get the IDs of the {@link Team}s a given {@link Principal} is a member of.
     *
     * @return A {@link Set} of {@link Team} IDs
     */
    protected Set<Long> getTeamIds(final Principal principal) {
        final Set<Long> principalTeamIds = new HashSet<>();

        if (principal instanceof final UserPrincipal userPrincipal
                && userPrincipal.getTeams() != null) {
            for (final Team userInTeam : userPrincipal.getTeams()) {
                principalTeamIds.add(userInTeam.getId());
            }
        } else if (principal instanceof final ApiKey apiKey
                && apiKey.getTeams() != null) {
            for (final Team userInTeam : apiKey.getTeams()) {
                principalTeamIds.add(userInTeam.getId());
            }
        }

        return principalTeamIds;
    }

    private void disableL2Cache() {
        pm.setProperty(PropertyNames.PROPERTY_CACHE_L2_TYPE, "none");
    }

    /**
     * Disables the second level cache for this {@link QueryManager} instance.
     * <p>
     * Disabling the L2 cache is useful in situations where large amounts of objects
     * are created or updated in close succession, and it's unlikely that they'll be
     * accessed again anytime soon. Keeping those objects in cache would unnecessarily
     * blow up heap usage.
     *
     * @return This {@link QueryManager} instance
     * @see <a href="https://www.datanucleus.org/products/accessplatform_6_0/jdo/persistence.html#cache_level2">L2 Cache docs</a>
     */
    public QueryManager withL2CacheDisabled() {
        disableL2Cache();
        return this;
    }

    ////////////////////////////////////////////////////////////////////////////////////////////////////////////////////
    //// BEGIN WRAPPER METHODS                                                                                      ////
    ////////////////////////////////////////////////////////////////////////////////////////////////////////////////////
    public PaginatedResult getProjects(final boolean includeMetrics, final boolean excludeInactive, final boolean onlyRoot) {
        return getProjectQueryManager().getProjects(includeMetrics, excludeInactive, onlyRoot);
    }

    public PaginatedResult getProjects(final boolean includeMetrics) {
        return getProjectQueryManager().getProjects(includeMetrics);
    }

    public PaginatedResult getProjects() {
        return getProjectQueryManager().getProjects();
    }

    public List<Project> getAllProjects() {
        return getProjectQueryManager().getAllProjects();
    }

    public List<Project> getAllProjects(boolean excludeInactive) {
        return getProjectQueryManager().getAllProjects(excludeInactive);
    }

    public PaginatedResult getProjects(final String name, final boolean excludeInactive, final boolean onlyRoot) {
        return getProjectQueryManager().getProjects(name, excludeInactive, onlyRoot);
    }

    public Project getProject(final String name, final String version) {
        return getProjectQueryManager().getProject(name, version);
    }

    public PaginatedResult getProjects(final Team team, final boolean excludeInactive, final boolean bypass, final boolean onlyRoot) {
        return getProjectQueryManager().getProjects(team, excludeInactive, bypass, onlyRoot);
    }

    public PaginatedResult getProjectsWithoutDescendantsOf(final boolean excludeInactive, final Project project) {
        return getProjectQueryManager().getProjectsWithoutDescendantsOf(excludeInactive, project);
    }

    public PaginatedResult getProjectsWithoutDescendantsOf(final String name, final boolean excludeInactive, final Project project) {
        return getProjectQueryManager().getProjectsWithoutDescendantsOf(name, excludeInactive, project);
    }

    public List<UUID> getParents(final Project project) {
        return getProjectQueryManager().getParents(project);
    }

    public boolean hasAccess(final Principal principal, final Project project) {
        return getProjectQueryManager().hasAccess(principal, project);
    }

    public PaginatedResult getProjects(final Tag tag, final boolean includeMetrics, final boolean excludeInactive, final boolean onlyRoot) {
        return getProjectQueryManager().getProjects(tag, includeMetrics, excludeInactive, onlyRoot);
    }

    public PaginatedResult getProjects(final Classifier classifier, final boolean includeMetrics, final boolean excludeInactive, final boolean onlyRoot) {
        return getProjectQueryManager().getProjects(classifier, includeMetrics, excludeInactive, onlyRoot);
    }

    public PaginatedResult getChildrenProjects(final UUID uuid, final boolean includeMetrics, final boolean excludeInactive) {
        return getProjectQueryManager().getChildrenProjects(uuid, includeMetrics, excludeInactive);
    }

    public PaginatedResult getChildrenProjects(final Tag tag, final UUID uuid, final boolean includeMetrics, final boolean excludeInactive) {
        return getProjectQueryManager().getChildrenProjects(tag, uuid, includeMetrics, excludeInactive);
    }

    public PaginatedResult getChildrenProjects(final Classifier classifier, final UUID uuid, final boolean includeMetrics, final boolean excludeInactive) {
        return getProjectQueryManager().getChildrenProjects(classifier, uuid, includeMetrics, excludeInactive);
    }

    public PaginatedResult getProjects(final Tag tag) {
        return getProjectQueryManager().getProjects(tag);
    }

    public Tag getTagByName(final String name) {
        return getProjectQueryManager().getTagByName(name);
    }

    public Tag createTag(final String name) {
        return getProjectQueryManager().createTag(name);
    }

    public Project createProject(String name, String description, String version, List<Tag> tags, Project parent, PackageURL purl, boolean active, boolean commitIndex) {
        return getProjectQueryManager().createProject(name, description, version, tags, parent, purl, active, commitIndex);
    }

    public Project createProject(final Project project, List<Tag> tags, boolean commitIndex) {
        return getProjectQueryManager().createProject(project, tags, commitIndex);
    }

    public Project updateProject(UUID uuid, String name, String description, String version, List<Tag> tags, PackageURL purl, boolean active, boolean commitIndex) {
        return getProjectQueryManager().updateProject(uuid, name, description, version, tags, purl, active, commitIndex);
    }

    public Project updateProject(Project transientProject, boolean commitIndex) {
        return getProjectQueryManager().updateProject(transientProject, commitIndex);
    }

    public boolean updateNewProjectACL(Project transientProject, Principal principal) {
        return getProjectQueryManager().updateNewProjectACL(transientProject, principal);
    }

    public Project clone(UUID from, String newVersion, boolean includeTags, boolean includeProperties,
                         boolean includeComponents, boolean includeServices, boolean includeAuditHistory,
                         boolean includeACL) {
        return getProjectQueryManager().clone(from, newVersion, includeTags, includeProperties,
                includeComponents, includeServices, includeAuditHistory, includeACL);
    }

    public Project updateLastBomImport(Project p, Date date, String bomFormat) {
        return getProjectQueryManager().updateLastBomImport(p, date, bomFormat);
    }

    public void recursivelyDelete(final Project project, final boolean commitIndex) {
        getProjectQueryManager().recursivelyDelete(project, commitIndex);
    }

    public ProjectProperty createProjectProperty(final Project project, final String groupName, final String propertyName,
                                                 final String propertyValue, final ProjectProperty.PropertyType propertyType,
                                                 final String description) {
        return getProjectQueryManager().createProjectProperty(project, groupName, propertyName, propertyValue, propertyType, description);
    }

    public ProjectProperty getProjectProperty(final Project project, final String groupName, final String propertyName) {
        return getProjectQueryManager().getProjectProperty(project, groupName, propertyName);
    }

    public List<ProjectProperty> getProjectProperties(final Project project) {
        return getProjectQueryManager().getProjectProperties(project);
    }

    public Bom createBom(Project project, Date imported, Bom.Format format, String specVersion, Integer bomVersion, String serialNumber, final UUID uploadToken) {
        return getBomQueryManager().createBom(project, imported, format, specVersion, bomVersion, serialNumber, uploadToken);
    }

    public List<Bom> getAllBoms(Project project) {
        return getBomQueryManager().getAllBoms(project);
    }

    public void deleteBoms(Project project) {
        getBomQueryManager().deleteBoms(project);
    }

    public Vex createVex(Project project, Date imported, Vex.Format format, String specVersion, Integer vexVersion, String serialNumber) {
        return getVexQueryManager().createVex(project, imported, format, specVersion, vexVersion, serialNumber);
    }

    public List<Vex> getAllVexs(Project project) {
        return getVexQueryManager().getAllVexs(project);
    }

    public void deleteVexs(Project project) {
        getVexQueryManager().deleteVexs(project);
    }

    public PaginatedResult getComponents(final boolean includeMetrics) {
        return getComponentQueryManager().getComponents(includeMetrics);
    }

    public PaginatedResult getComponents() {
        return getComponentQueryManager().getComponents(false);
    }

    public List<Component> getAllComponents() {
        return getComponentQueryManager().getAllComponents();
    }

    public PaginatedResult getComponentByHash(String hash) {
        return getComponentQueryManager().getComponentByHash(hash);
    }

    public PaginatedResult getComponents(ComponentIdentity identity) {
        return getComponentQueryManager().getComponents(identity);
    }

    public PaginatedResult getComponents(ComponentIdentity identity, boolean includeMetrics) {
        return getComponentQueryManager().getComponents(identity, includeMetrics);
    }

    public PaginatedResult getComponents(ComponentIdentity identity, Project project, boolean includeMetrics) {
        return getComponentQueryManager().getComponents(identity, project, includeMetrics);
    }

    public Component createComponent(Component component, boolean commitIndex) {
        return getComponentQueryManager().createComponent(component, commitIndex);
    }

    public Component cloneComponent(Component sourceComponent, Project destinationProject, boolean commitIndex) {
        return getComponentQueryManager().cloneComponent(sourceComponent, destinationProject, commitIndex);
    }

    public Component updateComponent(Component transientComponent, boolean commitIndex) {
        return getComponentQueryManager().updateComponent(transientComponent, commitIndex);
    }

    void deleteComponents(Project project) {
        getComponentQueryManager().deleteComponents(project);
    }

    public void recursivelyDelete(Component component, boolean commitIndex) {
        getComponentQueryManager().recursivelyDelete(component, commitIndex);
    }

    public Map<String, Component> getDependencyGraphForComponent(Project project, Component component) {
        return getComponentQueryManager().getDependencyGraphForComponent(project, component);
    }

    public PaginatedResult getLicenses() {
        return getLicenseQueryManager().getLicenses();
    }

    public List<License> getAllLicensesConcise() {
        return getLicenseQueryManager().getAllLicensesConcise();
    }

    public License getLicense(String licenseId) {
        return getLicenseQueryManager().getLicense(licenseId);
    }

    License synchronizeLicense(License license, boolean commitIndex) {
        return getLicenseQueryManager().synchronizeLicense(license, commitIndex);
    }


    public License createCustomLicense(License license, boolean commitIndex) {
        return getLicenseQueryManager().createCustomLicense(license, commitIndex);
    }

    public void deleteLicense(final License license, final boolean commitIndex) {
        getLicenseQueryManager().deleteLicense(license, commitIndex);
    }

    public PaginatedResult getPolicies() {
        return getPolicyQueryManager().getPolicies();
    }

    public List<Policy> getAllPolicies() {
        return getPolicyQueryManager().getAllPolicies();
    }

    public List<Policy> getApplicablePolicies(final Project project) {
        return getPolicyQueryManager().getApplicablePolicies(project);
    }

    public Policy getPolicy(final String name) {
        return getPolicyQueryManager().getPolicy(name);
    }

    public Policy createPolicy(String name, Policy.Operator operator, Policy.ViolationState violationState) {
        return getPolicyQueryManager().createPolicy(name, operator, violationState);
    }

    public void removeProjectFromPolicies(final Project project) {
        getPolicyQueryManager().removeProjectFromPolicies(project);
    }

    public PolicyCondition createPolicyCondition(final Policy policy, final PolicyCondition.Subject subject,
                                                 final PolicyCondition.Operator operator, final String value) {
        return getPolicyQueryManager().createPolicyCondition(policy, subject, operator, value);
    }

    public PolicyCondition updatePolicyCondition(final PolicyCondition policyCondition) {
        return getPolicyQueryManager().updatePolicyCondition(policyCondition);
    }

    public synchronized void reconcilePolicyViolations(final Component component, final List<PolicyViolation> policyViolations) {
        getPolicyQueryManager().reconcilePolicyViolations(component, policyViolations);
    }

    public synchronized PolicyViolation addPolicyViolationIfNotExist(final PolicyViolation pv) {
        return getPolicyQueryManager().addPolicyViolationIfNotExist(pv);
    }

    public List<PolicyViolation> getAllPolicyViolations() {
        return getPolicyQueryManager().getAllPolicyViolations();
    }

    public List<PolicyViolation> getAllPolicyViolations(final PolicyCondition policyCondition) {
        return getPolicyQueryManager().getAllPolicyViolations(policyCondition);
    }

    public List<PolicyViolation> getAllPolicyViolations(final Component component) {
        return getPolicyQueryManager().getAllPolicyViolations(component);
    }

    public List<PolicyViolation> getAllPolicyViolations(final Component component, final boolean includeSuppressed) {
        return getPolicyQueryManager().getAllPolicyViolations(component, includeSuppressed);
    }

    public List<PolicyViolation> getAllPolicyViolations(final Project project) {
        return getPolicyQueryManager().getAllPolicyViolations(project);
    }

    public PaginatedResult getPolicyViolations(final Project project, boolean includeSuppressed) {
        return getPolicyQueryManager().getPolicyViolations(project, includeSuppressed);
    }

    public PaginatedResult getPolicyViolations(final Component component, boolean includeSuppressed) {
        return getPolicyQueryManager().getPolicyViolations(component, includeSuppressed);
    }

    public PaginatedResult getPolicyViolations(boolean includeSuppressed) {
        return getPolicyQueryManager().getPolicyViolations(includeSuppressed);
    }

    public ViolationAnalysis getViolationAnalysis(Component component, PolicyViolation policyViolation) {
        return getPolicyQueryManager().getViolationAnalysis(component, policyViolation);
    }

    public ViolationAnalysis makeViolationAnalysis(Component component, PolicyViolation policyViolation,
                                                   ViolationAnalysisState violationAnalysisState, Boolean isSuppressed) {
        return getPolicyQueryManager().makeViolationAnalysis(component, policyViolation, violationAnalysisState, isSuppressed);
    }

    public ViolationAnalysisComment makeViolationAnalysisComment(ViolationAnalysis violationAnalysis, String comment, String commenter) {
        return getPolicyQueryManager().makeViolationAnalysisComment(violationAnalysis, comment, commenter);
    }

    void deleteViolationAnalysisTrail(Component component) {
        getPolicyQueryManager().deleteViolationAnalysisTrail(component);
    }

    void deleteViolationAnalysisTrail(Project project) {
        getPolicyQueryManager().deleteViolationAnalysisTrail(project);
    }

    public PaginatedResult getLicenseGroups() {
        return getPolicyQueryManager().getLicenseGroups();
    }

    public LicenseGroup getLicenseGroup(final String name) {
        return getPolicyQueryManager().getLicenseGroup(name);
    }

    public LicenseGroup createLicenseGroup(String name) {
        return getPolicyQueryManager().createLicenseGroup(name);
    }

    public boolean doesLicenseGroupContainLicense(final LicenseGroup lg, final License license) {
        return getPolicyQueryManager().doesLicenseGroupContainLicense(lg, license);
    }

    public void deletePolicy(final Policy policy) {
        getPolicyQueryManager().deletePolicy(policy);
    }

    void deletePolicyViolations(Component component) {
        getPolicyQueryManager().deletePolicyViolations(component);
    }

    public void deletePolicyViolations(Project project) {
        getPolicyQueryManager().deletePolicyViolations(project);
    }

    public void deletePolicyViolationsOfComponent(final Component component) {
        getPolicyQueryManager().deletePolicyViolationsOfComponent(component);
    }

    public long getAuditedCount(final Component component, final PolicyViolation.Type type) {
        return getPolicyQueryManager().getAuditedCount(component, type);
    }

    public void deletePolicyCondition(PolicyCondition policyCondition) {
        getPolicyQueryManager().deletePolicyCondition(policyCondition);
    }

    public Vulnerability createVulnerability(Vulnerability vulnerability, boolean commitIndex) {
        return getVulnerabilityQueryManager().createVulnerability(vulnerability, commitIndex);
    }

    public Vulnerability updateVulnerability(Vulnerability transientVulnerability, boolean commitIndex) {
        return getVulnerabilityQueryManager().updateVulnerability(transientVulnerability, commitIndex);
    }

    public Vulnerability synchronizeVulnerability(Vulnerability vulnerability, boolean commitIndex) {
        return getVulnerabilityQueryManager().synchronizeVulnerability(vulnerability, commitIndex);
    }

    public Vulnerability getVulnerabilityByVulnId(String source, String vulnId) {
        return getVulnerabilityQueryManager().getVulnerabilityByVulnId(source, vulnId, false);
    }

    public Vulnerability getVulnerabilityByVulnId(String source, String vulnId, boolean includeVulnerableSoftware) {
        return getVulnerabilityQueryManager().getVulnerabilityByVulnId(source, vulnId, includeVulnerableSoftware);
    }

    public Vulnerability getVulnerabilityByVulnId(Vulnerability.Source source, String vulnId) {
        return getVulnerabilityQueryManager().getVulnerabilityByVulnId(source, vulnId, false);
    }

    public Vulnerability getVulnerabilityByVulnId(Vulnerability.Source source, String vulnId, boolean includeVulnerableSoftware) {
        return getVulnerabilityQueryManager().getVulnerabilityByVulnId(source, vulnId, includeVulnerableSoftware);
    }

    public List<Vulnerability> getVulnerabilitiesForNpmModule(String module) {
        return getVulnerabilityQueryManager().getVulnerabilitiesForNpmModule(module);
    }

    public void addVulnerability(Vulnerability vulnerability, Component component, AnalyzerIdentity analyzerIdentity) {
        getVulnerabilityQueryManager().addVulnerability(vulnerability, component, analyzerIdentity);
    }

    public void addVulnerability(Vulnerability vulnerability, Component component, AnalyzerIdentity analyzerIdentity,
                                 String alternateIdentifier, String referenceUrl) {
        getVulnerabilityQueryManager().addVulnerability(vulnerability, component, analyzerIdentity, alternateIdentifier, referenceUrl);
    }

    public void removeVulnerability(Vulnerability vulnerability, Component component) {
        getVulnerabilityQueryManager().removeVulnerability(vulnerability, component);
    }

    public FindingAttribution getFindingAttribution(Vulnerability vulnerability, Component component) {
        return getVulnerabilityQueryManager().getFindingAttribution(vulnerability, component);
    }

    void deleteFindingAttributions(Component component) {
        getVulnerabilityQueryManager().deleteFindingAttributions(component);
    }

    void deleteFindingAttributions(Project project) {
        getVulnerabilityQueryManager().deleteFindingAttributions(project);
    }

    public List<VulnerableSoftware> reconcileVulnerableSoftware(final Vulnerability vulnerability,
                                                                final List<VulnerableSoftware> vsListOld,
                                                                final List<VulnerableSoftware> vsList,
                                                                final Vulnerability.Source source) {
        return getVulnerabilityQueryManager().reconcileVulnerableSoftware(vulnerability, vsListOld, vsList, source);
    }

    public List<AffectedVersionAttribution> getAffectedVersionAttributions(Vulnerability vulnerability, VulnerableSoftware vulnerableSoftware) {
        return getVulnerabilityQueryManager().getAffectedVersionAttributions(vulnerability, vulnerableSoftware);
    }

    public AffectedVersionAttribution getAffectedVersionAttribution(Vulnerability vulnerability, VulnerableSoftware vulnerableSoftware, Vulnerability.Source source) {
        return getVulnerabilityQueryManager().getAffectedVersionAttribution(vulnerability, vulnerableSoftware, source);
    }

    public void updateAffectedVersionAttributions(final Vulnerability vulnerability,
                                                  final List<VulnerableSoftware> vsList,
                                                  final Vulnerability.Source source) {
        getVulnerabilityQueryManager().updateAffectedVersionAttributions(vulnerability, vsList, source);
    }

    public void updateAffectedVersionAttribution(final Vulnerability vulnerability,
                                                 final VulnerableSoftware vulnerableSoftware,
                                                 final Vulnerability.Source source) {
        getVulnerabilityQueryManager().updateAffectedVersionAttribution(vulnerability, vulnerableSoftware, source);
    }

    public void deleteAffectedVersionAttribution(final Vulnerability vulnerability,
                                                 final VulnerableSoftware vulnerableSoftware,
                                                 final Vulnerability.Source source) {
        getVulnerabilityQueryManager().deleteAffectedVersionAttribution(vulnerability, vulnerableSoftware, source);
    }

    public void deleteAffectedVersionAttributions(final Vulnerability vulnerability) {
        getVulnerabilityQueryManager().deleteAffectedVersionAttributions(vulnerability);
    }

    public boolean contains(Vulnerability vulnerability, Component component) {
        return getVulnerabilityQueryManager().contains(vulnerability, component);
    }

    public Cpe synchronizeCpe(Cpe cpe, boolean commitIndex) {
        return getVulnerableSoftwareQueryManager().synchronizeCpe(cpe, commitIndex);
    }

    public Cpe getCpeBy23(String cpe23) {
        return getVulnerableSoftwareQueryManager().getCpeBy23(cpe23);
    }

    public PaginatedResult getCpes() {
        return getVulnerableSoftwareQueryManager().getCpes();
    }

    public List<Cpe> getCpes(final String cpeString) {
        return getVulnerableSoftwareQueryManager().getCpes(cpeString);
    }

    public List<Cpe> getCpes(final String part, final String vendor, final String product, final String version) {
        return getVulnerableSoftwareQueryManager().getCpes(part, vendor, product, version);
    }

    public VulnerableSoftware getVulnerableSoftwareByCpe23(String cpe23,
                                                           String versionEndExcluding, String versionEndIncluding,
                                                           String versionStartExcluding, String versionStartIncluding) {
        return getVulnerableSoftwareQueryManager().getVulnerableSoftwareByCpe23(cpe23, versionEndExcluding, versionEndIncluding, versionStartExcluding, versionStartIncluding);
    }

    public VulnerableSoftware getVulnerableSoftwareByCpe23AndVersion(String cpe23, String version) {
        return getVulnerableSoftwareQueryManager().getVulnerableSoftwareByCpe23AndVersion(cpe23, version);
    }

    public PaginatedResult getVulnerableSoftware() {
        return getVulnerableSoftwareQueryManager().getVulnerableSoftware();
    }

    public List<VulnerableSoftware> getAllVulnerableSoftwareByCpe(final String cpeString) {
        return getVulnerableSoftwareQueryManager().getAllVulnerableSoftwareByCpe(cpeString);
    }

    public VulnerableSoftware getVulnerableSoftwareByPurl(String purlType, String purlNamespace, String purlName,
                                                          String versionEndExcluding, String versionEndIncluding,
                                                          String versionStartExcluding, String versionStartIncluding) {
        return getVulnerableSoftwareQueryManager().getVulnerableSoftwareByPurl(purlType, purlNamespace, purlName, versionEndExcluding, versionEndIncluding, versionStartExcluding, versionStartIncluding);
    }

    public List<VulnerableSoftware> getVulnerableSoftwareByVulnId(final String source, final String vulnId) {
        return getVulnerableSoftwareQueryManager().getVulnerableSoftwareByVulnId(source, vulnId);
    }

    public List<VulnerableSoftware> getAllVulnerableSoftwareByPurl(final PackageURL purl) {
        return getVulnerableSoftwareQueryManager().getAllVulnerableSoftwareByPurl(purl);
    }

    public List<VulnerableSoftware> getAllVulnerableSoftware(final String cpePart, final String cpeVendor, final String cpeProduct, final String cpeVersion, final PackageURL purl) {
        return getVulnerableSoftwareQueryManager().getAllVulnerableSoftware(cpePart, cpeVendor, cpeProduct, cpeVersion, purl);
    }

    public List<VulnerableSoftware> getAllVulnerableSoftware(final String cpePart, final String cpeVendor, final String cpeProduct, final PackageURL purl) {
        return getVulnerableSoftwareQueryManager().getAllVulnerableSoftware(cpePart, cpeVendor, cpeProduct, purl);
    }

    public Cwe createCweIfNotExist(int id, String name) {
        return getVulnerableSoftwareQueryManager().createCweIfNotExist(id, name);
    }

    public Cwe getCweById(int cweId) {
        return getVulnerableSoftwareQueryManager().getCweById(cweId);
    }

    public PaginatedResult getCwes() {
        return getVulnerableSoftwareQueryManager().getCwes();
    }

    public List<Cwe> getAllCwes() {
        return getVulnerableSoftwareQueryManager().getAllCwes();
    }

    public Component matchSingleIdentity(final Project project, final ComponentIdentity cid) {
        return getComponentQueryManager().matchSingleIdentity(project, cid);
    }

    public List<Component> matchIdentity(final Project project, final ComponentIdentity cid) {
        return getComponentQueryManager().matchIdentity(project, cid);
    }

    public List<Component> matchIdentity(final ComponentIdentity cid) {
        return getComponentQueryManager().matchIdentity(cid);
    }

    public void reconcileComponents(Project project, List<Component> existingProjectComponents, List<Component> components) {
        getComponentQueryManager().reconcileComponents(project, existingProjectComponents, components);
    }

    public List<Component> getAllComponents(Project project) {
        return getComponentQueryManager().getAllComponents(project);
    }

    public PaginatedResult getComponents(final Project project, final boolean includeMetrics) {
        return getComponentQueryManager().getComponents(project, includeMetrics);
    }

    public ServiceComponent matchServiceIdentity(final Project project, final ComponentIdentity cid) {
        return getServiceComponentQueryManager().matchServiceIdentity(project, cid);
    }

    public void reconcileServiceComponents(Project project, List<ServiceComponent> existingProjectServices, List<ServiceComponent> services) {
        getServiceComponentQueryManager().reconcileServiceComponents(project, existingProjectServices, services);
    }

    public ServiceComponent createServiceComponent(ServiceComponent service, boolean commitIndex) {
        return getServiceComponentQueryManager().createServiceComponent(service, commitIndex);
    }

    public List<ServiceComponent> getAllServiceComponents() {
        return getServiceComponentQueryManager().getAllServiceComponents();
    }

    public List<ServiceComponent> getAllServiceComponents(Project project) {
        return getServiceComponentQueryManager().getAllServiceComponents(project);
    }

    public PaginatedResult getServiceComponents() {
        return getServiceComponentQueryManager().getServiceComponents();
    }

    public PaginatedResult getServiceComponents(final boolean includeMetrics) {
        return getServiceComponentQueryManager().getServiceComponents(includeMetrics);
    }

    public PaginatedResult getServiceComponents(final Project project, final boolean includeMetrics) {
        return getServiceComponentQueryManager().getServiceComponents(project, includeMetrics);
    }

    public ServiceComponent cloneServiceComponent(ServiceComponent sourceService, Project destinationProject, boolean commitIndex) {
        return getServiceComponentQueryManager().cloneServiceComponent(sourceService, destinationProject, commitIndex);
    }

    public ServiceComponent updateServiceComponent(ServiceComponent transientServiceComponent, boolean commitIndex) {
        return getServiceComponentQueryManager().updateServiceComponent(transientServiceComponent, commitIndex);
    }

    public void deleteServiceComponents(final Project project) {
       getServiceComponentQueryManager().deleteServiceComponents(project);
    }

    public void recursivelyDelete(ServiceComponent service, boolean commitIndex) {
        getServiceComponentQueryManager().recursivelyDelete(service, commitIndex);
    }

    public PaginatedResult getVulnerabilities() {
        return getVulnerabilityQueryManager().getVulnerabilities();
    }

    public PaginatedResult getVulnerabilities(Component component) {
        return getVulnerabilityQueryManager().getVulnerabilities(component);
    }

    public PaginatedResult getVulnerabilities(Component component, boolean includeSuppressed) {
        return getVulnerabilityQueryManager().getVulnerabilities(component, includeSuppressed);
    }

    public List<Component> getAllVulnerableComponents(Project project, Vulnerability vulnerability, boolean includeSuppressed) {
        return getVulnerabilityQueryManager().getAllVulnerableComponents(project, vulnerability, includeSuppressed);
    }

    public List<Vulnerability> getAllVulnerabilities(Component component) {
        return getVulnerabilityQueryManager().getAllVulnerabilities(component);
    }

    public List<Vulnerability> getAllVulnerabilities(Component component, boolean includeSuppressed) {
        return getVulnerabilityQueryManager().getAllVulnerabilities(component, includeSuppressed);
    }

    public long getVulnerabilityCount(Project project, boolean includeSuppressed) {
        return getVulnerabilityQueryManager().getVulnerabilityCount(project, includeSuppressed);
    }

    public List<Vulnerability> getVulnerabilities(Project project, boolean includeSuppressed) {
        return getVulnerabilityQueryManager().getVulnerabilities(project, includeSuppressed);
    }

    public long getAuditedCount() {
        return getFindingsQueryManager().getAuditedCount();
    }

    public long getAuditedCount(Project project) {
        return getFindingsQueryManager().getAuditedCount(project);
    }

    public long getAuditedCount(Component component) {
        return getFindingsQueryManager().getAuditedCount(component);
    }

    public long getAuditedCount(Project project, Component component) {
        return getFindingsQueryManager().getAuditedCount(project, component);
    }

    public long getSuppressedCount() {
        return getFindingsQueryManager().getSuppressedCount();
    }

    public long getSuppressedCount(Project project) {
        return getFindingsQueryManager().getSuppressedCount(project);
    }

    public long getSuppressedCount(Component component) {
        return getFindingsQueryManager().getSuppressedCount(component);
    }

    public long getSuppressedCount(Project project, Component component) {
        return getFindingsQueryManager().getSuppressedCount(project, component);
    }

    public List<Project> getProjects(final Vulnerability vulnerability, final Set<String> fetchGroups) {
        return getVulnerabilityQueryManager().getProjects(vulnerability, fetchGroups);
    }

    public VulnerabilityAlias synchronizeVulnerabilityAlias(VulnerabilityAlias alias) {
        return getVulnerabilityQueryManager().synchronizeVulnerabilityAlias(alias);
    }

    public List<VulnerabilityAlias> getVulnerabilityAliases(Vulnerability vulnerability) {
        return getVulnerabilityQueryManager().getVulnerabilityAliases(vulnerability);
    }

    List<Analysis> getAnalyses(Project project) {
        return getFindingsQueryManager().getAnalyses(project);
    }

    public Analysis getAnalysis(Component component, Vulnerability vulnerability) {
        return getFindingsQueryManager().getAnalysis(component, vulnerability);
    }

    public Analysis makeAnalysis(Component component, Vulnerability vulnerability, AnalysisState analysisState,
                                 AnalysisJustification analysisJustification, AnalysisResponse analysisResponse,
                                 String analysisDetails, Boolean isSuppressed) {
        return getFindingsQueryManager().makeAnalysis(component, vulnerability, analysisState, analysisJustification, analysisResponse, analysisDetails, isSuppressed);
    }

    public AnalysisComment makeAnalysisComment(Analysis analysis, String comment, String commenter) {
        return getFindingsQueryManager().makeAnalysisComment(analysis, comment, commenter);
    }

    void deleteAnalysisTrail(Component component) {
        getFindingsQueryManager().deleteAnalysisTrail(component);
    }

    void deleteAnalysisTrail(Project project) {
        getFindingsQueryManager().deleteAnalysisTrail(project);
    }

    public List<Finding> getFindings(Project project) {
        return getFindingsQueryManager().getFindings(project);
    }

    public List<Finding> getFindings(Project project, boolean includeSuppressed) {
        return getFindingsQueryManager().getFindings(project, includeSuppressed);
    }

    public List<VulnerabilityMetrics> getVulnerabilityMetrics() {
        return getMetricsQueryManager().getVulnerabilityMetrics();
    }

    public PortfolioMetrics getMostRecentPortfolioMetrics() {
        return getMetricsQueryManager().getMostRecentPortfolioMetrics();
    }

    public PaginatedResult getPortfolioMetrics() {
        return getMetricsQueryManager().getPortfolioMetrics();
    }

    public List<PortfolioMetrics> getPortfolioMetricsSince(Date since) {
        return getMetricsQueryManager().getPortfolioMetricsSince(since);
    }

    public ProjectMetrics getMostRecentProjectMetrics(Project project) {
        return getMetricsQueryManager().getMostRecentProjectMetrics(project);
    }

    public PaginatedResult getProjectMetrics(Project project) {
        return getMetricsQueryManager().getProjectMetrics(project);
    }

    public List<ProjectMetrics> getProjectMetricsSince(Project project, Date since) {
        return getMetricsQueryManager().getProjectMetricsSince(project, since);
    }

    public DependencyMetrics getMostRecentDependencyMetrics(Component component) {
        return getMetricsQueryManager().getMostRecentDependencyMetrics(component);
    }

    public PaginatedResult getDependencyMetrics(Component component) {
        return getMetricsQueryManager().getDependencyMetrics(component);
    }

    public List<DependencyMetrics> getDependencyMetricsSince(Component component, Date since) {
        return getMetricsQueryManager().getDependencyMetricsSince(component, since);
    }

    public void synchronizeVulnerabilityMetrics(List<VulnerabilityMetrics> metrics) {
        getMetricsQueryManager().synchronizeVulnerabilityMetrics(metrics);
    }

    void deleteMetrics(Project project) {
        getMetricsQueryManager().deleteMetrics(project);
    }

    void deleteMetrics(Component component) {
        getMetricsQueryManager().deleteMetrics(component);
    }

    public PaginatedResult getRepositories() {
        return getRepositoryQueryManager().getRepositories();
    }

    public List<Repository> getAllRepositories() {
        return getRepositoryQueryManager().getAllRepositories();
    }

    public PaginatedResult getRepositories(RepositoryType type) {
        return getRepositoryQueryManager().getRepositories(type);
    }

    public List<Repository> getAllRepositoriesOrdered(RepositoryType type) {
        return getRepositoryQueryManager().getAllRepositoriesOrdered(type);
    }

    public boolean repositoryExist(RepositoryType type, String identifier) {
        return getRepositoryQueryManager().repositoryExist(type, identifier);
    }

    public Repository createRepository(RepositoryType type, String identifier, String url, boolean enabled, boolean internal, boolean isAuthenticationRequired, String username, String password) {
        return getRepositoryQueryManager().createRepository(type, identifier, url, enabled, internal, isAuthenticationRequired, username, password);
    }

    public Repository updateRepository(UUID uuid, String identifier, String url, boolean internal, boolean authenticationRequired, String username, String password, boolean enabled) {
        return getRepositoryQueryManager().updateRepository(uuid, identifier, url, internal, authenticationRequired, username, password, enabled);
    }

    public RepositoryMetaComponent getRepositoryMetaComponent(RepositoryType repositoryType, String namespace, String name) {
        return getRepositoryQueryManager().getRepositoryMetaComponent(repositoryType, namespace, name);
    }

    public synchronized RepositoryMetaComponent synchronizeRepositoryMetaComponent(final RepositoryMetaComponent transientRepositoryMetaComponent) {
        return getRepositoryQueryManager().synchronizeRepositoryMetaComponent(transientRepositoryMetaComponent);
    }

    public NotificationRule createNotificationRule(String name, NotificationScope scope, NotificationLevel level, NotificationPublisher publisher) {
        return getNotificationQueryManager().createNotificationRule(name, scope, level, publisher);
    }

    public NotificationRule updateNotificationRule(NotificationRule transientRule) {
        return getNotificationQueryManager().updateNotificationRule(transientRule);
    }

    public PaginatedResult getNotificationRules() {
        return getNotificationQueryManager().getNotificationRules();
    }

    public List<NotificationPublisher> getAllNotificationPublishers() {
        return getNotificationQueryManager().getAllNotificationPublishers();
    }

    public NotificationPublisher getNotificationPublisher(final String name) {
        return getNotificationQueryManager().getNotificationPublisher(name);
    }

    public NotificationPublisher getDefaultNotificationPublisher(final PublisherClass clazz) {
        return getNotificationQueryManager().getDefaultNotificationPublisher(clazz);
    }

    public NotificationPublisher getDefaultNotificationPublisherByName(String publisherName) {
        return getNotificationQueryManager().getDefaultNotificationPublisherByName(publisherName);
    }

    public NotificationPublisher createNotificationPublisher(final String name, final String description,
                                                             final String publisherClass, final String templateContent,
                                                             final String templateMimeType, final boolean defaultPublisher) {
        return getNotificationQueryManager().createNotificationPublisher(name, description, publisherClass, templateContent, templateMimeType, defaultPublisher);
    }

    public NotificationPublisher updateNotificationPublisher(NotificationPublisher transientPublisher) {
        return getNotificationQueryManager().updateNotificationPublisher(transientPublisher);
    }

    public void deleteNotificationPublisher(NotificationPublisher notificationPublisher) {
        getNotificationQueryManager().deleteNotificationPublisher(notificationPublisher);
    }

    public void removeProjectFromNotificationRules(final Project project) {
        getNotificationQueryManager().removeProjectFromNotificationRules(project);
    }

    public void removeTeamFromNotificationRules(final Team team) {
        getNotificationQueryManager().removeTeamFromNotificationRules(team);
    }

    /**
     * Determines if a config property is enabled or not.
     *
     * @param configPropertyConstants the property to query
     * @return true if enabled, false if not
     */
    public boolean isEnabled(final ConfigPropertyConstants configPropertyConstants) {
        final ConfigProperty property = getConfigProperty(
                configPropertyConstants.getGroupName(), configPropertyConstants.getPropertyName()
        );
        if (property != null && ConfigProperty.PropertyType.BOOLEAN == property.getPropertyType()) {
            return BooleanUtil.valueOf(property.getPropertyValue());
        }
        return false;
    }

    public void bind(Project project, List<Tag> tags) {
        getProjectQueryManager().bind(project, tags);
    }

    public boolean hasAccessManagementPermission(final Object principal) {
        if (principal instanceof final UserPrincipal userPrincipal) {
            return hasAccessManagementPermission(userPrincipal);
        } else if (principal instanceof final ApiKey apiKey) {
            return hasAccessManagementPermission(apiKey);
        }

        throw new IllegalArgumentException("Provided principal is of invalid type " + ClassUtils.getName(principal));
    }

    public boolean hasAccessManagementPermission(final UserPrincipal userPrincipal) {
        return getProjectQueryManager().hasAccessManagementPermission(userPrincipal);
    }

    public boolean hasAccessManagementPermission(final ApiKey apiKey) {
        return getProjectQueryManager().hasAccessManagementPermission(apiKey);
    }

    public PaginatedResult getTags(String policyUuid) {
        return getTagQueryManager().getTags(policyUuid);
    }

    /**
     * Fetch multiple objects from the data store by their ID.
     *
     * @param clazz       {@link Class} of the objects to fetch
     * @param ids         IDs of the objects to fetch
     * @param fetchGroups The fetch groups to use
     * @param <T>         Type of the objects to fetch
     * @return The fetched objects
     * @since 5.0.0
     */
    public <T> List<T> getObjectsById(final Class<T> clazz, final Collection<Long> ids, final Collection<String> fetchGroups) {
        final Query<T> query = pm.newQuery(clazz);
        try {
            if (fetchGroups != null && !fetchGroups.isEmpty()) {
                query.getFetchPlan().setGroups(fetchGroups);
            }
            query.setFilter(":ids.contains(this.id)");
            query.setNamedParameters(Map.of("ids", ids));
            return List.copyOf(query.executeList());
        } finally {
            query.closeAll();
        }
    }

    /**
     * Detach a persistent object using the provided fetch groups.
     * <p>
     * {@code fetchGroups} will override any other fetch groups set on the {@link PersistenceManager},
     * even the default one. If inclusion of the default fetch group is desired, it must be
     * included in {@code fetchGroups} explicitly.
     * <p>
     * Eventually, this may be moved to {@link alpine.persistence.AbstractAlpineQueryManager}.
     *
     * @param object      The persistent object to detach
     * @param fetchGroups Fetch groups to use for this operation
     * @param <T>         Type of the object
     * @return The detached object
     * @since 4.8.0
     */
    public <T> T detachWithGroups(final T object, final List<String> fetchGroups) {
        final int origDetachOptions = pm.getFetchPlan().getDetachmentOptions();
        final Set<?> origFetchGroups = pm.getFetchPlan().getGroups();
        try {
            pm.getFetchPlan().setDetachmentOptions(FetchPlan.DETACH_LOAD_FIELDS);
            pm.getFetchPlan().setGroups(fetchGroups);
            return pm.detachCopy(object);
        } finally {
            // Restore previous settings to not impact other operations performed
            // by this persistence manager.
            pm.getFetchPlan().setDetachmentOptions(origDetachOptions);
            pm.getFetchPlan().setGroups(origFetchGroups);
        }
    }

    /**
     * Fetch an object from the datastore by its {@link UUID}, using the provided fetch groups.
     * <p>
     * {@code fetchGroups} will override any other fetch groups set on the {@link PersistenceManager},
     * even the default one. If inclusion of the default fetch group is desired, it must be
     * included in {@code fetchGroups} explicitly.
     * <p>
     * Eventually, this may be moved to {@link alpine.persistence.AbstractAlpineQueryManager}.
     *
     * @param clazz       Class of the object to fetch
     * @param uuid        {@link UUID} of the object to fetch
     * @param fetchGroups Fetch groups to use for this operation
     * @param <T>         Type of the object
     * @return The object if found, otherwise {@code null}
     * @since 4.6.0
     */
    public <T> T getObjectByUuid(final Class<T> clazz, final UUID uuid, final List<String> fetchGroups) {
        final Query<T> query = pm.newQuery(clazz);
        try {
            query.setFilter("uuid == :uuid");
            query.setParameters(uuid);
            query.getFetchPlan().setGroups(fetchGroups);
            return query.executeUnique();
        } finally {
            query.closeAll();
        }
    }

    /**
     * Convenience method to execute a given {@link Runnable} within the context of a {@link Transaction}.
     * <p>
     * Eventually, this may be moved to {@link alpine.persistence.AbstractAlpineQueryManager}.
     *
     * @param runnable The {@link Runnable} to execute
     * @since 4.6.0
     */
    public void runInTransaction(final Runnable runnable) {
        final Transaction trx = pm.currentTransaction();
        try {
            trx.begin();
            runnable.run();
            trx.commit();
        } finally {
            if (trx.isActive()) {
                trx.rollback();
            }
        }
    }

    /**
     * Convenience method to execute a given {@link Supplier} within the context of a {@link Transaction}.
     *
     * @param supplier The {@link Supplier} to execute
     * @param <T>      Type of the result of {@code supplier}
     * @return The result of the execution of {@code supplier}
     */
    public <T> T runInTransaction(final Supplier<T> supplier) {
        final Transaction trx = pm.currentTransaction();
        try {
            trx.begin();
            final T result = supplier.get();
            trx.commit();
            return result;
        } finally {
            if (trx.isActive()) {
                trx.rollback();
            }
        }
    }

    public <T> T runInRetryableTransaction(final Supplier<T> supplier, final Predicate<Throwable> retryOn) {
        final var retryConfig = RetryConfig.custom()
                .retryOnException(retryOn)
                .maxAttempts(3)
                .build();

        return Retry.of("runInRetryableTransaction", retryConfig)
                .executeSupplier(() -> runInTransaction(supplier));
    }

    public void recursivelyDeleteTeam(Team team) {
        pm.setProperty("datanucleus.query.sql.allowAll", true);
        final Transaction trx = pm.currentTransaction();
        pm.currentTransaction().begin();
        pm.deletePersistentAll(team.getApiKeys());
        String aclDeleteQuery = """
                    DELETE FROM PROJECT_ACCESS_TEAMS WHERE \"PROJECT_ACCESS_TEAMS\".\"TEAM_ID\" = ?      
                """;
        final Query query = pm.newQuery(JDOQuery.SQL_QUERY_LANGUAGE, aclDeleteQuery);
        query.executeWithArray(team.getId());
        pm.deletePersistent(team);
        pm.currentTransaction().commit();
    }

    /**
     * Create a new {@link VulnerabilityScan} record.
     * <p>
     * This method expects that access to the {@link VulnerabilityScan} table is serialized
     * through Kafka events, keyed by the scan's token. This assumption allows for optimistic
     * locking to be used.
     *
     * @param scanToken       The token that uniquely identifies the scan for clients
     * @param expectedResults Number of expected {@link ScanStatus #SCAN_STATUS_COMPLETE} events for this scan
     * @return The created {@link VulnerabilityScan}
     */
    public VulnerabilityScan createVulnerabilityScan(final VulnerabilityScan.TargetType targetType,
                                                     final UUID targetIdentifier, final String scanToken,
                                                     final int expectedResults) {
        final Transaction trx = pm.currentTransaction();
        trx.setOptimistic(true);
        try {
            trx.begin();
            final var scan = new VulnerabilityScan();
            scan.setToken(scanToken);
            scan.setTargetType(targetType);
            scan.setTargetIdentifier(targetIdentifier);
            scan.setStatus(VulnerabilityScan.Status.IN_PROGRESS);
            final var startDate = new Date();
            scan.setStartedAt(startDate);
            scan.setUpdatedAt(startDate);
            scan.setExpectedResults(expectedResults);
            pm.makePersistent(scan);
            trx.commit();
            return scan;
        } finally {
            if (trx.isActive()) {
                trx.rollback();
            }
        }
    }

    /**
     * Fetch a {@link VulnerabilityScan} by its token.
     *
     * @param token The token that uniquely identifies the scan for clients
     * @return A {@link VulnerabilityScan}, or {@code null} when no {@link VulnerabilityScan} was found
     */
    public VulnerabilityScan getVulnerabilityScan(final String token) {
        final Transaction trx = pm.currentTransaction();
        trx.setOptimistic(true);
        trx.setRollbackOnly(); // We won't commit anything
        try {
            trx.begin();
            final Query<VulnerabilityScan> scanQuery = pm.newQuery(VulnerabilityScan.class);
            scanQuery.setFilter("token == :token");
            scanQuery.setParameters(token);
            return scanQuery.executeUnique();
        } finally {
            trx.rollback();
        }
    }

    /**
     * Record the successful receipt of a {@link ScanStatus #SCAN_STATUS_COMPLETE} event for a given {@link VulnerabilityScan}.
     * <p>
     * This method expects that access to the {@link VulnerabilityScan} table is serialized
     * through Kafka events, keyed by the scan's token. This assumption allows for optimistic
     * locking to be used.
     *
     * @param scanToken The token that uniquely identifies the scan for clients
     * @return The updated {@link VulnerabilityScan}, or {@code null} when no {@link VulnerabilityScan} was found
     */
    public VulnerabilityScan recordVulnerabilityScanResult(final String scanToken) {
        final Transaction trx = pm.currentTransaction();
        trx.setOptimistic(true);
        try {
            trx.begin();
            final Query<VulnerabilityScan> scanQuery = pm.newQuery(VulnerabilityScan.class);
            scanQuery.setFilter("token == :token");
            scanQuery.setParameters(scanToken);
            final VulnerabilityScan scan = scanQuery.executeUnique();
            if (scan == null) {
                return null;
            }
            final int received = scan.getReceivedResults() + 1;
            scan.setReceivedResults(received);
            scan.setStatus(scan.getExpectedResults() - received == 0
                    ? VulnerabilityScan.Status.COMPLETED
                    : VulnerabilityScan.Status.IN_PROGRESS);
            scan.setUpdatedAt(new Date());
            trx.commit();
            return scan;
        } finally {
            if (trx.isActive()) {
                trx.rollback();
            }
        }
    }

    public VulnerableSoftware getVulnerableSoftwareByPurlAndVersion(String purlType, String purlNamespace, String purlName, String version) {
        return getVulnerableSoftwareQueryManager().getVulnerableSoftwareByPurlAndVersion(purlType, purlNamespace, purlName, version);
    }

<<<<<<< HEAD
    public List<WorkflowState> getAllWorkflowStatesForAToken(UUID token) {
        return getWorkflowStateQueryManager().getAllWorkflowStatesForAToken(token);
    }

    public List<WorkflowState> getAllWorkflowStatesForParent(WorkflowState parent) {
        return getWorkflowStateQueryManager().getAllWorkflowStatesForParent(parent);
    }

    public WorkflowState getWorkflowStateById(long id) {
        return getWorkflowStateQueryManager().getWorkflowState(id);
    }

    public WorkflowState updateWorkflowState(WorkflowState transientWorkflowState) {
        return getWorkflowStateQueryManager().updateWorkflowState(transientWorkflowState);
    }

    public int updateAllWorkflowStatesForParent(WorkflowState parentWorkflowState, WorkflowStatus transientStatus) {
        return getWorkflowStateQueryManager().updateAllWorkflowStatesForParent(parentWorkflowState, transientStatus);
    }

    public WorkflowState getWorkflowStateByTokenAndStep(UUID token, WorkflowStep workflowStep) {
        return getWorkflowStateQueryManager().getWorkflowStateByTokenAndStep(token, workflowStep);
    }

    public void deleteWorkflowState(WorkflowState workflowState) {
        getWorkflowStateQueryManager().deleteWorkflowState(workflowState);
    }
=======
    /**
     * Execute a give {@link Query} and ensure that resources associated with it are released post execution.
     *
     * @param query      The {@link Query} to execute
     * @param parameters The parameters of the query
     * @return The result of the query
     */
    public Object executeAndClose(final Query<?> query, final Object... parameters) {
        try {
            return query.executeWithArray(parameters);
        } finally {
            query.closeAll();
        }
    }

>>>>>>> 4b097838
}<|MERGE_RESOLUTION|>--- conflicted
+++ resolved
@@ -988,10 +988,6 @@
         return getServiceComponentQueryManager().updateServiceComponent(transientServiceComponent, commitIndex);
     }
 
-    public void deleteServiceComponents(final Project project) {
-       getServiceComponentQueryManager().deleteServiceComponents(project);
-    }
-
     public void recursivelyDelete(ServiceComponent service, boolean commitIndex) {
         getServiceComponentQueryManager().recursivelyDelete(service, commitIndex);
     }
@@ -1533,35 +1529,6 @@
         return getVulnerableSoftwareQueryManager().getVulnerableSoftwareByPurlAndVersion(purlType, purlNamespace, purlName, version);
     }
 
-<<<<<<< HEAD
-    public List<WorkflowState> getAllWorkflowStatesForAToken(UUID token) {
-        return getWorkflowStateQueryManager().getAllWorkflowStatesForAToken(token);
-    }
-
-    public List<WorkflowState> getAllWorkflowStatesForParent(WorkflowState parent) {
-        return getWorkflowStateQueryManager().getAllWorkflowStatesForParent(parent);
-    }
-
-    public WorkflowState getWorkflowStateById(long id) {
-        return getWorkflowStateQueryManager().getWorkflowState(id);
-    }
-
-    public WorkflowState updateWorkflowState(WorkflowState transientWorkflowState) {
-        return getWorkflowStateQueryManager().updateWorkflowState(transientWorkflowState);
-    }
-
-    public int updateAllWorkflowStatesForParent(WorkflowState parentWorkflowState, WorkflowStatus transientStatus) {
-        return getWorkflowStateQueryManager().updateAllWorkflowStatesForParent(parentWorkflowState, transientStatus);
-    }
-
-    public WorkflowState getWorkflowStateByTokenAndStep(UUID token, WorkflowStep workflowStep) {
-        return getWorkflowStateQueryManager().getWorkflowStateByTokenAndStep(token, workflowStep);
-    }
-
-    public void deleteWorkflowState(WorkflowState workflowState) {
-        getWorkflowStateQueryManager().deleteWorkflowState(workflowState);
-    }
-=======
     /**
      * Execute a give {@link Query} and ensure that resources associated with it are released post execution.
      *
@@ -1577,5 +1544,32 @@
         }
     }
 
->>>>>>> 4b097838
+
+    public List<WorkflowState> getAllWorkflowStatesForAToken(UUID token) {
+        return getWorkflowStateQueryManager().getAllWorkflowStatesForAToken(token);
+    }
+
+    public List<WorkflowState> getAllWorkflowStatesForParent(WorkflowState parent) {
+        return getWorkflowStateQueryManager().getAllWorkflowStatesForParent(parent);
+    }
+
+    public WorkflowState getWorkflowStateById(long id) {
+        return getWorkflowStateQueryManager().getWorkflowState(id);
+    }
+
+    public WorkflowState updateWorkflowState(WorkflowState transientWorkflowState) {
+        return getWorkflowStateQueryManager().updateWorkflowState(transientWorkflowState);
+    }
+
+    public int updateAllWorkflowStatesForParent(WorkflowState parentWorkflowState, WorkflowStatus transientStatus) {
+        return getWorkflowStateQueryManager().updateAllWorkflowStatesForParent(parentWorkflowState, transientStatus);
+    }
+
+    public WorkflowState getWorkflowStateByTokenAndStep(UUID token, WorkflowStep workflowStep) {
+        return getWorkflowStateQueryManager().getWorkflowStateByTokenAndStep(token, workflowStep);
+    }
+
+    public void deleteWorkflowState(WorkflowState workflowState) {
+        getWorkflowStateQueryManager().deleteWorkflowState(workflowState);
+    }
 }