/*
 * This file is part of Dependency-Track.
 *
 * Licensed under the Apache License, Version 2.0 (the "License");
 * you may not use this file except in compliance with the License.
 * You may obtain a copy of the License at
 *
 *   http://www.apache.org/licenses/LICENSE-2.0
 *
 * Unless required by applicable law or agreed to in writing, software
 * distributed under the License is distributed on an "AS IS" BASIS,
 * WITHOUT WARRANTIES OR CONDITIONS OF ANY KIND, either express or implied.
 * See the License for the specific language governing permissions and
 * limitations under the License.
 *
 * SPDX-License-Identifier: Apache-2.0
 * Copyright (c) Steve Springett. All Rights Reserved.
 */
package org.dependencytrack.persistence;

import alpine.common.logging.Logger;
import alpine.common.util.BooleanUtil;
import alpine.common.validation.RegexSequence;
import alpine.model.ApiKey;
import alpine.model.ConfigProperty;
import alpine.model.Team;
import alpine.model.UserPrincipal;
import alpine.notification.NotificationLevel;
import alpine.persistence.AlpineQueryManager;
import alpine.persistence.OrderDirection;
import alpine.persistence.PaginatedResult;
import alpine.resources.AlpineRequest;
import alpine.server.util.DbUtil;
import com.github.packageurl.PackageURL;
import com.google.common.collect.Lists;
import io.github.resilience4j.retry.Retry;
import io.github.resilience4j.retry.RetryConfig;
import org.apache.commons.lang3.ClassUtils;
import org.datanucleus.PropertyNames;
import org.datanucleus.api.jdo.JDOQuery;
import org.dependencytrack.model.AffectedVersionAttribution;
import org.dependencytrack.model.Analysis;
import org.dependencytrack.model.AnalysisComment;
import org.dependencytrack.model.AnalysisJustification;
import org.dependencytrack.model.AnalysisResponse;
import org.dependencytrack.model.AnalysisState;
import org.dependencytrack.model.AnalyzerIdentity;
import org.dependencytrack.model.Bom;
import org.dependencytrack.model.Classifier;
import org.dependencytrack.model.Component;
import org.dependencytrack.model.ComponentIdentity;
import org.dependencytrack.model.ComponentMetaInformation;
import org.dependencytrack.model.ConfigPropertyConstants;
import org.dependencytrack.model.Cpe;
import org.dependencytrack.model.Cwe;
import org.dependencytrack.model.DependencyMetrics;
import org.dependencytrack.model.Finding;
import org.dependencytrack.model.FindingAttribution;
import org.dependencytrack.model.IntegrityAnalysis;
import org.dependencytrack.model.IntegrityMatchStatus;
import org.dependencytrack.model.IntegrityMetaComponent;
import org.dependencytrack.model.License;
import org.dependencytrack.model.LicenseGroup;
import org.dependencytrack.model.NotificationPublisher;
import org.dependencytrack.model.NotificationRule;
import org.dependencytrack.model.Policy;
import org.dependencytrack.model.PolicyCondition;
import org.dependencytrack.model.PolicyViolation;
import org.dependencytrack.model.PortfolioMetrics;
import org.dependencytrack.model.Project;
import org.dependencytrack.model.ProjectMetrics;
import org.dependencytrack.model.ProjectProperty;
import org.dependencytrack.model.Repository;
import org.dependencytrack.model.RepositoryMetaComponent;
import org.dependencytrack.model.RepositoryType;
import org.dependencytrack.model.ServiceComponent;
import org.dependencytrack.model.Tag;
import org.dependencytrack.model.Vex;
import org.dependencytrack.model.ViolationAnalysis;
import org.dependencytrack.model.ViolationAnalysisComment;
import org.dependencytrack.model.ViolationAnalysisState;
import org.dependencytrack.model.Vulnerability;
import org.dependencytrack.model.VulnerabilityAlias;
import org.dependencytrack.model.VulnerabilityMetrics;
import org.dependencytrack.model.VulnerabilityScan;
import org.dependencytrack.model.VulnerableSoftware;
import org.dependencytrack.model.WorkflowState;
import org.dependencytrack.model.WorkflowStatus;
import org.dependencytrack.model.WorkflowStep;
import org.dependencytrack.notification.NotificationScope;
import org.dependencytrack.notification.publisher.PublisherClass;
import org.dependencytrack.resources.v1.vo.DependencyGraphResponse;
import org.dependencytrack.tasks.IntegrityMetaInitializerTask;
import org.hyades.proto.vulnanalysis.v1.ScanResult;
import org.hyades.proto.vulnanalysis.v1.ScanStatus;
import org.hyades.proto.vulnanalysis.v1.ScannerResult;

import javax.jdo.FetchPlan;
import javax.jdo.PersistenceManager;
import javax.jdo.Query;
import javax.jdo.Transaction;
import javax.jdo.datastore.JDOConnection;
import java.lang.reflect.Field;
import java.security.Principal;
import java.sql.Connection;
import java.sql.PreparedStatement;
import java.sql.ResultSet;
import java.sql.SQLException;
import java.util.ArrayList;
import java.util.Collection;
import java.util.Date;
import java.util.HashSet;
import java.util.List;
import java.util.Map;
import java.util.Set;
import java.util.UUID;
import java.util.function.Predicate;
import java.util.function.Supplier;

import static org.hyades.proto.vulnanalysis.v1.ScanStatus.SCAN_STATUS_FAILED;

/**
 * This QueryManager provides a concrete extension of {@link AlpineQueryManager} by
 * providing methods that operate on the Dependency-Track specific models.
 *
 * @author Steve Springett
 * @since 3.0.0
 */
@SuppressWarnings({"UnusedReturnValue", "unused"})
public class QueryManager extends AlpineQueryManager {

    private AlpineRequest request;

    private static final Logger LOGGER = Logger.getLogger(QueryManager.class);
    private BomQueryManager bomQueryManager;
    private ComponentQueryManager componentQueryManager;
    private FindingsQueryManager findingsQueryManager;
    private LicenseQueryManager licenseQueryManager;
    private MetricsQueryManager metricsQueryManager;
    private NotificationQueryManager notificationQueryManager;
    private PolicyQueryManager policyQueryManager;
    private ProjectQueryManager projectQueryManager;
    private RepositoryQueryManager repositoryQueryManager;
    private ServiceComponentQueryManager serviceComponentQueryManager;
    private VexQueryManager vexQueryManager;
    private VulnerabilityQueryManager vulnerabilityQueryManager;
    private VulnerableSoftwareQueryManager vulnerableSoftwareQueryManager;
    private WorkflowStateQueryManager workflowStateQueryManager;
    private IntegrityMetaQueryManager integrityMetaQueryManager;

    private IntegrityAnalysisQueryManager integrityAnalysisQueryManager;

    private TagQueryManager tagQueryManager;

    /**
     * Default constructor.
     */
    public QueryManager() {
        super();
        disableL2Cache();
    }

    /**
     * Constructs a new QueryManager.
     *
     * @param pm a PersistenceManager object
     */
    public QueryManager(final PersistenceManager pm) {
        super(pm);
        disableL2Cache();
    }

    /**
     * Constructs a new QueryManager.
     *
     * @param request an AlpineRequest object
     */
    public QueryManager(final AlpineRequest request) {
        super(request);
        disableL2Cache();
        this.request = request;
    }

    /**
     * Constructs a new QueryManager.
     *
     * @param request an AlpineRequest object
     */
    public QueryManager(final PersistenceManager pm, final AlpineRequest request) {
        super(pm, request);
        disableL2Cache();
        this.request = request;
    }

    @Override
    public Query decorate(final Query query) {
        // Clear the result to fetch if previously specified (i.e. by getting count)
        query.setResult(null);
        if (pagination != null && pagination.isPaginated()) {
            final long begin = pagination.getOffset();
            final long end = begin + pagination.getLimit();
            query.setRange(begin, end);
        }
        if (orderBy != null && RegexSequence.Pattern.STRING_IDENTIFIER.matcher(orderBy).matches() && orderDirection != OrderDirection.UNSPECIFIED) {
            // Check to see if the specified orderBy field is defined in the class being queried.
            boolean found = false;
            final org.datanucleus.store.query.Query iq = ((JDOQuery) query).getInternalQuery();
            final String candidateField = orderBy.contains(".") ? orderBy.substring(0, orderBy.indexOf('.')) : orderBy;
            for (final Field field: iq.getCandidateClass().getDeclaredFields()) {
                if (candidateField.equals(field.getName())) {
                    found = true;
                    break;
                }
            }
            if (found) {
                query.setOrdering(orderBy + " " + orderDirection.name().toLowerCase() + ", id asc");
            }
        }
        return query;
    }

    /**
     * Lazy instantiation of ProjectQueryManager.
     *
     * @return a ProjectQueryManager object
     */
    private ProjectQueryManager getProjectQueryManager() {
        if (projectQueryManager == null) {
            projectQueryManager = (request == null) ? new ProjectQueryManager(getPersistenceManager()) : new ProjectQueryManager(getPersistenceManager(), request);
        }
        return projectQueryManager;
    }

    /**
     * Lazy instantiation of TagQueryManager.
     *
     * @return a TagQueryManager object
     */
    private TagQueryManager getTagQueryManager() {
        if (tagQueryManager == null) {
            tagQueryManager = (request == null) ? new TagQueryManager(getPersistenceManager()) : new TagQueryManager(getPersistenceManager(), request);
        }
        return tagQueryManager;
    }

    /**
     * Lazy instantiation of ComponentQueryManager.
     *
     * @return a ComponentQueryManager object
     */
    private ComponentQueryManager getComponentQueryManager() {
        if (componentQueryManager == null) {
            componentQueryManager = (request == null) ? new ComponentQueryManager(getPersistenceManager()) : new ComponentQueryManager(getPersistenceManager(), request);
        }
        return componentQueryManager;
    }

    /**
     * Lazy instantiation of LicenseQueryManager.
     *
     * @return a LicenseQueryManager object
     */
    private LicenseQueryManager getLicenseQueryManager() {
        if (licenseQueryManager == null) {
            licenseQueryManager = (request == null) ? new LicenseQueryManager(getPersistenceManager()) : new LicenseQueryManager(getPersistenceManager(), request);
        }
        return licenseQueryManager;
    }

    /**
     * Lazy instantiation of BomQueryManager.
     *
     * @return a BomQueryManager object
     */
    private BomQueryManager getBomQueryManager() {
        if (bomQueryManager == null) {
            bomQueryManager = (request == null) ? new BomQueryManager(getPersistenceManager()) : new BomQueryManager(getPersistenceManager(), request);
        }
        return bomQueryManager;
    }

    /**
     * Lazy instantiation of VexQueryManager.
     *
     * @return a VexQueryManager object
     */
    private VexQueryManager getVexQueryManager() {
        if (vexQueryManager == null) {
            vexQueryManager = (request == null) ? new VexQueryManager(getPersistenceManager()) : new VexQueryManager(getPersistenceManager(), request);
        }
        return vexQueryManager;
    }

    /**
     * Lazy instantiation of PolicyQueryManager.
     *
     * @return a PolicyQueryManager object
     */
    private PolicyQueryManager getPolicyQueryManager() {
        if (policyQueryManager == null) {
            policyQueryManager = (request == null) ? new PolicyQueryManager(getPersistenceManager()) : new PolicyQueryManager(getPersistenceManager(), request);
        }
        return policyQueryManager;
    }

    /**
     * Lazy instantiation of VulnerabilityQueryManager.
     *
     * @return a VulnerabilityQueryManager object
     */
    private VulnerabilityQueryManager getVulnerabilityQueryManager() {
        if (vulnerabilityQueryManager == null) {
            vulnerabilityQueryManager = (request == null) ? new VulnerabilityQueryManager(getPersistenceManager()) : new VulnerabilityQueryManager(getPersistenceManager(), request);
        }
        return vulnerabilityQueryManager;
    }

    /**
     * Lazy instantiation of VulnerableSoftwareQueryManager.
     *
     * @return a VulnerableSoftwareQueryManager object
     */
    private VulnerableSoftwareQueryManager getVulnerableSoftwareQueryManager() {
        if (vulnerableSoftwareQueryManager == null) {
            vulnerableSoftwareQueryManager = (request == null) ? new VulnerableSoftwareQueryManager(getPersistenceManager()) : new VulnerableSoftwareQueryManager(getPersistenceManager(), request);
        }
        return vulnerableSoftwareQueryManager;
    }

    /**
     * Lazy instantiation of ServiceComponentQueryManager.
     *
     * @return a ServiceComponentQueryManager object
     */
    private ServiceComponentQueryManager getServiceComponentQueryManager() {
        if (serviceComponentQueryManager == null) {
            serviceComponentQueryManager = (request == null) ? new ServiceComponentQueryManager(getPersistenceManager()) : new ServiceComponentQueryManager(getPersistenceManager(), request);
        }
        return serviceComponentQueryManager;
    }

    /**
     * Lazy instantiation of FindingsQueryManager.
     *
     * @return a FindingsQueryManager object
     */
    private FindingsQueryManager getFindingsQueryManager() {
        if (findingsQueryManager == null) {
            findingsQueryManager = (request == null) ? new FindingsQueryManager(getPersistenceManager()) : new FindingsQueryManager(getPersistenceManager(), request);
        }
        return findingsQueryManager;
    }

    /**
     * Lazy instantiation of MetricsQueryManager.
     *
     * @return a MetricsQueryManager object
     */
    private MetricsQueryManager getMetricsQueryManager() {
        if (metricsQueryManager == null) {
            metricsQueryManager = (request == null) ? new MetricsQueryManager(getPersistenceManager()) : new MetricsQueryManager(getPersistenceManager(), request);
        }
        return metricsQueryManager;
    }

    /**
     * Lazy instantiation of RepositoryQueryManager.
     *
     * @return a RepositoryQueryManager object
     */
    private RepositoryQueryManager getRepositoryQueryManager() {
        if (repositoryQueryManager == null) {
            repositoryQueryManager = (request == null) ? new RepositoryQueryManager(getPersistenceManager()) : new RepositoryQueryManager(getPersistenceManager(), request);
        }
        return repositoryQueryManager;
    }

    /**
     * Lazy instantiation of NotificationQueryManager.
     *
     * @return a NotificationQueryManager object
     */
    private NotificationQueryManager getNotificationQueryManager() {
        if (notificationQueryManager == null) {
            notificationQueryManager = (request == null) ? new NotificationQueryManager(getPersistenceManager()) : new NotificationQueryManager(getPersistenceManager(), request);
        }
        return notificationQueryManager;
    }

    private WorkflowStateQueryManager getWorkflowStateQueryManager() {
        if (workflowStateQueryManager == null) {
            workflowStateQueryManager = (request == null) ? new WorkflowStateQueryManager(getPersistenceManager()) : new WorkflowStateQueryManager(getPersistenceManager(), request);
        }
        return workflowStateQueryManager;
    }

    private IntegrityMetaQueryManager getIntegrityMetaQueryManager() {
        if (integrityMetaQueryManager == null) {
            integrityMetaQueryManager = (request == null) ? new IntegrityMetaQueryManager(getPersistenceManager()) : new IntegrityMetaQueryManager(getPersistenceManager(), request);
        }
        return integrityMetaQueryManager;
    }

    private IntegrityAnalysisQueryManager getIntegrityAnalysisQueryManager() {
        if (integrityAnalysisQueryManager == null) {
            integrityAnalysisQueryManager = (request == null) ? new IntegrityAnalysisQueryManager(getPersistenceManager()) : new IntegrityAnalysisQueryManager(getPersistenceManager(), request);
        }
        return integrityAnalysisQueryManager;
    }

    /**
     * Get the IDs of the {@link Team}s a given {@link Principal} is a member of.
     *
     * @return A {@link Set} of {@link Team} IDs
     */
    protected Set<Long> getTeamIds(final Principal principal) {
        final Set<Long> principalTeamIds = new HashSet<>();

        if (principal instanceof final UserPrincipal userPrincipal
                && userPrincipal.getTeams() != null) {
            for (final Team userInTeam : userPrincipal.getTeams()) {
                principalTeamIds.add(userInTeam.getId());
            }
        } else if (principal instanceof final ApiKey apiKey
                && apiKey.getTeams() != null) {
            for (final Team userInTeam : apiKey.getTeams()) {
                principalTeamIds.add(userInTeam.getId());
            }
        }

        return principalTeamIds;
    }

    private void disableL2Cache() {
        pm.setProperty(PropertyNames.PROPERTY_CACHE_L2_TYPE, "none");
    }

    /**
     * Disables the second level cache for this {@link QueryManager} instance.
     * <p>
     * Disabling the L2 cache is useful in situations where large amounts of objects
     * are created or updated in close succession, and it's unlikely that they'll be
     * accessed again anytime soon. Keeping those objects in cache would unnecessarily
     * blow up heap usage.
     *
     * @return This {@link QueryManager} instance
     * @see <a href="https://www.datanucleus.org/products/accessplatform_6_0/jdo/persistence.html#cache_level2">L2 Cache docs</a>
     */
    public QueryManager withL2CacheDisabled() {
        disableL2Cache();
        return this;
    }

    ////////////////////////////////////////////////////////////////////////////////////////////////////////////////////
    //// BEGIN WRAPPER METHODS                                                                                      ////
    ////////////////////////////////////////////////////////////////////////////////////////////////////////////////////
    public PaginatedResult getProjects(final boolean includeMetrics, final boolean excludeInactive, final boolean onlyRoot) {
        return getProjectQueryManager().getProjects(includeMetrics, excludeInactive, onlyRoot);
    }

    public PaginatedResult getProjects(final boolean includeMetrics) {
        return getProjectQueryManager().getProjects(includeMetrics);
    }

    public PaginatedResult getProjects() {
        return getProjectQueryManager().getProjects();
    }

    public List<Project> getAllProjects() {
        return getProjectQueryManager().getAllProjects();
    }

    public List<Project> getAllProjects(boolean excludeInactive) {
        return getProjectQueryManager().getAllProjects(excludeInactive);
    }

    public PaginatedResult getProjects(final String name, final boolean excludeInactive, final boolean onlyRoot) {
        return getProjectQueryManager().getProjects(name, excludeInactive, onlyRoot);
    }

    public Project getProject(final String uuid) {
        return getProjectQueryManager().getProject(uuid);
    }

    public Project getProject(final String name, final String version) {
        return getProjectQueryManager().getProject(name, version);
    }

    public PaginatedResult getProjects(final Team team, final boolean excludeInactive, final boolean bypass, final boolean onlyRoot) {
        return getProjectQueryManager().getProjects(team, excludeInactive, bypass, onlyRoot);
    }

    public PaginatedResult getProjectsWithoutDescendantsOf(final boolean excludeInactive, final Project project) {
        return getProjectQueryManager().getProjectsWithoutDescendantsOf(excludeInactive, project);
    }

    public PaginatedResult getProjectsWithoutDescendantsOf(final String name, final boolean excludeInactive, final Project project) {
        return getProjectQueryManager().getProjectsWithoutDescendantsOf(name, excludeInactive, project);
    }

    public List<UUID> getParents(final Project project) {
        return getProjectQueryManager().getParents(project);
    }

    public boolean hasAccess(final Principal principal, final Project project) {
        return getProjectQueryManager().hasAccess(principal, project);
    }

    public PaginatedResult getProjects(final Tag tag, final boolean includeMetrics, final boolean excludeInactive, final boolean onlyRoot) {
        return getProjectQueryManager().getProjects(tag, includeMetrics, excludeInactive, onlyRoot);
    }

    public PaginatedResult getProjects(final Classifier classifier, final boolean includeMetrics, final boolean excludeInactive, final boolean onlyRoot) {
        return getProjectQueryManager().getProjects(classifier, includeMetrics, excludeInactive, onlyRoot);
    }

    public PaginatedResult getChildrenProjects(final UUID uuid, final boolean includeMetrics, final boolean excludeInactive) {
        return getProjectQueryManager().getChildrenProjects(uuid, includeMetrics, excludeInactive);
    }

    public PaginatedResult getChildrenProjects(final Tag tag, final UUID uuid, final boolean includeMetrics, final boolean excludeInactive) {
        return getProjectQueryManager().getChildrenProjects(tag, uuid, includeMetrics, excludeInactive);
    }

    public PaginatedResult getChildrenProjects(final Classifier classifier, final UUID uuid, final boolean includeMetrics, final boolean excludeInactive) {
        return getProjectQueryManager().getChildrenProjects(classifier, uuid, includeMetrics, excludeInactive);
    }

    public PaginatedResult getProjects(final Tag tag) {
        return getProjectQueryManager().getProjects(tag);
    }

    public boolean doesProjectExist(final String name, final String version) {
        return getProjectQueryManager().doesProjectExist(name, version);
    }

    public Tag getTagByName(final String name) {
        return getProjectQueryManager().getTagByName(name);
    }

    public Tag createTag(final String name) {
        return getProjectQueryManager().createTag(name);
    }

    public Project createProject(String name, String description, String version, List<Tag> tags, Project parent, PackageURL purl, boolean active, boolean commitIndex) {
        return getProjectQueryManager().createProject(name, description, version, tags, parent, purl, active, commitIndex);
    }

    public Project createProject(final Project project, List<Tag> tags, boolean commitIndex) {
        return getProjectQueryManager().createProject(project, tags, commitIndex);
    }

    public Project updateProject(UUID uuid, String name, String description, String version, List<Tag> tags, PackageURL purl, boolean active, boolean commitIndex) {
        return getProjectQueryManager().updateProject(uuid, name, description, version, tags, purl, active, commitIndex);
    }

    public Project updateProject(Project transientProject, boolean commitIndex) {
        return getProjectQueryManager().updateProject(transientProject, commitIndex);
    }

    public boolean updateNewProjectACL(Project transientProject, Principal principal) {
        return getProjectQueryManager().updateNewProjectACL(transientProject, principal);
    }

    public Project clone(UUID from, String newVersion, boolean includeTags, boolean includeProperties,
                         boolean includeComponents, boolean includeServices, boolean includeAuditHistory,
                         boolean includeACL) {
        return getProjectQueryManager().clone(from, newVersion, includeTags, includeProperties,
                includeComponents, includeServices, includeAuditHistory, includeACL);
    }

    public Project updateLastBomImport(Project p, Date date, String bomFormat) {
        return getProjectQueryManager().updateLastBomImport(p, date, bomFormat);
    }

    public void recursivelyDelete(final Project project, final boolean commitIndex) {
        getProjectQueryManager().recursivelyDelete(project, commitIndex);
    }

    public ProjectProperty createProjectProperty(final Project project, final String groupName, final String propertyName,
                                                 final String propertyValue, final ProjectProperty.PropertyType propertyType,
                                                 final String description) {
        return getProjectQueryManager().createProjectProperty(project, groupName, propertyName, propertyValue, propertyType, description);
    }

    public ProjectProperty getProjectProperty(final Project project, final String groupName, final String propertyName) {
        return getProjectQueryManager().getProjectProperty(project, groupName, propertyName);
    }

    public List<ProjectProperty> getProjectProperties(final Project project) {
        return getProjectQueryManager().getProjectProperties(project);
    }

    public Bom createBom(Project project, Date imported, Bom.Format format, String specVersion, Integer bomVersion, String serialNumber, final UUID uploadToken) {
        return getBomQueryManager().createBom(project, imported, format, specVersion, bomVersion, serialNumber, uploadToken);
    }

    public List<Bom> getAllBoms(Project project) {
        return getBomQueryManager().getAllBoms(project);
    }

    public void deleteBoms(Project project) {
        getBomQueryManager().deleteBoms(project);
    }

    public Vex createVex(Project project, Date imported, Vex.Format format, String specVersion, Integer vexVersion, String serialNumber) {
        return getVexQueryManager().createVex(project, imported, format, specVersion, vexVersion, serialNumber);
    }

    public List<Vex> getAllVexs(Project project) {
        return getVexQueryManager().getAllVexs(project);
    }

    public void deleteVexs(Project project) {
        getVexQueryManager().deleteVexs(project);
    }

    public PaginatedResult getComponents(final boolean includeMetrics) {
        return getComponentQueryManager().getComponents(includeMetrics);
    }

    public PaginatedResult getComponents() {
        return getComponentQueryManager().getComponents(false);
    }

    public List<Component> getAllComponents() {
        return getComponentQueryManager().getAllComponents();
    }

    public PaginatedResult getComponentByHash(String hash) {
        return getComponentQueryManager().getComponentByHash(hash);
    }

    public IntegrityMetaInitializerTask.ComponentProjection getComponentByPurl(String purl) {
        return getComponentQueryManager().getComponentByPurl(purl);
    }

    public PaginatedResult getComponents(ComponentIdentity identity) {
        return getComponentQueryManager().getComponents(identity);
    }

    public PaginatedResult getComponents(ComponentIdentity identity, boolean includeMetrics) {
        return getComponentQueryManager().getComponents(identity, includeMetrics);
    }

    public PaginatedResult getComponents(ComponentIdentity identity, Project project, boolean includeMetrics) {
        return getComponentQueryManager().getComponents(identity, project, includeMetrics);
    }

    public Component createComponent(Component component, boolean commitIndex) {
        return getComponentQueryManager().createComponent(component, commitIndex);
    }

    public Component cloneComponent(Component sourceComponent, Project destinationProject, boolean commitIndex) {
        return getComponentQueryManager().cloneComponent(sourceComponent, destinationProject, commitIndex);
    }

    public Component updateComponent(Component transientComponent, boolean commitIndex) {
        return getComponentQueryManager().updateComponent(transientComponent, commitIndex);
    }

    void deleteComponents(Project project) {
        getComponentQueryManager().deleteComponents(project);
    }

    public void recursivelyDelete(Component component, boolean commitIndex) {
        getComponentQueryManager().recursivelyDelete(component, commitIndex);
    }

    public Map<String, Component> getDependencyGraphForComponent(Project project, Component component) {
        return getComponentQueryManager().getDependencyGraphForComponent(project, component);
    }

    public PaginatedResult getLicenses() {
        return getLicenseQueryManager().getLicenses();
    }

    public List<License> getAllLicensesConcise() {
        return getLicenseQueryManager().getAllLicensesConcise();
    }

    public License getLicense(String licenseId) {
        return getLicenseQueryManager().getLicense(licenseId);
    }

    License synchronizeLicense(License license, boolean commitIndex) {
        return getLicenseQueryManager().synchronizeLicense(license, commitIndex);
    }


    public License createCustomLicense(License license, boolean commitIndex) {
        return getLicenseQueryManager().createCustomLicense(license, commitIndex);
    }

    public void deleteLicense(final License license, final boolean commitIndex) {
        getLicenseQueryManager().deleteLicense(license, commitIndex);
    }

    public PaginatedResult getPolicies() {
        return getPolicyQueryManager().getPolicies();
    }

    public List<Policy> getAllPolicies() {
        return getPolicyQueryManager().getAllPolicies();
    }

    public List<Policy> getApplicablePolicies(final Project project) {
        return getPolicyQueryManager().getApplicablePolicies(project);
    }

    public Policy getPolicy(final String name) {
        return getPolicyQueryManager().getPolicy(name);
    }

    public Policy createPolicy(String name, Policy.Operator operator, Policy.ViolationState violationState) {
        return getPolicyQueryManager().createPolicy(name, operator, violationState);
    }

    public void removeProjectFromPolicies(final Project project) {
        getPolicyQueryManager().removeProjectFromPolicies(project);
    }

    public PolicyCondition createPolicyCondition(final Policy policy, final PolicyCondition.Subject subject,
                                                 final PolicyCondition.Operator operator, final String value) {
        return getPolicyQueryManager().createPolicyCondition(policy, subject, operator, value);
    }

    public PolicyCondition createPolicyCondition(final Policy policy, final PolicyCondition.Subject subject,
                                                 final PolicyCondition.Operator operator, final String value,
                                                 final PolicyViolation.Type violationType) {
        return getPolicyQueryManager().createPolicyCondition(policy, subject, operator, value, violationType);
    }

    public PolicyCondition updatePolicyCondition(final PolicyCondition policyCondition) {
        return getPolicyQueryManager().updatePolicyCondition(policyCondition);
    }

    public synchronized void reconcilePolicyViolations(final Component component, final List<PolicyViolation> policyViolations) {
        getPolicyQueryManager().reconcilePolicyViolations(component, policyViolations);
    }

    public synchronized PolicyViolation addPolicyViolationIfNotExist(final PolicyViolation pv) {
        return getPolicyQueryManager().addPolicyViolationIfNotExist(pv);
    }

    public List<PolicyViolation> getAllPolicyViolations() {
        return getPolicyQueryManager().getAllPolicyViolations();
    }

    public List<PolicyViolation> getAllPolicyViolations(final PolicyCondition policyCondition) {
        return getPolicyQueryManager().getAllPolicyViolations(policyCondition);
    }

    public List<PolicyViolation> getAllPolicyViolations(final Component component) {
        return getPolicyQueryManager().getAllPolicyViolations(component);
    }

    public List<PolicyViolation> getAllPolicyViolations(final Component component, final boolean includeSuppressed) {
        return getPolicyQueryManager().getAllPolicyViolations(component, includeSuppressed);
    }

    public List<PolicyViolation> getAllPolicyViolations(final Project project) {
        return getPolicyQueryManager().getAllPolicyViolations(project);
    }

    public PaginatedResult getPolicyViolations(final Project project, boolean includeSuppressed) {
        return getPolicyQueryManager().getPolicyViolations(project, includeSuppressed);
    }

    public PaginatedResult getPolicyViolations(final Component component, boolean includeSuppressed) {
        return getPolicyQueryManager().getPolicyViolations(component, includeSuppressed);
    }

    public PaginatedResult getPolicyViolations(boolean includeSuppressed) {
        return getPolicyQueryManager().getPolicyViolations(includeSuppressed);
    }

    public ViolationAnalysis getViolationAnalysis(Component component, PolicyViolation policyViolation) {
        return getPolicyQueryManager().getViolationAnalysis(component, policyViolation);
    }

    public ViolationAnalysis makeViolationAnalysis(Component component, PolicyViolation policyViolation,
                                                   ViolationAnalysisState violationAnalysisState, Boolean isSuppressed) {
        return getPolicyQueryManager().makeViolationAnalysis(component, policyViolation, violationAnalysisState, isSuppressed);
    }

    public ViolationAnalysisComment makeViolationAnalysisComment(ViolationAnalysis violationAnalysis, String comment, String commenter) {
        return getPolicyQueryManager().makeViolationAnalysisComment(violationAnalysis, comment, commenter);
    }

    void deleteViolationAnalysisTrail(Component component) {
        getPolicyQueryManager().deleteViolationAnalysisTrail(component);
    }

    void deleteViolationAnalysisTrail(Project project) {
        getPolicyQueryManager().deleteViolationAnalysisTrail(project);
    }

    public PaginatedResult getLicenseGroups() {
        return getPolicyQueryManager().getLicenseGroups();
    }

    public LicenseGroup getLicenseGroup(final String name) {
        return getPolicyQueryManager().getLicenseGroup(name);
    }

    public LicenseGroup createLicenseGroup(String name) {
        return getPolicyQueryManager().createLicenseGroup(name);
    }

    public boolean doesLicenseGroupContainLicense(final LicenseGroup lg, final License license) {
        return getPolicyQueryManager().doesLicenseGroupContainLicense(lg, license);
    }

    public void deletePolicy(final Policy policy) {
        getPolicyQueryManager().deletePolicy(policy);
    }

    void deletePolicyViolations(Component component) {
        getPolicyQueryManager().deletePolicyViolations(component);
    }

    public void deletePolicyViolations(Project project) {
        getPolicyQueryManager().deletePolicyViolations(project);
    }

    public void deletePolicyViolationsOfComponent(final Component component) {
        getPolicyQueryManager().deletePolicyViolationsOfComponent(component);
    }

    public long getAuditedCount(final Component component, final PolicyViolation.Type type) {
        return getPolicyQueryManager().getAuditedCount(component, type);
    }

    public void deletePolicyCondition(PolicyCondition policyCondition) {
        getPolicyQueryManager().deletePolicyCondition(policyCondition);
    }

    public Vulnerability createVulnerability(Vulnerability vulnerability, boolean commitIndex) {
        return getVulnerabilityQueryManager().createVulnerability(vulnerability, commitIndex);
    }

    public Vulnerability updateVulnerability(Vulnerability transientVulnerability, boolean commitIndex) {
        return getVulnerabilityQueryManager().updateVulnerability(transientVulnerability, commitIndex);
    }

    public Vulnerability synchronizeVulnerability(Vulnerability vulnerability, boolean commitIndex) {
        return getVulnerabilityQueryManager().synchronizeVulnerability(vulnerability, commitIndex);
    }

    public Vulnerability getVulnerabilityByVulnId(String source, String vulnId) {
        return getVulnerabilityQueryManager().getVulnerabilityByVulnId(source, vulnId, false);
    }

    public Vulnerability getVulnerabilityByVulnId(String source, String vulnId, boolean includeVulnerableSoftware) {
        return getVulnerabilityQueryManager().getVulnerabilityByVulnId(source, vulnId, includeVulnerableSoftware);
    }

    public Vulnerability getVulnerabilityByVulnId(Vulnerability.Source source, String vulnId) {
        return getVulnerabilityQueryManager().getVulnerabilityByVulnId(source, vulnId, false);
    }

    public Vulnerability getVulnerabilityByVulnId(Vulnerability.Source source, String vulnId, boolean includeVulnerableSoftware) {
        return getVulnerabilityQueryManager().getVulnerabilityByVulnId(source, vulnId, includeVulnerableSoftware);
    }

    public List<Vulnerability> getVulnerabilitiesForNpmModule(String module) {
        return getVulnerabilityQueryManager().getVulnerabilitiesForNpmModule(module);
    }

    public void addVulnerability(Vulnerability vulnerability, Component component, AnalyzerIdentity analyzerIdentity) {
        getVulnerabilityQueryManager().addVulnerability(vulnerability, component, analyzerIdentity);
    }

    public void addVulnerability(Vulnerability vulnerability, Component component, AnalyzerIdentity analyzerIdentity,
                                 String alternateIdentifier, String referenceUrl) {
        getVulnerabilityQueryManager().addVulnerability(vulnerability, component, analyzerIdentity, alternateIdentifier, referenceUrl);
    }

    public void removeVulnerability(Vulnerability vulnerability, Component component) {
        getVulnerabilityQueryManager().removeVulnerability(vulnerability, component);
    }

    public FindingAttribution getFindingAttribution(Vulnerability vulnerability, Component component) {
        return getVulnerabilityQueryManager().getFindingAttribution(vulnerability, component);
    }

    void deleteFindingAttributions(Component component) {
        getVulnerabilityQueryManager().deleteFindingAttributions(component);
    }

    void deleteFindingAttributions(Project project) {
        getVulnerabilityQueryManager().deleteFindingAttributions(project);
    }

    public List<VulnerableSoftware> reconcileVulnerableSoftware(final Vulnerability vulnerability,
                                                                final List<VulnerableSoftware> vsListOld,
                                                                final List<VulnerableSoftware> vsList,
                                                                final Vulnerability.Source source) {
        return getVulnerabilityQueryManager().reconcileVulnerableSoftware(vulnerability, vsListOld, vsList, source);
    }

    public List<AffectedVersionAttribution> getAffectedVersionAttributions(Vulnerability vulnerability, VulnerableSoftware vulnerableSoftware) {
        return getVulnerabilityQueryManager().getAffectedVersionAttributions(vulnerability, vulnerableSoftware);
    }

    public AffectedVersionAttribution getAffectedVersionAttribution(Vulnerability vulnerability, VulnerableSoftware vulnerableSoftware, Vulnerability.Source source) {
        return getVulnerabilityQueryManager().getAffectedVersionAttribution(vulnerability, vulnerableSoftware, source);
    }

    public void updateAffectedVersionAttributions(final Vulnerability vulnerability,
                                                  final List<VulnerableSoftware> vsList,
                                                  final Vulnerability.Source source) {
        getVulnerabilityQueryManager().updateAffectedVersionAttributions(vulnerability, vsList, source);
    }

    public void updateAffectedVersionAttribution(final Vulnerability vulnerability,
                                                 final VulnerableSoftware vulnerableSoftware,
                                                 final Vulnerability.Source source) {
        getVulnerabilityQueryManager().updateAffectedVersionAttribution(vulnerability, vulnerableSoftware, source);
    }

    public void deleteAffectedVersionAttribution(final Vulnerability vulnerability,
                                                 final VulnerableSoftware vulnerableSoftware,
                                                 final Vulnerability.Source source) {
        getVulnerabilityQueryManager().deleteAffectedVersionAttribution(vulnerability, vulnerableSoftware, source);
    }

    public void deleteAffectedVersionAttributions(final Vulnerability vulnerability) {
        getVulnerabilityQueryManager().deleteAffectedVersionAttributions(vulnerability);
    }

    public boolean contains(Vulnerability vulnerability, Component component) {
        return getVulnerabilityQueryManager().contains(vulnerability, component);
    }

    public Cpe synchronizeCpe(Cpe cpe, boolean commitIndex) {
        return getVulnerableSoftwareQueryManager().synchronizeCpe(cpe, commitIndex);
    }

    public Cpe getCpeBy23(String cpe23) {
        return getVulnerableSoftwareQueryManager().getCpeBy23(cpe23);
    }

    public PaginatedResult getCpes() {
        return getVulnerableSoftwareQueryManager().getCpes();
    }

    public List<Cpe> getCpes(final String cpeString) {
        return getVulnerableSoftwareQueryManager().getCpes(cpeString);
    }

    public List<Cpe> getCpes(final String part, final String vendor, final String product, final String version) {
        return getVulnerableSoftwareQueryManager().getCpes(part, vendor, product, version);
    }

    public VulnerableSoftware getVulnerableSoftwareByCpe23(String cpe23,
                                                           String versionEndExcluding, String versionEndIncluding,
                                                           String versionStartExcluding, String versionStartIncluding) {
        return getVulnerableSoftwareQueryManager().getVulnerableSoftwareByCpe23(cpe23, versionEndExcluding, versionEndIncluding, versionStartExcluding, versionStartIncluding);
    }

    public VulnerableSoftware getVulnerableSoftwareByCpe23AndVersion(String cpe23, String version) {
        return getVulnerableSoftwareQueryManager().getVulnerableSoftwareByCpe23AndVersion(cpe23, version);
    }

    public PaginatedResult getVulnerableSoftware() {
        return getVulnerableSoftwareQueryManager().getVulnerableSoftware();
    }

    public List<VulnerableSoftware> getAllVulnerableSoftwareByCpe(final String cpeString) {
        return getVulnerableSoftwareQueryManager().getAllVulnerableSoftwareByCpe(cpeString);
    }

    public VulnerableSoftware getVulnerableSoftwareByPurl(String purlType, String purlNamespace, String purlName,
                                                          String versionEndExcluding, String versionEndIncluding,
                                                          String versionStartExcluding, String versionStartIncluding) {
        return getVulnerableSoftwareQueryManager().getVulnerableSoftwareByPurl(purlType, purlNamespace, purlName, versionEndExcluding, versionEndIncluding, versionStartExcluding, versionStartIncluding);
    }

    public List<VulnerableSoftware> getVulnerableSoftwareByVulnId(final String source, final String vulnId) {
        return getVulnerableSoftwareQueryManager().getVulnerableSoftwareByVulnId(source, vulnId);
    }

    public List<VulnerableSoftware> getAllVulnerableSoftwareByPurl(final PackageURL purl) {
        return getVulnerableSoftwareQueryManager().getAllVulnerableSoftwareByPurl(purl);
    }

    public List<VulnerableSoftware> getAllVulnerableSoftware(final String cpePart, final String cpeVendor, final String cpeProduct, final String cpeVersion, final PackageURL purl) {
        return getVulnerableSoftwareQueryManager().getAllVulnerableSoftware(cpePart, cpeVendor, cpeProduct, cpeVersion, purl);
    }

    public List<VulnerableSoftware> getAllVulnerableSoftware(final String cpePart, final String cpeVendor, final String cpeProduct, final PackageURL purl) {
        return getVulnerableSoftwareQueryManager().getAllVulnerableSoftware(cpePart, cpeVendor, cpeProduct, purl);
    }

    public Cwe createCweIfNotExist(int id, String name) {
        return getVulnerableSoftwareQueryManager().createCweIfNotExist(id, name);
    }

    public Cwe getCweById(int cweId) {
        return getVulnerableSoftwareQueryManager().getCweById(cweId);
    }

    public PaginatedResult getCwes() {
        return getVulnerableSoftwareQueryManager().getCwes();
    }

    public List<Cwe> getAllCwes() {
        return getVulnerableSoftwareQueryManager().getAllCwes();
    }

    public Component matchSingleIdentity(final Project project, final ComponentIdentity cid) {
        return getComponentQueryManager().matchSingleIdentity(project, cid);
    }

    public List<Component> matchIdentity(final Project project, final ComponentIdentity cid) {
        return getComponentQueryManager().matchIdentity(project, cid);
    }

    public List<Component> matchIdentity(final ComponentIdentity cid) {
        return getComponentQueryManager().matchIdentity(cid);
    }

    public void reconcileComponents(Project project, List<Component> existingProjectComponents, List<Component> components) {
        getComponentQueryManager().reconcileComponents(project, existingProjectComponents, components);
    }

    public List<Component> getAllComponents(Project project) {
        return getComponentQueryManager().getAllComponents(project);
    }

    public ResultSet getComponents(final Project project, final boolean includeMetrics) {
        return getComponentQueryManager().getComponents(project, includeMetrics);
    }

    public ResultSet getComponents(final Project project, final boolean includeMetrics, final boolean onlyOutdated, final boolean onlyDirect) {
        return getComponentQueryManager().getComponents(project, includeMetrics, onlyOutdated, onlyDirect);
    }

    public ServiceComponent matchServiceIdentity(final Project project, final ComponentIdentity cid) {
        return getServiceComponentQueryManager().matchServiceIdentity(project, cid);
    }

    public void reconcileServiceComponents(Project project, List<ServiceComponent> existingProjectServices, List<ServiceComponent> services) {
        getServiceComponentQueryManager().reconcileServiceComponents(project, existingProjectServices, services);
    }

    public ServiceComponent createServiceComponent(ServiceComponent service, boolean commitIndex) {
        return getServiceComponentQueryManager().createServiceComponent(service, commitIndex);
    }

    public List<ServiceComponent> getAllServiceComponents() {
        return getServiceComponentQueryManager().getAllServiceComponents();
    }

    public List<ServiceComponent> getAllServiceComponents(Project project) {
        return getServiceComponentQueryManager().getAllServiceComponents(project);
    }

    public PaginatedResult getServiceComponents() {
        return getServiceComponentQueryManager().getServiceComponents();
    }

    public PaginatedResult getServiceComponents(final boolean includeMetrics) {
        return getServiceComponentQueryManager().getServiceComponents(includeMetrics);
    }

    public PaginatedResult getServiceComponents(final Project project, final boolean includeMetrics) {
        return getServiceComponentQueryManager().getServiceComponents(project, includeMetrics);
    }

    public ServiceComponent cloneServiceComponent(ServiceComponent sourceService, Project destinationProject, boolean commitIndex) {
        return getServiceComponentQueryManager().cloneServiceComponent(sourceService, destinationProject, commitIndex);
    }

    public ServiceComponent updateServiceComponent(ServiceComponent transientServiceComponent, boolean commitIndex) {
        return getServiceComponentQueryManager().updateServiceComponent(transientServiceComponent, commitIndex);
    }

    public void deleteServiceComponents(final Project project) {
        getServiceComponentQueryManager().deleteServiceComponents(project);
    }

    public void recursivelyDelete(ServiceComponent service, boolean commitIndex) {
        getServiceComponentQueryManager().recursivelyDelete(service, commitIndex);
    }

    public PaginatedResult getVulnerabilities() {
        return getVulnerabilityQueryManager().getVulnerabilities();
    }

    public PaginatedResult getVulnerabilities(Component component) {
        return getVulnerabilityQueryManager().getVulnerabilities(component);
    }

    public PaginatedResult getVulnerabilities(Component component, boolean includeSuppressed) {
        return getVulnerabilityQueryManager().getVulnerabilities(component, includeSuppressed);
    }

    public List<Component> getAllVulnerableComponents(Project project, Vulnerability vulnerability, boolean includeSuppressed) {
        return getVulnerabilityQueryManager().getAllVulnerableComponents(project, vulnerability, includeSuppressed);
    }

    public List<Vulnerability> getAllVulnerabilities(Component component) {
        return getVulnerabilityQueryManager().getAllVulnerabilities(component);
    }

    public List<Vulnerability> getAllVulnerabilities(Component component, boolean includeSuppressed) {
        return getVulnerabilityQueryManager().getAllVulnerabilities(component, includeSuppressed);
    }

    public long getVulnerabilityCount(Project project, boolean includeSuppressed) {
        return getVulnerabilityQueryManager().getVulnerabilityCount(project, includeSuppressed);
    }

    public List<Vulnerability> getVulnerabilities(Project project, boolean includeSuppressed) {
        return getVulnerabilityQueryManager().getVulnerabilities(project, includeSuppressed);
    }

    public long getAuditedCount() {
        return getFindingsQueryManager().getAuditedCount();
    }

    public long getAuditedCount(Project project) {
        return getFindingsQueryManager().getAuditedCount(project);
    }

    public long getAuditedCount(Component component) {
        return getFindingsQueryManager().getAuditedCount(component);
    }

    public long getAuditedCount(Project project, Component component) {
        return getFindingsQueryManager().getAuditedCount(project, component);
    }

    public long getSuppressedCount() {
        return getFindingsQueryManager().getSuppressedCount();
    }

    public long getSuppressedCount(Project project) {
        return getFindingsQueryManager().getSuppressedCount(project);
    }

    public long getSuppressedCount(Component component) {
        return getFindingsQueryManager().getSuppressedCount(component);
    }

    public long getSuppressedCount(Project project, Component component) {
        return getFindingsQueryManager().getSuppressedCount(project, component);
    }

    public List<Project> getProjects(final Vulnerability vulnerability, final Set<String> fetchGroups) {
        return getVulnerabilityQueryManager().getProjects(vulnerability, fetchGroups);
    }

    public VulnerabilityAlias synchronizeVulnerabilityAlias(VulnerabilityAlias alias) {
        return getVulnerabilityQueryManager().synchronizeVulnerabilityAlias(alias);
    }

    public List<VulnerabilityAlias> getVulnerabilityAliases(Vulnerability vulnerability) {
        return getVulnerabilityQueryManager().getVulnerabilityAliases(vulnerability);
    }

    List<Analysis> getAnalyses(Project project) {
        return getFindingsQueryManager().getAnalyses(project);
    }

    public Analysis getAnalysis(Component component, Vulnerability vulnerability) {
        return getFindingsQueryManager().getAnalysis(component, vulnerability);
    }

    public Analysis makeAnalysis(Component component, Vulnerability vulnerability, AnalysisState analysisState,
                                 AnalysisJustification analysisJustification, AnalysisResponse analysisResponse,
                                 String analysisDetails, Boolean isSuppressed) {
        return getFindingsQueryManager().makeAnalysis(component, vulnerability, analysisState, analysisJustification, analysisResponse, analysisDetails, isSuppressed);
    }

    public AnalysisComment makeAnalysisComment(Analysis analysis, String comment, String commenter) {
        return getFindingsQueryManager().makeAnalysisComment(analysis, comment, commenter);
    }

    void deleteAnalysisTrail(Component component) {
        getFindingsQueryManager().deleteAnalysisTrail(component);
    }

    void deleteAnalysisTrail(Project project) {
        getFindingsQueryManager().deleteAnalysisTrail(project);
    }

    public List<Finding> getFindings(Project project) {
        return getFindingsQueryManager().getFindings(project);
    }

    public List<Finding> getFindings(Project project, boolean includeSuppressed) {
        return getFindingsQueryManager().getFindings(project, includeSuppressed);
    }

    public List<VulnerabilityMetrics> getVulnerabilityMetrics() {
        return getMetricsQueryManager().getVulnerabilityMetrics();
    }

    public PortfolioMetrics getMostRecentPortfolioMetrics() {
        return getMetricsQueryManager().getMostRecentPortfolioMetrics();
    }

    public PaginatedResult getPortfolioMetrics() {
        return getMetricsQueryManager().getPortfolioMetrics();
    }

    public List<PortfolioMetrics> getPortfolioMetricsSince(Date since) {
        return getMetricsQueryManager().getPortfolioMetricsSince(since);
    }

    public ProjectMetrics getMostRecentProjectMetrics(Project project) {
        return getMetricsQueryManager().getMostRecentProjectMetrics(project);
    }

    public PaginatedResult getProjectMetrics(Project project) {
        return getMetricsQueryManager().getProjectMetrics(project);
    }

    public List<ProjectMetrics> getProjectMetricsSince(Project project, Date since) {
        return getMetricsQueryManager().getProjectMetricsSince(project, since);
    }

    public DependencyMetrics getMostRecentDependencyMetrics(Component component) {
        return getMetricsQueryManager().getMostRecentDependencyMetrics(component);
    }

    public PaginatedResult getDependencyMetrics(Component component) {
        return getMetricsQueryManager().getDependencyMetrics(component);
    }

    public List<DependencyMetrics> getDependencyMetricsSince(Component component, Date since) {
        return getMetricsQueryManager().getDependencyMetricsSince(component, since);
    }

    public void synchronizeVulnerabilityMetrics(List<VulnerabilityMetrics> metrics) {
        getMetricsQueryManager().synchronizeVulnerabilityMetrics(metrics);
    }

    void deleteMetrics(Project project) {
        getMetricsQueryManager().deleteMetrics(project);
    }

    void deleteMetrics(Component component) {
        getMetricsQueryManager().deleteMetrics(component);
    }

    public PaginatedResult getRepositories() {
        return getRepositoryQueryManager().getRepositories();
    }

    public List<Repository> getAllRepositories() {
        return getRepositoryQueryManager().getAllRepositories();
    }

    public PaginatedResult getRepositories(RepositoryType type) {
        return getRepositoryQueryManager().getRepositories(type);
    }

    public List<Repository> getAllRepositoriesOrdered(RepositoryType type) {
        return getRepositoryQueryManager().getAllRepositoriesOrdered(type);
    }

    public boolean repositoryExist(RepositoryType type, String identifier) {
        return getRepositoryQueryManager().repositoryExist(type, identifier);
    }

    public Repository createRepository(RepositoryType type, String identifier, String url, boolean enabled, boolean internal, boolean isAuthenticationRequired, String username, String password) {
        return getRepositoryQueryManager().createRepository(type, identifier, url, enabled, internal, isAuthenticationRequired, username, password);
    }

    public Repository updateRepository(UUID uuid, String identifier, String url, boolean internal, boolean authenticationRequired, String username, String password, boolean enabled) {
        return getRepositoryQueryManager().updateRepository(uuid, identifier, url, internal, authenticationRequired, username, password, enabled);
    }

    public RepositoryMetaComponent getRepositoryMetaComponent(RepositoryType repositoryType, String namespace, String name) {
        return getRepositoryQueryManager().getRepositoryMetaComponent(repositoryType, namespace, name);
    }

    public synchronized RepositoryMetaComponent synchronizeRepositoryMetaComponent(final RepositoryMetaComponent transientRepositoryMetaComponent) {
        return getRepositoryQueryManager().synchronizeRepositoryMetaComponent(transientRepositoryMetaComponent);
    }

    public NotificationRule createNotificationRule(String name, NotificationScope scope, NotificationLevel level, NotificationPublisher publisher) {
        return getNotificationQueryManager().createNotificationRule(name, scope, level, publisher);
    }

    public NotificationRule updateNotificationRule(NotificationRule transientRule) {
        return getNotificationQueryManager().updateNotificationRule(transientRule);
    }

    public PaginatedResult getNotificationRules() {
        return getNotificationQueryManager().getNotificationRules();
    }

    public List<NotificationPublisher> getAllNotificationPublishers() {
        return getNotificationQueryManager().getAllNotificationPublishers();
    }

    public NotificationPublisher getNotificationPublisher(final String name) {
        return getNotificationQueryManager().getNotificationPublisher(name);
    }

    public NotificationPublisher getDefaultNotificationPublisher(final PublisherClass clazz) {
        return getNotificationQueryManager().getDefaultNotificationPublisher(clazz);
    }

    public NotificationPublisher getDefaultNotificationPublisherByName(String publisherName) {
        return getNotificationQueryManager().getDefaultNotificationPublisherByName(publisherName);
    }

    public NotificationPublisher createNotificationPublisher(final String name, final String description,
                                                             final String publisherClass, final String templateContent,
                                                             final String templateMimeType, final boolean defaultPublisher) {
        return getNotificationQueryManager().createNotificationPublisher(name, description, publisherClass, templateContent, templateMimeType, defaultPublisher);
    }

    public NotificationPublisher updateNotificationPublisher(NotificationPublisher transientPublisher) {
        return getNotificationQueryManager().updateNotificationPublisher(transientPublisher);
    }

    public void deleteNotificationPublisher(NotificationPublisher notificationPublisher) {
        getNotificationQueryManager().deleteNotificationPublisher(notificationPublisher);
    }

    public void removeProjectFromNotificationRules(final Project project) {
        getNotificationQueryManager().removeProjectFromNotificationRules(project);
    }

    public void removeTeamFromNotificationRules(final Team team) {
        getNotificationQueryManager().removeTeamFromNotificationRules(team);
    }

    /**
     * Determines if a config property is enabled or not.
     *
     * @param configPropertyConstants the property to query
     * @return true if enabled, false if not
     */
    public boolean isEnabled(final ConfigPropertyConstants configPropertyConstants) {
        final ConfigProperty property = getConfigProperty(
                configPropertyConstants.getGroupName(), configPropertyConstants.getPropertyName()
        );
        if (property != null && ConfigProperty.PropertyType.BOOLEAN == property.getPropertyType()) {
            return BooleanUtil.valueOf(property.getPropertyValue());
        }
        return false;
    }

    public void bind(Project project, List<Tag> tags) {
        getProjectQueryManager().bind(project, tags);
    }

    public boolean hasAccessManagementPermission(final Object principal) {
        if (principal instanceof final UserPrincipal userPrincipal) {
            return hasAccessManagementPermission(userPrincipal);
        } else if (principal instanceof final ApiKey apiKey) {
            return hasAccessManagementPermission(apiKey);
        }

        throw new IllegalArgumentException("Provided principal is of invalid type " + ClassUtils.getName(principal));
    }

    public boolean hasAccessManagementPermission(final UserPrincipal userPrincipal) {
        return getProjectQueryManager().hasAccessManagementPermission(userPrincipal);
    }

    public boolean hasAccessManagementPermission(final ApiKey apiKey) {
        return getProjectQueryManager().hasAccessManagementPermission(apiKey);
    }

    public PaginatedResult getTags(String policyUuid) {
        return getTagQueryManager().getTags(policyUuid);
    }

    /**
     * Fetch multiple objects from the data store by their ID.
     *
     * @param clazz       {@link Class} of the objects to fetch
     * @param ids         IDs of the objects to fetch
     * @param fetchGroups The fetch groups to use
     * @param <T>         Type of the objects to fetch
     * @return The fetched objects
     * @since 5.0.0
     */
    public <T> List<T> getObjectsById(final Class<T> clazz, final Collection<Long> ids, final Collection<String> fetchGroups) {
        final Query<T> query = pm.newQuery(clazz);
        try {
            if (fetchGroups != null && !fetchGroups.isEmpty()) {
                query.getFetchPlan().setGroups(fetchGroups);
            }
            query.setFilter(":ids.contains(this.id)");
            query.setNamedParameters(Map.of("ids", ids));
            return List.copyOf(query.executeList());
        } finally {
            query.closeAll();
        }
    }

    /**
     * Detach a persistent object using the provided fetch groups.
     * <p>
     * {@code fetchGroups} will override any other fetch groups set on the {@link PersistenceManager},
     * even the default one. If inclusion of the default fetch group is desired, it must be
     * included in {@code fetchGroups} explicitly.
     * <p>
     * Eventually, this may be moved to {@link alpine.persistence.AbstractAlpineQueryManager}.
     *
     * @param object      The persistent object to detach
     * @param fetchGroups Fetch groups to use for this operation
     * @param <T>         Type of the object
     * @return The detached object
     * @since 4.8.0
     */
    public <T> T detachWithGroups(final T object, final List<String> fetchGroups) {
        final int origDetachOptions = pm.getFetchPlan().getDetachmentOptions();
        final Set<?> origFetchGroups = pm.getFetchPlan().getGroups();
        try {
            pm.getFetchPlan().setDetachmentOptions(FetchPlan.DETACH_LOAD_FIELDS);
            pm.getFetchPlan().setGroups(fetchGroups);
            return pm.detachCopy(object);
        } finally {
            // Restore previous settings to not impact other operations performed
            // by this persistence manager.
            pm.getFetchPlan().setDetachmentOptions(origDetachOptions);
            pm.getFetchPlan().setGroups(origFetchGroups);
        }
    }

    /**
     * Fetch a list of object from the datastore by theirs {@link UUID}
     *
     * @param clazz Class of the object to fetch
     * @param uuids {@link UUID} list of uuids to fetch
     * @param <T>   Type of the object
     * @return The list of objects found
     * @since 4.9.0
     */
    public <T> List<T> getObjectsByUuids(final Class<T> clazz, final List<UUID> uuids) {
        final Query<T> query = getObjectsByUuidsQuery(clazz, uuids);
        return query.executeList();
    }

    /**
     * Create the query to fetch a list of object from the datastore by theirs {@link UUID}
     *
     * @param clazz Class of the object to fetch
     * @param uuids {@link UUID} list of uuids to fetch
     * @param <T>   Type of the object
     * @return The query to execute
     * @since 4.9.0
     */
    public <T> Query<T> getObjectsByUuidsQuery(final Class<T> clazz, final List<UUID> uuids) {
        final Query<T> query = pm.newQuery(clazz, ":uuids.contains(uuid)");
        query.setParameters(uuids);
        return query;
    }

    /**
     * Fetch an object from the datastore by its {@link UUID}, using the provided fetch groups.
     * <p>
     * {@code fetchGroups} will override any other fetch groups set on the {@link PersistenceManager},
     * even the default one. If inclusion of the default fetch group is desired, it must be
     * included in {@code fetchGroups} explicitly.
     * <p>
     * Eventually, this may be moved to {@link alpine.persistence.AbstractAlpineQueryManager}.
     *
     * @param clazz       Class of the object to fetch
     * @param uuid        {@link UUID} of the object to fetch
     * @param fetchGroups Fetch groups to use for this operation
     * @param <T>         Type of the object
     * @return The object if found, otherwise {@code null}
     * @since 4.6.0
     */
    public <T> T getObjectByUuid(final Class<T> clazz, final UUID uuid, final List<String> fetchGroups) {
        final Query<T> query = pm.newQuery(clazz);
        try {
            query.setFilter("uuid == :uuid");
            query.setParameters(uuid);
            query.getFetchPlan().setGroups(fetchGroups);
            return query.executeUnique();
        } finally {
            query.closeAll();
        }
    }

    /**
     * Convenience method to execute a given {@link Runnable} within the context of a {@link Transaction}.
     * <p>
     * Eventually, this may be moved to {@link alpine.persistence.AbstractAlpineQueryManager}.
     *
     * @param runnable The {@link Runnable} to execute
     * @since 4.6.0
     */
    public void runInTransaction(final Runnable runnable) {
        final Transaction trx = pm.currentTransaction();
        try {
            trx.begin();
            runnable.run();
            trx.commit();
        } finally {
            if (trx.isActive()) {
                trx.rollback();
            }
        }
    }

    /**
     * Convenience method to execute a given {@link Supplier} within the context of a {@link Transaction}.
     *
     * @param supplier The {@link Supplier} to execute
     * @param <T>      Type of the result of {@code supplier}
     * @return The result of the execution of {@code supplier}
     */
    public <T> T runInTransaction(final Supplier<T> supplier) {
        final Transaction trx = pm.currentTransaction();
        try {
            trx.begin();
            final T result = supplier.get();
            trx.commit();
            return result;
        } finally {
            if (trx.isActive()) {
                trx.rollback();
            }
        }
    }

    public <T> T runInRetryableTransaction(final Supplier<T> supplier, final Predicate<Throwable> retryOn) {
        final var retryConfig = RetryConfig.custom()
                .retryOnException(retryOn)
                .maxAttempts(3)
                .build();

        return Retry.of("runInRetryableTransaction", retryConfig)
                .executeSupplier(() -> runInTransaction(supplier));
    }

    public void recursivelyDeleteTeam(Team team) {
        pm.setProperty("datanucleus.query.sql.allowAll", true);
        final Transaction trx = pm.currentTransaction();
        pm.currentTransaction().begin();
        pm.deletePersistentAll(team.getApiKeys());
        String aclDeleteQuery = """
                    DELETE FROM PROJECT_ACCESS_TEAMS WHERE \"PROJECT_ACCESS_TEAMS\".\"TEAM_ID\" = ?
                """;
        final Query query = pm.newQuery(JDOQuery.SQL_QUERY_LANGUAGE, aclDeleteQuery);
        query.executeWithArray(team.getId());
        pm.deletePersistent(team);
        pm.currentTransaction().commit();
    }

    /**
     * Returns a list of all {@link DependencyGraphResponse} objects by {@link Component} UUID.
     *
     * @param uuids a list of {@link Component} UUIDs
     * @return a list of {@link DependencyGraphResponse} objects
     * @since 4.9.0
     */
    public List<DependencyGraphResponse> getComponentDependencyGraphByUuids(final List<UUID> uuids) {
        return this.getComponentQueryManager().getDependencyGraphByUUID(uuids);
    }

    /**
     * Returns a list of all {@link DependencyGraphResponse} objects by {@link ServiceComponent} UUID.
     *
     * @param uuids a list of {@link ServiceComponent} UUIDs
     * @return a list of {@link DependencyGraphResponse} objects
     * @since 4.9.0
     */
    public List<DependencyGraphResponse> getServiceDependencyGraphByUuids(final List<UUID> uuids) {
        return this.getServiceComponentQueryManager().getDependencyGraphByUUID(uuids);
    }

    /**
     * Returns a list of all {@link RepositoryMetaComponent} objects by {@link RepositoryQueryManager.RepositoryMetaComponentSearch} with batchSize 10.
     *
     * @param list a list of {@link RepositoryQueryManager.RepositoryMetaComponentSearch}
     * @return a list of {@link RepositoryMetaComponent} objects
     * @since 4.9.0
     */
    public List<RepositoryMetaComponent> getRepositoryMetaComponentsBatch(final List<RepositoryQueryManager.RepositoryMetaComponentSearch> list) {
        return getRepositoryMetaComponentsBatch(list, 10);
    }

    /**
     * Returns a list of all {@link RepositoryMetaComponent} objects by {@link RepositoryQueryManager.RepositoryMetaComponentSearch} UUID.
     *
     * @param list      a list of {@link RepositoryQueryManager.RepositoryMetaComponentSearch}
     * @param batchSize the batch size
     * @return a list of {@link RepositoryMetaComponent} objects
     * @since 4.9.0
     */
    public List<RepositoryMetaComponent> getRepositoryMetaComponentsBatch(final List<RepositoryQueryManager.RepositoryMetaComponentSearch> list, final int batchSize) {
        final List<RepositoryMetaComponent> results = new ArrayList<>(list.size());

        // Split the list into batches
        for (List<RepositoryQueryManager.RepositoryMetaComponentSearch> batch : Lists.partition(list, batchSize)) {
            results.addAll(this.getRepositoryQueryManager().getRepositoryMetaComponents(batch));
        }

        return results;
    }

    /**
     * Create a new {@link VulnerabilityScan} record.
     * <p>
     * This method expects that access to the {@link VulnerabilityScan} table is serialized
     * through Kafka events, keyed by the scan's token. This assumption allows for optimistic
     * locking to be used.
     *
     * @param scanToken       The token that uniquely identifies the scan for clients
     * @param expectedResults Number of expected {@link ScanStatus #SCAN_STATUS_COMPLETE} events for this scan
     * @return The created {@link VulnerabilityScan}
     */
    public VulnerabilityScan createVulnerabilityScan(final VulnerabilityScan.TargetType targetType,
                                                     final UUID targetIdentifier, final String scanToken,
                                                     final int expectedResults) {
        final Transaction trx = pm.currentTransaction();
        trx.setOptimistic(true);
        try {
            trx.begin();
            final var scan = new VulnerabilityScan();
            scan.setToken(scanToken);
            scan.setTargetType(targetType);
            scan.setTargetIdentifier(targetIdentifier);
            scan.setStatus(VulnerabilityScan.Status.IN_PROGRESS);
            scan.setFailureThreshold(0.05);
            final var startDate = new Date();
            scan.setStartedAt(startDate);
            scan.setUpdatedAt(startDate);
            scan.setExpectedResults(expectedResults);
            pm.makePersistent(scan);
            trx.commit();
            return scan;
        } finally {
            if (trx.isActive()) {
                trx.rollback();
            }
        }
    }

    /**
     * Fetch a {@link VulnerabilityScan} by its token.
     *
     * @param token The token that uniquely identifies the scan for clients
     * @return A {@link VulnerabilityScan}, or {@code null} when no {@link VulnerabilityScan} was found
     */
    public VulnerabilityScan getVulnerabilityScan(final String token) {
        final Transaction trx = pm.currentTransaction();
        trx.setOptimistic(true);
        trx.setRollbackOnly(); // We won't commit anything
        try {
            trx.begin();
            final Query<VulnerabilityScan> scanQuery = pm.newQuery(VulnerabilityScan.class);
            scanQuery.setFilter("token == :token");
            scanQuery.setParameters(token);
            return scanQuery.executeUnique();
        } finally {
            trx.rollback();
        }
    }

    /**
     * Record the successful processing of a {@link ScanResult} event for a given {@link VulnerabilityScan}.
     *
     * @param scanToken  The token that uniquely identifies the scan for clients
     * @param scanResult The {@link ScanResult} to record
     * @return The {@link VulnerabilityScan} when its status transitioned to {@link VulnerabilityScan.Status#COMPLETED}
     * as a result of recording the given {@link ScanResult}, otherwise {@code null}
     */
    public VulnerabilityScan recordVulnerabilityScanResult(final String scanToken, final ScanResult scanResult) {
        final int totalScannerResults = scanResult.getScannerResultsCount();
        final int failedScannerResults = Math.toIntExact(scanResult.getScannerResultsList().stream()
                .map(ScannerResult::getStatus)
                .filter(SCAN_STATUS_FAILED::equals)
                .count());

        // Because this method will be called VERY frequently (once for each processed ScanResult),
        // use raw SQL instead of any ORM abstractions. All we need to do is to increment some counters.
        // Using a single SQL statement also removes the need for (optimistic) locking.
        final JDOConnection jdoConnection = pm.getDataStoreConnection();
        final var nativeConnection = (Connection) jdoConnection.getNativeConnection();
        try (final PreparedStatement ps = nativeConnection.prepareStatement("""
                WITH "RES" AS (
                  UPDATE "VULNERABILITYSCAN"
                  SET
                    "RECEIVED_RESULTS" = "RECEIVED_RESULTS" + 1,
                    "SCAN_TOTAL" = "SCAN_TOTAL" + ?,
                    "SCAN_FAILED" = "SCAN_FAILED" + ?,
                    "STATUS" = (
                      CASE WHEN "EXPECTED_RESULTS" = ("RECEIVED_RESULTS" + 1)
                      THEN 'COMPLETED'
                      ELSE 'IN_PROGRESS'
                      END
                    ),
                    "UPDATED_AT" = NOW()
                  WHERE
                    "TOKEN" = ?
                  RETURNING
                    "SCAN_FAILED",
                    "SCAN_TOTAL",
                    "STATUS",
                    "TARGET_TYPE",
                    "TARGET_IDENTIFIER"
                )
                SELECT *
                FROM "RES"
                WHERE
                  -- No point in fetching any data from DB if the
                  -- record is not in the desired final state yet.
                  "STATUS" = 'COMPLETED'
                """)) {
            ps.setInt(1, totalScannerResults);
            ps.setInt(2, failedScannerResults);
            ps.setString(3, scanToken);

            final ResultSet rs = ps.executeQuery();
            if (rs.next()) {
                final var vs = new VulnerabilityScan();
                vs.setToken(scanToken);
                vs.setTargetType(VulnerabilityScan.TargetType.valueOf(rs.getString("TARGET_TYPE")));
                vs.setTargetIdentifier(UUID.fromString(rs.getString("TARGET_IDENTIFIER")));
                vs.setScanFailed(rs.getInt("SCAN_FAILED"));
                vs.setScanTotal(rs.getInt("SCAN_TOTAL"));
                vs.setStatus(VulnerabilityScan.Status.valueOf(rs.getString("STATUS")));
                return vs;
            } else {
                return null;
            }
        } catch (SQLException e) {
            throw new RuntimeException("""
                    Failed to record successful processing of scan result (token=%s, component=%s)\
                    """.formatted(scanToken, scanResult.getKey().getComponentUuid()), e);
        } finally {
            jdoConnection.close();
        }
    }

    /**
     * Updates the status of given {@link VulnerabilityScan}.
     *
     * @param scanToken The token that uniquely identifies the scan for clients
     * @param status
     * @return The updated {@link VulnerabilityScan}, or {@code null} when no {@link VulnerabilityScan} was found
     */
    public VulnerabilityScan updateVulnerabilityScanStatus(final String scanToken, final VulnerabilityScan.Status status) {
        final Transaction trx = pm.currentTransaction();
        trx.setOptimistic(true);
        try {
            trx.begin();
            final Query<VulnerabilityScan> scanQuery = pm.newQuery(VulnerabilityScan.class);
            scanQuery.setFilter("token == :token");
            scanQuery.setParameters(scanToken);
            final VulnerabilityScan scan = scanQuery.executeUnique();
            if (scan == null) {
                return null;
            }
            scan.setStatus(status);
            scan.setUpdatedAt(new Date());
            trx.commit();
            return scan;
        } finally {
            if (trx.isActive()) {
                trx.rollback();
            }
        }
    }

    public VulnerableSoftware getVulnerableSoftwareByPurlAndVersion(String purlType, String purlNamespace, String purlName, String version) {
        return getVulnerableSoftwareQueryManager().getVulnerableSoftwareByPurlAndVersion(purlType, purlNamespace, purlName, version);
    }

    /**
     * Execute a give {@link Query} and ensure that resources associated with it are released post execution.
     *
     * @param query      The {@link Query} to execute
     * @param parameters The parameters of the query
     * @return The result of the query
     */
    public Object executeAndClose(final Query<?> query, final Object... parameters) {
        try {
            return query.executeWithArray(parameters);
        } finally {
            query.closeAll();
        }
    }

    public void createWorkflowSteps(UUID token) {
        getWorkflowStateQueryManager().createWorkflowSteps(token);
    }

    public void createReanalyzeSteps(UUID token) {
        getWorkflowStateQueryManager().createReanalyzeSteps(token);
    }

    public List<WorkflowState> getAllWorkflowStatesForAToken(UUID token) {
        return getWorkflowStateQueryManager().getAllWorkflowStatesForAToken(token);
    }

    public List<WorkflowState> getAllDescendantWorkflowStatesOfParent(WorkflowState parent) {
        return getWorkflowStateQueryManager().getAllDescendantWorkflowStatesOfParent(parent);
    }

    public WorkflowState getWorkflowStateById(long id) {
        return getWorkflowStateQueryManager().getWorkflowState(id);
    }

    public WorkflowState updateWorkflowState(WorkflowState transientWorkflowState) {
        return getWorkflowStateQueryManager().updateWorkflowState(transientWorkflowState);
    }

    public int updateAllDescendantStatesOfParent(WorkflowState parentWorkflowState, WorkflowStatus transientStatus, Date updatedAt) {
        return getWorkflowStateQueryManager().updateAllDescendantStatesOfParent(parentWorkflowState, transientStatus, updatedAt);
    }

    public WorkflowState getWorkflowStateByTokenAndStep(UUID token, WorkflowStep workflowStep) {
        return getWorkflowStateQueryManager().getWorkflowStateByTokenAndStep(token, workflowStep);
    }

    public void deleteWorkflowState(WorkflowState workflowState) {
        getWorkflowStateQueryManager().deleteWorkflowState(workflowState);
    }

    public WorkflowState updateStartTimeIfWorkflowStateExists(UUID token, WorkflowStep workflowStep) {
        return getWorkflowStateQueryManager().updateStartTimeIfWorkflowStateExists(token, workflowStep);
    }

    public void updateWorkflowStateToComplete(WorkflowState workflowState) {
        getWorkflowStateQueryManager().updateWorkflowStateToComplete(workflowState);
    }

    public void updateWorkflowStateToFailed(WorkflowState workflowState, String failureReason) {
        getWorkflowStateQueryManager().updateWorkflowStateToFailed(workflowState, failureReason);
    }

    public boolean hasWorkflowStepWithStatus(final UUID token, final WorkflowStep step, final WorkflowStatus status) {
        return getWorkflowStateQueryManager().hasWorkflowStepWithStatus(token, step, status);
    }

    public IntegrityMetaComponent getIntegrityMetaComponent(String purl) {
        return getIntegrityMetaQueryManager().getIntegrityMetaComponent(purl);
    }

    public IntegrityMetaComponent updateIntegrityMetaComponent(IntegrityMetaComponent integrityMetaComponent) {
        return getIntegrityMetaQueryManager().updateIntegrityMetaComponent(integrityMetaComponent);
    }

    public void synchronizeIntegrityMetaComponent() {
        getIntegrityMetaQueryManager().synchronizeIntegrityMetaComponent();
    }

    public long getIntegrityMetaComponentCount() {
        return getIntegrityMetaQueryManager().getIntegrityMetaComponentCount();
    }

    public List<IntegrityMetaComponent> fetchNextPurlsPage(long offset) {
        return getIntegrityMetaQueryManager().fetchNextPurlsPage(offset);
    }

    public void batchUpdateIntegrityMetaComponent(List<IntegrityMetaComponent> purls) {
        getIntegrityMetaQueryManager().batchUpdateIntegrityMetaComponent(purls);
    }

    public IntegrityMetaComponent createIntegrityMetaComponent(IntegrityMetaComponent integrityMetaComponent) {
        return getIntegrityMetaQueryManager().createIntegrityMetaComponent(integrityMetaComponent);
    }

    public void createIntegrityMetaHandlingConflict(IntegrityMetaComponent integrityMetaComponent) {
        getIntegrityMetaQueryManager().createIntegrityMetaHandlingConflict(integrityMetaComponent);
    }

    public IntegrityAnalysis getIntegrityAnalysisByComponentUuid(UUID uuid) {
        return getIntegrityAnalysisQueryManager().getIntegrityAnalysisByComponentUuid(uuid);
    }

    public ComponentMetaInformation getMetaInformation(UUID uuid) {

        Connection connection = null;
        PreparedStatement preparedStatement = null;
        String queryString = """
<<<<<<< HEAD
                SELECT "C"."ID", "C"."PURL", "IMC"."REPOSITORY_URL", "IMC"."LAST_FETCH",  "IMC"."PUBLISHED_AT", "IA"."INTEGRITY_CHECK_STATUS" FROM "COMPONENT" "C"
                JOIN "INTEGRITY_META_COMPONENT" "IMC" ON "C"."PURL" ="IMC"."PURL" JOIN "INTEGRITY_ANALYSIS" "IA" ON "IA"."COMPONENT_ID" ="C"."ID"  WHERE "C"."UUID" = ?
=======
                SELECT "C"."ID", "C"."PURL", "IMC"."LAST_FETCH",  "IMC"."PUBLISHED_AT", "IA"."INTEGRITY_CHECK_STATUS" FROM "COMPONENT" "C"
                JOIN "INTEGRITY_META_COMPONENT" "IMC" ON "C"."PURL" ="IMC"."PURL" LEFT JOIN "INTEGRITY_ANALYSIS" "IA" ON "IA"."COMPONENT_ID" ="C"."ID"  WHERE "C"."UUID" = ?
>>>>>>> a7020826
                """;
        try {
            connection = (Connection) pm.getDataStoreConnection();

            preparedStatement = connection.prepareStatement(queryString);
            preparedStatement.setString(1, uuid.toString());
            ResultSet resultSet = preparedStatement.executeQuery();
            if (resultSet.next()) {
<<<<<<< HEAD
                var publishedDate = Date.from(resultSet.getTimestamp("PUBLISHED_AT").toInstant());
                Date lastFetch = Date.from(resultSet.getTimestamp("LAST_FETCH").toInstant());
                return new ComponentMetaInformation(publishedDate,
                        IntegrityMatchStatus.valueOf(resultSet.getString("INTEGRITY_CHECK_STATUS")),
                        lastFetch,
                        resultSet.getString("REPOSITORY_URL"));
=======
                Date publishedDate = null;
                Date lastFetch = null;
                IntegrityMatchStatus integrityMatchStatus = null;
                if(resultSet.getTimestamp("PUBLISHED_AT") != null) {
                    publishedDate = Date.from(resultSet.getTimestamp("PUBLISHED_AT").toInstant());
                }
                if(resultSet.getTimestamp("LAST_FETCH") != null) {
                    lastFetch = Date.from(resultSet.getTimestamp("LAST_FETCH").toInstant());
                }
                if(resultSet.getString("INTEGRITY_CHECK_STATUS") != null) {
                    integrityMatchStatus = IntegrityMatchStatus.valueOf(resultSet.getString("INTEGRITY_CHECK_STATUS"));
                }
                return new ComponentMetaInformation(publishedDate, integrityMatchStatus, lastFetch);
>>>>>>> a7020826

            }
        } catch (Exception ex) {
            LOGGER.error("error occurred while fetch component published date and integrity information", ex);
            throw new RuntimeException(ex);
        } finally {
            DbUtil.close(preparedStatement);
            DbUtil.close(connection);
        }
        return null;
    }

    public List<Component> getComponentsByPurl(String purl) {
        return getComponentQueryManager().getComponentsByPurl(purl);
    }
}<|MERGE_RESOLUTION|>--- conflicted
+++ resolved
@@ -1882,13 +1882,8 @@
         Connection connection = null;
         PreparedStatement preparedStatement = null;
         String queryString = """
-<<<<<<< HEAD
-                SELECT "C"."ID", "C"."PURL", "IMC"."REPOSITORY_URL", "IMC"."LAST_FETCH",  "IMC"."PUBLISHED_AT", "IA"."INTEGRITY_CHECK_STATUS" FROM "COMPONENT" "C"
-                JOIN "INTEGRITY_META_COMPONENT" "IMC" ON "C"."PURL" ="IMC"."PURL" JOIN "INTEGRITY_ANALYSIS" "IA" ON "IA"."COMPONENT_ID" ="C"."ID"  WHERE "C"."UUID" = ?
-=======
                 SELECT "C"."ID", "C"."PURL", "IMC"."LAST_FETCH",  "IMC"."PUBLISHED_AT", "IA"."INTEGRITY_CHECK_STATUS" FROM "COMPONENT" "C"
                 JOIN "INTEGRITY_META_COMPONENT" "IMC" ON "C"."PURL" ="IMC"."PURL" LEFT JOIN "INTEGRITY_ANALYSIS" "IA" ON "IA"."COMPONENT_ID" ="C"."ID"  WHERE "C"."UUID" = ?
->>>>>>> a7020826
                 """;
         try {
             connection = (Connection) pm.getDataStoreConnection();
@@ -1897,14 +1892,6 @@
             preparedStatement.setString(1, uuid.toString());
             ResultSet resultSet = preparedStatement.executeQuery();
             if (resultSet.next()) {
-<<<<<<< HEAD
-                var publishedDate = Date.from(resultSet.getTimestamp("PUBLISHED_AT").toInstant());
-                Date lastFetch = Date.from(resultSet.getTimestamp("LAST_FETCH").toInstant());
-                return new ComponentMetaInformation(publishedDate,
-                        IntegrityMatchStatus.valueOf(resultSet.getString("INTEGRITY_CHECK_STATUS")),
-                        lastFetch,
-                        resultSet.getString("REPOSITORY_URL"));
-=======
                 Date publishedDate = null;
                 Date lastFetch = null;
                 IntegrityMatchStatus integrityMatchStatus = null;
@@ -1918,7 +1905,6 @@
                     integrityMatchStatus = IntegrityMatchStatus.valueOf(resultSet.getString("INTEGRITY_CHECK_STATUS"));
                 }
                 return new ComponentMetaInformation(publishedDate, integrityMatchStatus, lastFetch);
->>>>>>> a7020826
 
             }
         } catch (Exception ex) {
