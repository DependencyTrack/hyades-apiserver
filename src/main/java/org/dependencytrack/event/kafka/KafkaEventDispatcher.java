--- conflicted
+++ resolved
@@ -10,11 +10,11 @@
 import org.apache.kafka.common.KafkaException;
 import org.apache.kafka.common.errors.SerializationException;
 import org.dependencytrack.event.ComponentMetricsEvent;
+import org.dependencytrack.event.ProjectMetricsUpdateEvent;
 import org.dependencytrack.event.ComponentRepositoryMetaAnalysisEvent;
 import org.dependencytrack.event.ComponentVulnerabilityAnalysisEvent;
 import org.dependencytrack.event.NistMirrorEvent;
 import org.dependencytrack.event.OsvMirrorEvent;
-import org.dependencytrack.event.ProjectMetricsUpdateEvent;
 import org.dependencytrack.event.kafka.dto.Component;
 import org.dependencytrack.notification.NotificationGroup;
 import org.hyades.proto.metrics.v1.ComponentMetrics;
@@ -94,10 +94,8 @@
             return dispatchInternal(KafkaTopics.MIRROR_OSV, omEvent.ecosystem(), "", null);
         } else if (event instanceof NistMirrorEvent) {
             return dispatchInternal(KafkaTopics.MIRROR_NVD, UUID.randomUUID().toString(), "", null);
-<<<<<<< HEAD
         } else if (event instanceof final ProjectMetricsUpdateEvent projectMetricsUpdateEvent) {
             return dispatchInternal(KafkaTopics.PROJECT_METRICS, projectMetricsUpdateEvent.getUuid().toString(), null, null);
-=======
         } else if (event instanceof final ComponentMetricsEvent cmEvent) {
             final ComponentMetrics componentMetrics;
             if (cmEvent.metrics() == null) {
@@ -139,7 +137,6 @@
                         .build();
             }
             return dispatchInternal(KafkaTopics.COMPONENT_METRICS, cmEvent.componentUuid().toString(), componentMetrics, null);
->>>>>>> 8b7aa6bc
         }
 
         throw new IllegalArgumentException("Cannot publish event of type " + event.getClass().getName() + " to Kafka");
