--- conflicted
+++ resolved
@@ -27,16 +27,6 @@
 import org.apache.kafka.clients.producer.ProducerRecord;
 import org.apache.kafka.clients.producer.RecordMetadata;
 import org.apache.kafka.common.serialization.Serde;
-<<<<<<< HEAD
-import org.dependencytrack.event.ComponentRepositoryMetaAnalysisEvent;
-import org.dependencytrack.event.ComponentVulnerabilityAnalysisEvent;
-import org.dependencytrack.event.EpssMirrorEvent;
-import org.dependencytrack.event.GitHubAdvisoryMirrorEvent;
-import org.dependencytrack.event.NistMirrorEvent;
-import org.dependencytrack.event.OsvMirrorEvent;
-import org.dependencytrack.model.Vulnerability;
-=======
->>>>>>> 2b66bf24
 
 import java.nio.charset.StandardCharsets;
 import java.util.ArrayList;
@@ -66,38 +56,9 @@
         this.producer = producer;
     }
 
-<<<<<<< HEAD
-    /**
-     * Asynchronously dispatch a given {@link Event} to Kafka.
-     *
-     * @param event    The {@link Event} to dispatch
-     * @param callback A {@link Callback} to execute once the record has been acknowledged by the broker,
-     *                 or sending the record failed; When {@code null}, {@link KafkaDefaultProducerCallback}
-     *                 will be used
-     * @return A {@link Future} holding a {@link RecordMetadata} instance for the dispatched event,
-     * or {@code null} when the event was not dispatched
-     * @throws IllegalArgumentException When dispatching the given {@link Event} to Kafka is not supported
-     * @see org.apache.kafka.clients.producer.KafkaProducer#send(ProducerRecord, Callback)
-     */
-    public Future<RecordMetadata> dispatchAsync(final Event event, final Callback callback) {
-        if (event instanceof final ComponentVulnerabilityAnalysisEvent e) {
-            return dispatchAsyncInternal(KafkaEventConverter.convert(e), callback);
-        } else if (event instanceof final ComponentRepositoryMetaAnalysisEvent e) {
-            LOGGER.debug("Dispatch internal called for component: " + e.purlCoordinates() + " Component is internal: " + e.internal());
-            return dispatchAsyncInternal(KafkaEventConverter.convert(e), callback);
-        } else if (event instanceof final OsvMirrorEvent e) {
-            return dispatchAsyncInternal(new KafkaEvent<>(KafkaTopics.VULNERABILITY_MIRROR_COMMAND, Vulnerability.Source.OSV.name(), e.ecosystem(), null), callback);
-        } else if (event instanceof NistMirrorEvent) {
-            return dispatchAsyncInternal(new KafkaEvent<>(KafkaTopics.VULNERABILITY_MIRROR_COMMAND, Vulnerability.Source.NVD.name(), "", null), callback);
-        } else if (event instanceof GitHubAdvisoryMirrorEvent) {
-            return dispatchAsyncInternal(new KafkaEvent<>(KafkaTopics.VULNERABILITY_MIRROR_COMMAND, Vulnerability.Source.GITHUB.name(), "", null), callback);
-        } else if (event instanceof EpssMirrorEvent) {
-            return dispatchAsyncInternal(new KafkaEvent<>(KafkaTopics.VULNERABILITY_MIRROR_COMMAND, "EPSS", "", null), callback);
-=======
     public CompletableFuture<RecordMetadata> dispatchEvent(final Event event) {
         if (event == null) {
             return completedFuture(null);
->>>>>>> 2b66bf24
         }
 
         final KafkaEvent<?, ?> kafkaEvent = KafkaEventConverter.convert(event);
