--- conflicted
+++ resolved
@@ -15,24 +15,14 @@
     private static final Logger LOGGER = Logger.getLogger(ProjectMetricsProcessor.class);
 
     @Override
-<<<<<<< HEAD
-    public void process(Record<String, ProjectMetrics> record) {
-        //do nothing for tombstone event which has been dispatched by hyades api server
-        if(record.value() == null) {
-            return;
-        }
-        UUID uuid = UUID.fromString(record.key());
-        Counters counters = new Counters();
-=======
     public void process(final Record<String, org.hyades.proto.metrics.v1.ProjectMetrics> record) {
         final UUID uuid = UUID.fromString(record.key());
 
         if (record.value() == null) {
-            LOGGER.warn("Received tombstone event for project %s, but tombstones are currently not processed");
+            LOGGER.warn("Received tombstone event for project %s");
             return;
         }
 
->>>>>>> 8b7aa6bc
         try (final QueryManager qm = new QueryManager()) {
             final Project project = qm.getObjectByUuid(Project.class, uuid);
             if (project == null) {
