--- conflicted
+++ resolved
@@ -39,15 +39,12 @@
                 KafkaTopics.NEW_VULNERABILITY, new VulnerabilityMirrorProcessor());
         PROCESSOR_MANAGER.registerProcessor(RepositoryMetaResultProcessor.PROCESSOR_NAME,
                 KafkaTopics.REPO_META_ANALYSIS_RESULT, new RepositoryMetaResultProcessor());
-<<<<<<< HEAD
+        PROCESSOR_MANAGER.registerBatchProcessor(EpssMirrorProcessor.PROCESSOR_NAME,
+                KafkaTopics.NEW_EPSS, new EpssMirrorProcessor());
         PROCESSOR_MANAGER.registerProcessor(VulnerabilityScanResultProcessor.PROCESSOR_NAME,
                 KafkaTopics.VULN_ANALYSIS_RESULT, new VulnerabilityScanResultProcessor());
         PROCESSOR_MANAGER.registerBatchProcessor(ProcessedVulnerabilityScanResultProcessor.PROCESSOR_NAME,
                 KafkaTopics.VULN_ANALYSIS_RESULT_PROCESSED, new ProcessedVulnerabilityScanResultProcessor());
-=======
-        PROCESSOR_MANAGER.registerBatchProcessor(EpssMirrorProcessor.PROCESSOR_NAME,
-                KafkaTopics.NEW_EPSS, new EpssMirrorProcessor());
->>>>>>> fee43d80
 
         PROCESSOR_MANAGER.startAll();
     }
