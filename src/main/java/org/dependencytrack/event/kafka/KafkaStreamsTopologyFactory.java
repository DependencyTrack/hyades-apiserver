--- conflicted
+++ resolved
@@ -19,14 +19,10 @@
 import org.dependencytrack.event.kafka.processor.ProjectMetricsProcessor;
 import org.dependencytrack.event.kafka.processor.RepositoryMetaResultProcessor;
 import org.dependencytrack.event.kafka.processor.VulnerabilityScanResultProcessor;
-<<<<<<< HEAD
 import org.dependencytrack.event.kafka.serialization.JacksonSerde;
-import org.dependencytrack.event.kafka.serialization.VulnerabilityScanCompletionStatusSerde;
-import org.dependencytrack.event.kafka.serialization.VulnerabilityScanKeySerde;
 import org.dependencytrack.model.MetaModel;
 import org.dependencytrack.model.PortfolioMetrics;
 import org.dependencytrack.model.ProjectMetrics;
-=======
 import org.dependencytrack.event.kafka.serialization.KafkaProtobufSerde;
 import org.hyades.proto.vulnanalysis.v1.ScanCommand;
 import org.hyades.proto.vulnanalysis.v1.ScanKey;
@@ -34,7 +30,6 @@
 import org.hyades.proto.vulnanalysis.v1.internal.ScanCompletion;
 import org.hyades.proto.vulnanalysis.v1.internal.ScanCompletionStatus;
 import org.hyades.proto.vulnanalysis.v1.internal.ScanResultsExpectedReceived;
->>>>>>> efc2827d
 
 import java.util.Properties;
 import java.util.UUID;
@@ -47,22 +42,12 @@
         final var streamsProperties = new Properties();
         streamsProperties.put(StreamsConfig.TOPOLOGY_OPTIMIZATION_CONFIG, StreamsConfig.OPTIMIZE);
 
-<<<<<<< HEAD
-        final var componentSerde = new JacksonSerde<>(Component.class);
-        final var scanKeySerde = new VulnerabilityScanKeySerde();
-        final var scanResultSerde = new JacksonSerde<>(VulnerabilityScanResult.class);
-        final KStream<VulnerabilityScanKey, Component> vulnScanComponentStream = streamsBuilder
-                .stream(KafkaTopic.VULN_ANALYSIS_COMPONENT.getName(), Consumed
-                        .with(scanKeySerde, componentSerde)
-                        .withName("consume_from_%s_topic".formatted(KafkaTopic.VULN_ANALYSIS_COMPONENT.getName())));
-=======
         final var vulnScanCompletionSerde = new KafkaProtobufSerde<>(ScanCompletion.parser());
 
         final KStream<ScanKey, ScanCommand> vulnScanCommandStream = streamsBuilder
                 .stream(KafkaTopics.VULN_ANALYSIS_COMMAND.name(), Consumed
                         .with(KafkaTopics.VULN_ANALYSIS_COMMAND.keySerde(), KafkaTopics.VULN_ANALYSIS_COMMAND.valueSerde())
                         .withName("consume_from_%s_topic".formatted(KafkaTopics.VULN_ANALYSIS_COMMAND.name())));
->>>>>>> efc2827d
 
         final KStream<ScanKey, ScanResult> vulnScanResultStream = streamsBuilder
                 .stream(KafkaTopics.VULN_ANALYSIS_RESULT.name(), Consumed
@@ -147,15 +132,15 @@
                 .process(MirrorVulnerabilityProcessor::new, Named.as("process_mirror_vulnerability"));
 
         streamsBuilder
-                .stream(KafkaTopic.PROJECT_METRICS.getName(),
-                        Consumed.with(Serdes.String(), new JacksonSerde<>(ProjectMetrics.class))
-                                .withName("consume_from_%s_topic".formatted(KafkaTopic.PROJECT_METRICS)))
+                .stream(KafkaTopics.PROJECT_METRICS.name(),
+                        Consumed.with(KafkaTopics.PROJECT_METRICS.keySerde(), KafkaTopics.PROJECT_METRICS.valueSerde())
+                                .withName("consume_from_%s_topic".formatted(KafkaTopics.PROJECT_METRICS)))
                 .process(ProjectMetricsProcessor::new, Named.as("project_metrics_result"));
 
         streamsBuilder
-                .stream(KafkaTopic.PORTFOLIO_METRICS.getName(),
-                        Consumed.with(Serdes.String(), new JacksonSerde<>(PortfolioMetrics.class))
-                                .withName("consume_from_%s_topic".formatted(KafkaTopic.PORTFOLIO_METRICS)))
+                .stream(KafkaTopics.PORTFOLIO_METRICS.name(),
+                        Consumed.with(KafkaTopics.PORTFOLIO_METRICS.keySerde(), KafkaTopics.PORTFOLIO_METRICS.valueSerde())
+                                .withName("consume_from_%s_topic".formatted(KafkaTopics.PORTFOLIO_METRICS)))
                 .process(PortfolioMetricsProcessor::new, Named.as("portfolio_metrics_result"));
 
         return streamsBuilder.build(streamsProperties);
