package org.dependencytrack.event.kafka;

import alpine.Config;
import alpine.common.logging.Logger;
import alpine.event.framework.ChainableEvent;
import alpine.event.framework.Event;
import org.apache.kafka.common.serialization.Serdes;
import org.apache.kafka.streams.KeyValue;
import org.apache.kafka.streams.StreamsBuilder;
import org.apache.kafka.streams.StreamsConfig;
import org.apache.kafka.streams.Topology;
import org.apache.kafka.streams.kstream.Consumed;
import org.apache.kafka.streams.kstream.KStream;
import org.apache.kafka.streams.kstream.Named;
import org.apache.kafka.streams.kstream.Produced;
import org.apache.kafka.streams.kstream.Repartitioned;
import org.datanucleus.PropertyNames;
import org.dependencytrack.common.ConfigKey;
import org.dependencytrack.event.ComponentMetricsUpdateEvent;
import org.dependencytrack.event.ComponentPolicyEvaluationEvent;
import org.dependencytrack.event.PortfolioVulnerabilityAnalysisEvent;
import org.dependencytrack.event.ProjectMetricsUpdateEvent;
import org.dependencytrack.event.ProjectPolicyEvaluationEvent;
import org.dependencytrack.event.kafka.processor.DelayedBomProcessedNotificationProcessor;
<<<<<<< HEAD
import org.dependencytrack.event.kafka.processor.IntegrityAnalysisResultProcessor;
=======
>>>>>>> ccacf8b7
import org.dependencytrack.event.kafka.processor.MirrorVulnerabilityProcessor;
import org.dependencytrack.event.kafka.processor.RepositoryMetaResultProcessor;
import org.dependencytrack.event.kafka.processor.VulnerabilityScanResultProcessor;
import org.dependencytrack.model.VulnerabilityScan;
import org.dependencytrack.model.WorkflowState;
import org.dependencytrack.model.WorkflowStatus;
import org.dependencytrack.model.WorkflowStep;
import org.dependencytrack.notification.NotificationGroup;
import org.dependencytrack.persistence.QueryManager;
import org.hyades.proto.notification.v1.ProjectVulnAnalysisStatus;
import org.hyades.proto.vulnanalysis.v1.ScanKey;
import org.hyades.proto.vulnanalysis.v1.ScanResult;

import java.time.Instant;
import java.util.Date;
import java.util.Properties;
import java.util.UUID;

import static org.dependencytrack.parser.hyades.NotificationModelConverter.convert;
import static org.dependencytrack.util.NotificationUtil.createProjectVulnerabilityAnalysisCompleteNotification;

class KafkaStreamsTopologyFactory {

    private static final Logger LOGGER = Logger.getLogger(KafkaStreamsTopologyFactory.class);

    private final boolean delayBomProcessedNotification;

    public KafkaStreamsTopologyFactory() {
        this(Config.getInstance().getPropertyAsBoolean(ConfigKey.TMP_DELAY_BOM_PROCESSED_NOTIFICATION));
    }

    KafkaStreamsTopologyFactory(final boolean delayBomProcessedNotification) {
        this.delayBomProcessedNotification = delayBomProcessedNotification;
    }

    Topology createTopology() {
        final var streamsBuilder = new StreamsBuilder();

        final var streamsProperties = new Properties();
        streamsProperties.put(StreamsConfig.TOPOLOGY_OPTIMIZATION_CONFIG, StreamsConfig.OPTIMIZE);

        final KStream<ScanKey, ScanResult> vulnScanResultStream = streamsBuilder
                .stream(KafkaTopics.VULN_ANALYSIS_RESULT.name(), Consumed
                        .with(KafkaTopics.VULN_ANALYSIS_RESULT.keySerde(), KafkaTopics.VULN_ANALYSIS_RESULT.valueSerde())
                        .withName("consume_from_%s_topic".formatted(KafkaTopics.VULN_ANALYSIS_RESULT.name())));

        // Process the vulnerabilities reported by the scanners.
        final KStream<ScanKey, ScanResult> processedVulnScanResultStream = vulnScanResultStream
                .processValues(VulnerabilityScanResultProcessor::new, Named.as("process_vuln_scan_result"));

        // Re-key processed results to their respective scan token, and record their arrival.
        final KStream<String, VulnerabilityScan> completedVulnScanStream = processedVulnScanResultStream
                // Vulnerability scans targeting the entire portfolio are currently not tracked.
                // There's no point in including results in the following repartition, and querying
                // the database for their scan token, given the queries will never return anything anyway.
                // Filtering results of portfolio analyses here also reduces the chance of hot partitions.
                .filter((scanKey, scanResult) -> !scanKey.getScanToken().equals(PortfolioVulnerabilityAnalysisEvent.CHAIN_IDENTIFIER.toString()),
                        Named.as("filter_out_portfolio_vuln_scan_results"))
                .map((scanKey, scanResult) -> {
                    // Drop vulnerabilities from scanner results, as they can be rather large, and we don't need them anymore.
                    // Dropping them will save us some compression and network overhead during the repartition.
                    // We can remove this step should we ever need access to the vulnerabilities again.
                    final var strippedScanResult = scanResult.toBuilder()
                            .clearScannerResults()
                            .addAllScannerResults(scanResult.getScannerResultsList().stream()
                                    .map(scannerResult -> scannerResult.toBuilder()
                                            .clearBom()
                                            .build())
                                    .toList())
                            .build();
                    return KeyValue.pair(scanKey.getScanToken(), strippedScanResult);
                }, Named.as("re-key_scan-result_to_scan-token"))
                .repartition(Repartitioned
                        .with(Serdes.String(), KafkaTopics.VULN_ANALYSIS_RESULT.valueSerde())
                        .withName("processed-vuln-scan-result-by-scan-token"))
                .mapValues((scanToken, value) -> {
                    try (final var qm = new QueryManager().withL2CacheDisabled()) {
                        // Detach VulnerabilityScan objects when committing changes. Without this,
                        // all fields except the ID field will be unloaded on commit (the object will become HOLLOW),
                        // causing the call to getStatus() to trigger a database query behind the scenes.
                        qm.getPersistenceManager().setProperty(PropertyNames.PROPERTY_DETACH_ALL_ON_COMMIT, "true");

                        final VulnerabilityScan vulnScan = qm.recordVulnerabilityScanResult(scanToken, value);
                        if (vulnScan == null || vulnScan.getStatus() != VulnerabilityScan.Status.COMPLETED) {
                            // When the vulnerability scan is not completed, we don't care about it.
                            // We'll filter out nulls in the next filter step.
                            return null;
                        }

                        return vulnScan;
                    }
                }, Named.as("record_processed_vuln_scan_result"))
                .filter((scanToken, vulnScan) -> vulnScan != null,
                        Named.as("filter_completed_vuln_scans"))
                .mapValues((scanToken, vulnScan) -> {
                    final double failureRate = (double) vulnScan.getScanFailed() / vulnScan.getScanTotal();

                    if (failureRate > vulnScan.getFailureThreshold()) {
                        try (var qm = new QueryManager()) {
                            // Detach VulnerabilityScan objects when committing changes. Without this,
                            // all fields except the ID field will be unloaded on commit (the object will become HOLLOW).
                            qm.getPersistenceManager().setProperty(PropertyNames.PROPERTY_DETACH_ALL_ON_COMMIT, "true");
                            vulnScan = qm.updateVulnerabilityScanStatus(vulnScan.getToken(), VulnerabilityScan.Status.FAILED);
                            vulnScan.setFailureReason("Failure threshold of " + vulnScan.getFailureThreshold() + "% exceeded: " + failureRate + "% of scans failed");
                            LOGGER.warn("Detected failure of vulnerability scan (token=%s, targetType=%s, targetIdentifier=%s): %s"
                                    .formatted(vulnScan.getToken(), vulnScan.getTargetType(), vulnScan.getTargetIdentifier(), vulnScan.getFailureReason()));
                        }
                    }

                    return vulnScan;
                }, Named.as("evaluate_vuln_scan_failure_rate"));

        completedVulnScanStream
                .foreach((scanToken, vulnScan) -> {
                    try (var qm = new QueryManager()) {
                        final WorkflowState vulnAnalysisState = qm.getWorkflowStateByTokenAndStep(UUID.fromString(scanToken), WorkflowStep.VULN_ANALYSIS);
                        if (vulnAnalysisState == null) {
                            // No workflow exists for this scan; Nothing to update.
                            return;
                        }

                        if (vulnScan.getStatus() == VulnerabilityScan.Status.FAILED) {
                            vulnAnalysisState.setStatus(WorkflowStatus.FAILED);
                            vulnAnalysisState.setUpdatedAt(new Date());
                            vulnAnalysisState.setFailureReason(vulnScan.getFailureReason());
                            final WorkflowState updatedVulnAnalysisState = qm.updateWorkflowState(vulnAnalysisState);
                            qm.updateAllDescendantStatesOfParent(updatedVulnAnalysisState, WorkflowStatus.CANCELLED, Date.from(Instant.now()));
                            return;
                        }

                        vulnAnalysisState.setStatus(WorkflowStatus.COMPLETED);
                        vulnAnalysisState.setUpdatedAt(Date.from(Instant.now()));
                        qm.updateWorkflowState(vulnAnalysisState);
                    }
                }, Named.as("update_vuln_analysis_workflow_status"));

        final KStream<String, VulnerabilityScan> completedVulnScanWithProjectTargetStream = completedVulnScanStream
                .filter((scanToken, vulnScan) -> vulnScan.getTargetType() == VulnerabilityScan.TargetType.PROJECT,
                        Named.as("filter_vuln_scans_with_project_target"));

        // For each completed vulnerability scan that targeted a project (opposed to individual components),
        // determine its overall status, gather all findings, and emit a PROJECT_VULN_ANALYSIS_COMPLETE notification.
        completedVulnScanWithProjectTargetStream
                .map((scanToken, vulnScan) -> {
                    final alpine.notification.Notification alpineNotification;
                    try {
                        alpineNotification = vulnScan.getStatus() == VulnerabilityScan.Status.FAILED
                                ? createProjectVulnerabilityAnalysisCompleteNotification(vulnScan,
<<<<<<< HEAD
                                ProjectVulnAnalysisStatus.PROJECT_VULN_ANALYSIS_STATUS_FAILED)
                                : createProjectVulnerabilityAnalysisCompleteNotification(
                                vulnScan, ProjectVulnAnalysisStatus.PROJECT_VULN_ANALYSIS_STATUS_COMPLETED);
=======
                                UUID.fromString(scanToken),
                                ProjectVulnAnalysisStatus.PROJECT_VULN_ANALYSIS_STATUS_FAILED)
                                : createProjectVulnerabilityAnalysisCompleteNotification(
                                vulnScan,
                                UUID.fromString(scanToken),
                                ProjectVulnAnalysisStatus.PROJECT_VULN_ANALYSIS_STATUS_COMPLETED);
>>>>>>> ccacf8b7
                    } catch (RuntimeException e) {
                        LOGGER.warn("Failed to generate a %s notification (project: %s; token: %s)"
                                .formatted(NotificationGroup.PROJECT_VULN_ANALYSIS_COMPLETE,
                                        vulnScan.getTargetIdentifier(), vulnScan.getToken()), e);
                        return KeyValue.pair(vulnScan.getTargetIdentifier().toString(), null);
                    }

                    return KeyValue.pair(vulnScan.getTargetIdentifier().toString(), convert(alpineNotification));
                }, Named.as("map_vuln_scan_to_vuln_analysis_complete_notification"))
                .filter((projectUuid, notification) -> notification != null,
                        Named.as("filter_valid_project-vuln-analysis-complete_notification"))
                .to(KafkaTopics.NOTIFICATION_PROJECT_VULN_ANALYSIS_COMPLETE.name(), Produced
                        .with(KafkaTopics.NOTIFICATION_PROJECT_VULN_ANALYSIS_COMPLETE.keySerde(),
                                KafkaTopics.NOTIFICATION_PROJECT_VULN_ANALYSIS_COMPLETE.valueSerde())
                        .withName("produce_to_%s_topic".formatted(KafkaTopics.NOTIFICATION_PROJECT_VULN_ANALYSIS_COMPLETE.name())));

        // When delaying of BOM_PROCESSED notifications is enabled, emit a BOM_PROCESSED notification
        // for each completed vulnerability scan that targeted a project. But only do so when the scan is
        // part of a workflow that includes a BOM_PROCESSING step with status COMPLETED.
        if (delayBomProcessedNotification) {
            completedVulnScanStream
                    .process(DelayedBomProcessedNotificationProcessor::new,
                            Named.as("tmp_delay_bom_processed_notification_process_completed_vuln_scan"))
                    .to(KafkaTopics.NOTIFICATION_BOM.name(), Produced
                            .with(KafkaTopics.NOTIFICATION_BOM.keySerde(), KafkaTopics.NOTIFICATION_BOM.valueSerde())
                            .withName("tmp_delay_bom_processed_notification_produce_to_%s_topic".formatted(KafkaTopics.NOTIFICATION_BOM.name())));
        }

        // For each successfully completed vulnerability scan, trigger a policy evaluation and metrics update
        // for the targeted entity (project or individual component).
        completedVulnScanStream
                .filter((scanToken, vulnScan) -> vulnScan.getStatus() != VulnerabilityScan.Status.FAILED,
                        Named.as("filter_failed_vuln_scans"))
                .foreach((scanToken, vulnScan) -> {
                    final ChainableEvent policyEvaluationEvent = switch (vulnScan.getTargetType()) {
                        case COMPONENT -> new ComponentPolicyEvaluationEvent(vulnScan.getTargetIdentifier());
                        case PROJECT -> new ProjectPolicyEvaluationEvent(vulnScan.getTargetIdentifier());
                    };
                    policyEvaluationEvent.setChainIdentifier(UUID.fromString(vulnScan.getToken()));

                    // Trigger a metrics update no matter if the policy evaluation succeeded or not.
                    final ChainableEvent metricsUpdateEvent = switch (vulnScan.getTargetType()) {
                        case COMPONENT -> new ComponentMetricsUpdateEvent(vulnScan.getTargetIdentifier());
                        case PROJECT -> new ProjectMetricsUpdateEvent(vulnScan.getTargetIdentifier());
                    };
                    metricsUpdateEvent.setChainIdentifier(UUID.fromString(vulnScan.getToken()));

                    policyEvaluationEvent.onFailure(metricsUpdateEvent);
                    policyEvaluationEvent.onSuccess(metricsUpdateEvent);

                    Event.dispatch(policyEvaluationEvent);
                }, Named.as("trigger_policy_evaluation"));

        streamsBuilder
                .stream(KafkaTopics.REPO_META_ANALYSIS_RESULT.name(),
                        Consumed.with(KafkaTopics.REPO_META_ANALYSIS_RESULT.keySerde(), KafkaTopics.REPO_META_ANALYSIS_RESULT.valueSerde())
                                .withName("consume_from_%s_topic".formatted(KafkaTopics.REPO_META_ANALYSIS_RESULT.name())))
                .process(RepositoryMetaResultProcessor::new, Named.as("process_repo_meta_analysis_result"));

        streamsBuilder
                .stream(KafkaTopics.INTEGRITY_ANALYSIS_RESULT.name(),
                        Consumed.with(KafkaTopics.INTEGRITY_ANALYSIS_RESULT.keySerde(), KafkaTopics.INTEGRITY_ANALYSIS_RESULT.valueSerde())
                                .withName("consume_from_%s_topic".formatted(KafkaTopics.INTEGRITY_ANALYSIS_RESULT.name())))
                .process(IntegrityAnalysisResultProcessor::new, Named.as("process_component_integrity_analysis_result"));

        streamsBuilder
                .stream(KafkaTopics.NEW_VULNERABILITY.name(),
                        Consumed.with(KafkaTopics.NEW_VULNERABILITY.keySerde(), KafkaTopics.NEW_VULNERABILITY.valueSerde())
                                .withName("consume_from_%s_topic".formatted(KafkaTopics.NEW_VULNERABILITY.name())))
                .process(MirrorVulnerabilityProcessor::new, Named.as("process_mirror_vulnerability"));

        return streamsBuilder.build(streamsProperties);
    }

}<|MERGE_RESOLUTION|>--- conflicted
+++ resolved
@@ -22,10 +22,7 @@
 import org.dependencytrack.event.ProjectMetricsUpdateEvent;
 import org.dependencytrack.event.ProjectPolicyEvaluationEvent;
 import org.dependencytrack.event.kafka.processor.DelayedBomProcessedNotificationProcessor;
-<<<<<<< HEAD
 import org.dependencytrack.event.kafka.processor.IntegrityAnalysisResultProcessor;
-=======
->>>>>>> ccacf8b7
 import org.dependencytrack.event.kafka.processor.MirrorVulnerabilityProcessor;
 import org.dependencytrack.event.kafka.processor.RepositoryMetaResultProcessor;
 import org.dependencytrack.event.kafka.processor.VulnerabilityScanResultProcessor;
@@ -174,18 +171,12 @@
                     try {
                         alpineNotification = vulnScan.getStatus() == VulnerabilityScan.Status.FAILED
                                 ? createProjectVulnerabilityAnalysisCompleteNotification(vulnScan,
-<<<<<<< HEAD
-                                ProjectVulnAnalysisStatus.PROJECT_VULN_ANALYSIS_STATUS_FAILED)
-                                : createProjectVulnerabilityAnalysisCompleteNotification(
-                                vulnScan, ProjectVulnAnalysisStatus.PROJECT_VULN_ANALYSIS_STATUS_COMPLETED);
-=======
                                 UUID.fromString(scanToken),
                                 ProjectVulnAnalysisStatus.PROJECT_VULN_ANALYSIS_STATUS_FAILED)
                                 : createProjectVulnerabilityAnalysisCompleteNotification(
                                 vulnScan,
                                 UUID.fromString(scanToken),
                                 ProjectVulnAnalysisStatus.PROJECT_VULN_ANALYSIS_STATUS_COMPLETED);
->>>>>>> ccacf8b7
                     } catch (RuntimeException e) {
                         LOGGER.warn("Failed to generate a %s notification (project: %s; token: %s)"
                                 .formatted(NotificationGroup.PROJECT_VULN_ANALYSIS_COMPLETE,
