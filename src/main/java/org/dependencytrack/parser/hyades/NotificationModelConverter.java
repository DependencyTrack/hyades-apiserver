package org.dependencytrack.parser.hyades;

import alpine.notification.NotificationLevel;
import com.github.packageurl.PackageURL;
import com.google.protobuf.Any;
import com.google.protobuf.ByteString;
import com.google.protobuf.Timestamp;
import org.dependencytrack.model.Bom;
import org.dependencytrack.model.Tag;
import org.dependencytrack.notification.NotificationGroup;
import org.dependencytrack.notification.NotificationScope;
import org.dependencytrack.notification.vo.AnalysisDecisionChange;
import org.dependencytrack.notification.vo.BomConsumedOrProcessed;
import org.dependencytrack.notification.vo.BomProcessingFailed;
<<<<<<< HEAD
import org.dependencytrack.notification.vo.Findings;
=======
import org.dependencytrack.notification.vo.ComponentVulnAnalysisComplete;
>>>>>>> 2c169ec2
import org.dependencytrack.notification.vo.NewVulnerabilityIdentified;
import org.dependencytrack.notification.vo.NewVulnerableDependency;
import org.dependencytrack.notification.vo.PolicyViolationIdentified;
import org.dependencytrack.notification.vo.ProjectVulnAnalysisComplete;
import org.dependencytrack.notification.vo.VexConsumedOrProcessed;
import org.dependencytrack.notification.vo.ViolationAnalysisDecisionChange;
import org.dependencytrack.parser.common.resolver.CweResolver;
import org.dependencytrack.util.VulnerabilityUtil;
import org.hyades.proto.notification.v1.BackReference;
import org.hyades.proto.notification.v1.BomConsumedOrProcessedSubject;
import org.hyades.proto.notification.v1.BomProcessingFailedSubject;
import org.hyades.proto.notification.v1.Component;
<<<<<<< HEAD
import org.hyades.proto.notification.v1.FindingsSubject;
=======
import org.hyades.proto.notification.v1.ComponentVulnAnalysisCompleteSubject;
>>>>>>> 2c169ec2
import org.hyades.proto.notification.v1.Group;
import org.hyades.proto.notification.v1.Level;
import org.hyades.proto.notification.v1.NewVulnerabilitySubject;
import org.hyades.proto.notification.v1.NewVulnerableDependencySubject;
import org.hyades.proto.notification.v1.Notification;
import org.hyades.proto.notification.v1.Policy;
import org.hyades.proto.notification.v1.PolicyCondition;
import org.hyades.proto.notification.v1.PolicyViolation;
import org.hyades.proto.notification.v1.PolicyViolationAnalysis;
import org.hyades.proto.notification.v1.PolicyViolationAnalysisDecisionChangeSubject;
import org.hyades.proto.notification.v1.PolicyViolationSubject;
import org.hyades.proto.notification.v1.Project;
import org.hyades.proto.notification.v1.ProjectVulnAnalysisCompleteSubject;
import org.hyades.proto.notification.v1.Scope;
import org.hyades.proto.notification.v1.VexConsumedOrProcessedSubject;
import org.hyades.proto.notification.v1.Vulnerability;
import org.hyades.proto.notification.v1.VulnerabilityAnalysis;
import org.hyades.proto.notification.v1.VulnerabilityAnalysisDecisionChangeSubject;

import java.math.BigDecimal;
import java.time.ZoneOffset;
import java.util.Collections;
import java.util.List;
import java.util.Objects;
import java.util.Optional;

import static org.hyades.proto.notification.v1.Group.GROUP_ANALYZER;
import static org.hyades.proto.notification.v1.Group.GROUP_BOM_CONSUMED;
import static org.hyades.proto.notification.v1.Group.GROUP_BOM_PROCESSED;
import static org.hyades.proto.notification.v1.Group.GROUP_BOM_PROCESSING_FAILED;
import static org.hyades.proto.notification.v1.Group.GROUP_CONFIGURATION;
import static org.hyades.proto.notification.v1.Group.GROUP_DATASOURCE_MIRRORING;
import static org.hyades.proto.notification.v1.Group.GROUP_FILE_SYSTEM;
import static org.hyades.proto.notification.v1.Group.GROUP_INDEXING_SERVICE;
import static org.hyades.proto.notification.v1.Group.GROUP_INTEGRATION;
import static org.hyades.proto.notification.v1.Group.GROUP_NEW_VULNERABILITY;
import static org.hyades.proto.notification.v1.Group.GROUP_NEW_VULNERABLE_DEPENDENCY;
import static org.hyades.proto.notification.v1.Group.GROUP_POLICY_VIOLATION;
import static org.hyades.proto.notification.v1.Group.GROUP_PROJECT_AUDIT_CHANGE;
import static org.hyades.proto.notification.v1.Group.GROUP_PROJECT_CREATED;
import static org.hyades.proto.notification.v1.Group.GROUP_PROJECT_VULN_ANALYSIS_COMPLETE;
import static org.hyades.proto.notification.v1.Group.GROUP_REPOSITORY;
import static org.hyades.proto.notification.v1.Group.GROUP_UNSPECIFIED;
import static org.hyades.proto.notification.v1.Group.GROUP_VEX_CONSUMED;
import static org.hyades.proto.notification.v1.Group.GROUP_VEX_PROCESSED;
import static org.hyades.proto.notification.v1.Level.LEVEL_ERROR;
import static org.hyades.proto.notification.v1.Level.LEVEL_INFORMATIONAL;
import static org.hyades.proto.notification.v1.Level.LEVEL_WARNING;
import static org.hyades.proto.notification.v1.Scope.SCOPE_PORTFOLIO;
import static org.hyades.proto.notification.v1.Scope.SCOPE_SYSTEM;
import static org.hyades.proto.notification.v1.Scope.SCOPE_UNSPECIFIED;

public final class NotificationModelConverter {

    private NotificationModelConverter() {
    }

    public static Notification convert(final alpine.notification.Notification alpineNotification) {
        final Notification.Builder builder = Notification.newBuilder()
                .setLevel(convert(alpineNotification.getLevel()))
                .setScope(convertScope(alpineNotification.getScope()))
                .setGroup(convertGroup(alpineNotification.getGroup()))
                .setTimestamp(Timestamp.newBuilder()
                        .setSeconds(alpineNotification.getTimestamp().toEpochSecond(ZoneOffset.UTC)));

        Optional.ofNullable(alpineNotification.getTitle()).ifPresent(builder::setTitle);
        Optional.ofNullable(alpineNotification.getContent()).ifPresent(builder::setContent);
        Optional.ofNullable(alpineNotification.getSubject())
                .flatMap(NotificationModelConverter::convert)
                .ifPresent(builder::setSubject);

        return builder.build();
    }

    private static Level convert(final NotificationLevel level) {
        return switch (level) {
            case ERROR -> LEVEL_ERROR;
            case WARNING -> LEVEL_WARNING;
            case INFORMATIONAL -> LEVEL_INFORMATIONAL;
        };
    }

    private static Scope convertScope(final String scope) {
        final NotificationScope scopeEnum;
        try {
            scopeEnum = NotificationScope.valueOf(scope);
        } catch (IllegalArgumentException e) {
            return SCOPE_UNSPECIFIED;
        }

        return switch (scopeEnum) {
            case PORTFOLIO -> SCOPE_PORTFOLIO;
            case SYSTEM -> SCOPE_SYSTEM;
        };
    }

    private static Group convertGroup(final String group) {
        final NotificationGroup groupEnum;
        try {
            groupEnum = NotificationGroup.valueOf(group);
        } catch (IllegalArgumentException e) {
            return GROUP_UNSPECIFIED;
        }

        return switch (groupEnum) {
            case CONFIGURATION -> GROUP_CONFIGURATION;
            case DATASOURCE_MIRRORING -> GROUP_DATASOURCE_MIRRORING;
            case REPOSITORY -> GROUP_REPOSITORY;
            case INTEGRATION -> GROUP_INTEGRATION;
            case INDEXING_SERVICE -> GROUP_INDEXING_SERVICE;
            case FILE_SYSTEM -> GROUP_FILE_SYSTEM;
            case ANALYZER -> GROUP_ANALYZER;
            case NEW_VULNERABILITY -> GROUP_NEW_VULNERABILITY;
            case NEW_VULNERABLE_DEPENDENCY -> GROUP_NEW_VULNERABLE_DEPENDENCY;
            case PROJECT_AUDIT_CHANGE -> GROUP_PROJECT_AUDIT_CHANGE;
            case BOM_CONSUMED -> GROUP_BOM_CONSUMED;
            case BOM_PROCESSED -> GROUP_BOM_PROCESSED;
            case BOM_PROCESSING_FAILED -> GROUP_BOM_PROCESSING_FAILED;
            case VEX_CONSUMED -> GROUP_VEX_CONSUMED;
            case VEX_PROCESSED -> GROUP_VEX_PROCESSED;
            case POLICY_VIOLATION -> GROUP_POLICY_VIOLATION;
            case PROJECT_CREATED -> GROUP_PROJECT_CREATED;
            case PROJECT_VULN_ANALYSIS_COMPLETE -> GROUP_PROJECT_VULN_ANALYSIS_COMPLETE;
        };
    }

    private static Optional<com.google.protobuf.Any> convert(final Object subject) {
        if (subject instanceof final NewVulnerabilityIdentified nvi) {
            return Optional.of(Any.pack(convert(nvi)));
        } else if (subject instanceof final NewVulnerableDependency nvd) {
            return Optional.of(Any.pack(convert(nvd)));
        } else if (subject instanceof final AnalysisDecisionChange adc) {
            return Optional.of(Any.pack(convert(adc)));
        } else if (subject instanceof final ViolationAnalysisDecisionChange vadc) {
            return Optional.of(Any.pack(convert(vadc)));
        } else if (subject instanceof final BomConsumedOrProcessed bcop) {
            return Optional.of(Any.pack(convert(bcop)));
        } else if (subject instanceof final BomProcessingFailed bpf) {
            return Optional.of(Any.pack(convert(bpf)));
        } else if (subject instanceof final VexConsumedOrProcessed vcop) {
            return Optional.of(Any.pack(convert(vcop)));
        } else if (subject instanceof final PolicyViolationIdentified pvi) {
            return Optional.of(Any.pack(convert(pvi)));
        } else if (subject instanceof final ProjectVulnAnalysisComplete projectAnalysisCompleteNotification) {
            return Optional.of(Any.pack(convert(projectAnalysisCompleteNotification)));
        }

        return Optional.empty();
    }

    private static NewVulnerabilitySubject convert(final NewVulnerabilityIdentified subject) {
        final NewVulnerabilitySubject.Builder builder = NewVulnerabilitySubject.newBuilder()
                .setComponent(convert(subject.getComponent()))
                .setProject(convert(subject.getComponent().getProject()))
                .setVulnerability(convert(subject.getVulnerability()))
                .setAffectedProjects(BackReference.newBuilder()
                        .setApiUri("/api/v1/vulnerability/source/%s/vuln/%s/projects"
                                .formatted(subject.getVulnerability().getSource(), subject.getVulnerability().getVulnId()))
                        .setFrontendUri("/vulnerabilities/%s/%s/affectedProjects"
                                .formatted(subject.getVulnerability().getSource(), subject.getVulnerability().getVulnId())));

        Optional.ofNullable(subject.getVulnerabilityAnalysisLevel())
                .map(Enum::name)
                .ifPresent(builder::setVulnerabilityAnalysisLevel);

        return builder.build();
    }

    private static NewVulnerableDependencySubject convert(final NewVulnerableDependency subject) {
        final NewVulnerableDependencySubject.Builder builder = NewVulnerableDependencySubject.newBuilder()
                .setComponent(convert(subject.getComponent()))
                .setProject(convert(subject.getComponent().getProject()));

        subject.getVulnerabilities().stream()
                .map(NotificationModelConverter::convert)
                .forEach(builder::addVulnerabilities);

        return builder.build();
    }

    private static VulnerabilityAnalysisDecisionChangeSubject convert(final AnalysisDecisionChange subject) {
        return VulnerabilityAnalysisDecisionChangeSubject.newBuilder()
                .setComponent(convert(subject.getComponent()))
                .setProject(convert(subject.getProject()))
                .setVulnerability(convert(subject.getVulnerability()))
                .setAnalysis(convert(subject.getAnalysis()))
                .build();

    }

    private static PolicyViolationAnalysisDecisionChangeSubject convert(final ViolationAnalysisDecisionChange subject) {
        return PolicyViolationAnalysisDecisionChangeSubject.newBuilder()
                .setComponent(convert(subject.getComponent()))
                .setProject(convert(subject.getComponent().getProject()))
                .setPolicyViolation(convert(subject.getPolicyViolation()))
                .setAnalysis(convert(subject.getViolationAnalysis()))
                .build();
    }

    private static BomConsumedOrProcessedSubject convert(final BomConsumedOrProcessed subject) {

        org.hyades.proto.notification.v1.Bom bom = org.hyades.proto.notification.v1.Bom.newBuilder()
                .setSpecVersion(subject.getSpecVersion())
                .setFormat(subject.getFormat().getFormatShortName())
                .setContent(subject.getBom())
                .build();

        return BomConsumedOrProcessedSubject.newBuilder()
                .setProject(convert(subject.getProject()))
                .setBom(bom)
                .build();
    }

    private static BomProcessingFailedSubject convert(final BomProcessingFailed subject) {

        org.hyades.proto.notification.v1.Bom.Builder bomBuilder = org.hyades.proto.notification.v1.Bom.newBuilder();
        Optional.ofNullable(subject.getBom()).ifPresent(bomBuilder::setContent);
        Optional.ofNullable(subject.getFormat()).map(Bom.Format::getFormatShortName).ifPresent(bomBuilder::setFormat);
        Optional.ofNullable(subject.getSpecVersion()).ifPresent(bomBuilder::setSpecVersion);

        final BomProcessingFailedSubject.Builder builder = BomProcessingFailedSubject.newBuilder()
                .setProject(convert(subject.getProject()))
                .setBom(bomBuilder.build());

        Optional.ofNullable(subject.getCause()).ifPresent(builder::setCause);
        return builder.build();
    }

    private static VexConsumedOrProcessedSubject convert(final VexConsumedOrProcessed subject) {
        return VexConsumedOrProcessedSubject.newBuilder()
                .setProject(convert(subject.getProject()))
                .setVex(ByteString.copyFromUtf8(subject.getVex()))
                .setFormat(subject.getFormat().getFormatShortName())
                .setSpecVersion(subject.getSpecVersion())
                .build();
    }

    private static PolicyViolationSubject convert(final PolicyViolationIdentified subject) {
        return PolicyViolationSubject.newBuilder()
                .setProject(convert(subject.getProject()))
                .setComponent(convert(subject.getComponent()))
                .setPolicyViolation(convert(subject.getPolicyViolation()))
                .build();
    }

    private static Component convert(final org.dependencytrack.model.Component component) {
        final Component.Builder builder = Component.newBuilder()
                .setUuid(component.getUuid().toString())
                .setName(component.getName());

        Optional.ofNullable(component.getGroup()).ifPresent(builder::setGroup);
        Optional.ofNullable(component.getVersion()).ifPresent(builder::setVersion);
        Optional.ofNullable(component.getPurl()).map(PackageURL::canonicalize).ifPresent(builder::setPurl);
        Optional.ofNullable(component.getMd5()).ifPresent(builder::setMd5);
        Optional.ofNullable(component.getSha1()).ifPresent(builder::setSha1);
        Optional.ofNullable(component.getSha256()).ifPresent(builder::setSha256);
        Optional.ofNullable(component.getSha512()).ifPresent(builder::setSha512);

        return builder.build();
    }

    private static Project convert(final org.dependencytrack.model.Project project) {
        final Project.Builder builder = Project.newBuilder()
                .setUuid(project.getUuid().toString())
                .setName(project.getName());

        Optional.ofNullable(project.getVersion()).ifPresent(builder::setVersion);
        Optional.ofNullable(project.getDescription()).ifPresent(builder::setDescription);
        Optional.ofNullable(project.getPurl()).map(PackageURL::canonicalize).ifPresent(builder::setPurl);
        Optional.ofNullable(project.getTags())
                .orElseGet(Collections::emptyList).stream()
                .map(Tag::getName)
                .forEach(builder::addTags);

        return builder.build();
    }

<<<<<<< HEAD
    private static FindingsSubject convert(Findings findings) {

        Component component = convert(findings.getComponent());
        FindingsSubject.Builder builder = FindingsSubject.newBuilder();
        builder.setComponent(component);
        List<Vulnerability> vulnerabilities = findings.getVulnerabilityList().stream().map(NotificationModelConverter::convert).toList();
=======
    private static ComponentVulnAnalysisCompleteSubject convert(ComponentVulnAnalysisComplete componentVulnAnalysisComplete) {

        Component component = convert(componentVulnAnalysisComplete.getComponent());
        ComponentVulnAnalysisCompleteSubject.Builder builder = ComponentVulnAnalysisCompleteSubject.newBuilder();
        builder.setComponent(component);
        List<Vulnerability> vulnerabilities = componentVulnAnalysisComplete.getVulnerabilityList().stream().map(NotificationModelConverter::convert).toList();
>>>>>>> 2c169ec2
        builder.addAllVulnerability(vulnerabilities);
        return builder.build();
    }

    private static ProjectVulnAnalysisCompleteSubject convert(ProjectVulnAnalysisComplete notification) {
        ProjectVulnAnalysisCompleteSubject.Builder builder = ProjectVulnAnalysisCompleteSubject.newBuilder();
        builder.setProject(convert(notification.getProject()));
<<<<<<< HEAD
        List<FindingsSubject> componentAnalysisCompleteSubjects = notification.getComponentAnalysisCompleteList().stream().map(NotificationModelConverter::convert).toList();
        builder.addAllFindingsSubject(componentAnalysisCompleteSubjects);
=======
        List<ComponentVulnAnalysisCompleteSubject> componentAnalysisCompleteSubjects = notification.getComponentAnalysisCompleteList().stream().map(NotificationModelConverter::convert).toList();
        builder.addAllComponentAnalysisComplete(componentAnalysisCompleteSubjects);
>>>>>>> 2c169ec2
        return builder.build();
    }

    private static Vulnerability convert(final org.dependencytrack.model.Vulnerability vulnerability) {
        final Vulnerability.Builder builder = Vulnerability.newBuilder()
                .setUuid(vulnerability.getUuid().toString())
                .setVulnId(vulnerability.getVulnId())
                .setSource(vulnerability.getSource());

        if (vulnerability.getAliases() != null) {
            VulnerabilityUtil.getUniqueAliases(vulnerability).stream()
                    .map(entry -> Vulnerability.Alias.newBuilder()
                            .setId(entry.getValue())
                            .setSource(entry.getKey().name()))
                    .forEach(builder::addAliases);
        }
        Optional.ofNullable(vulnerability.getTitle()).ifPresent(builder::setTitle);
        Optional.ofNullable(vulnerability.getSubTitle()).ifPresent(builder::setSubTitle);
        Optional.ofNullable(vulnerability.getDescription()).ifPresent(builder::setDescription);
        Optional.ofNullable(vulnerability.getRecommendation()).ifPresent(builder::setRecommendation);
        Optional.ofNullable(vulnerability.getCvssV2BaseScore()).map(BigDecimal::doubleValue).ifPresent(builder::setCvssV2);
        Optional.ofNullable(vulnerability.getCvssV3BaseScore()).map(BigDecimal::doubleValue).ifPresent(builder::setCvssV3);
        Optional.ofNullable(vulnerability.getOwaspRRLikelihoodScore()).map(BigDecimal::doubleValue).ifPresent(builder::setOwaspRrLikelihood);
        Optional.ofNullable(vulnerability.getOwaspRRTechnicalImpactScore()).map(BigDecimal::doubleValue).ifPresent(builder::setOwaspRrTechnicalImpact);
        Optional.ofNullable(vulnerability.getOwaspRRBusinessImpactScore()).map(BigDecimal::doubleValue).ifPresent(builder::setOwaspRrBusinessImpact);
        Optional.ofNullable(vulnerability.getSeverity()).map(Enum::name).ifPresent(builder::setSeverity);
        Optional.ofNullable(vulnerability.getCwes())
                .orElseGet(Collections::emptyList).stream()
                .map(CweResolver.getInstance()::lookup)
                .filter(Objects::nonNull)
                .map(NotificationModelConverter::convert)
                .forEach(builder::addCwes);

        return builder.build();
    }

    private static PolicyViolation convert(final org.dependencytrack.model.PolicyViolation policyViolation) {
        return PolicyViolation.newBuilder()
                .setUuid(policyViolation.getUuid().toString())
                .setType(policyViolation.getType().name())
                .setTimestamp(Timestamp.newBuilder()
                        .setSeconds(policyViolation.getTimestamp().getTime() / 1000))
                .setCondition(convert(policyViolation.getPolicyCondition()))
                .build();
    }

    private static PolicyCondition convert(final org.dependencytrack.model.PolicyCondition policyCondition) {
        return PolicyCondition.newBuilder()
                .setUuid(policyCondition.getUuid().toString())
                .setSubject(policyCondition.getSubject().name())
                .setOperator(policyCondition.getOperator().name())
                .setValue(policyCondition.getValue())
                .setPolicy(convert(policyCondition.getPolicy()))
                .build();
    }

    private static Policy convert(final org.dependencytrack.model.Policy policy) {
        return Policy.newBuilder()
                .setUuid(policy.getUuid().toString())
                .setName(policy.getName())
                .setViolationState(policy.getViolationState().name())
                .build();
    }

    private static VulnerabilityAnalysis convert(final org.dependencytrack.model.Analysis analysis) {
        final VulnerabilityAnalysis.Builder builder = VulnerabilityAnalysis.newBuilder()
                .setComponent(convert(analysis.getComponent()))
                .setProject(convert(analysis.getProject()))
                .setVulnerability(convert(analysis.getVulnerability()))
                .setSuppressed(analysis.isSuppressed());

        Optional.ofNullable(analysis.getAnalysisState()).map(Enum::name).ifPresent(builder::setState);

        return builder.build();
    }

    private static PolicyViolationAnalysis convert(final org.dependencytrack.model.ViolationAnalysis analysis) {
        final PolicyViolationAnalysis.Builder builder = PolicyViolationAnalysis.newBuilder()
                .setComponent(convert(analysis.getComponent()))
                .setProject(convert(analysis.getComponent().getProject()))
                .setPolicyViolation(convert(analysis.getPolicyViolation()))
                .setSuppressed(analysis.isSuppressed());

        Optional.ofNullable(analysis.getAnalysisState()).map(Enum::name).ifPresent(builder::setState);

        return builder.build();
    }

    private static Vulnerability.Cwe convert(final org.dependencytrack.model.Cwe cwe) {
        return Vulnerability.Cwe.newBuilder()
                .setCweId(cwe.getCweId())
                .setName(cwe.getName())
                .build();
    }

}<|MERGE_RESOLUTION|>--- conflicted
+++ resolved
@@ -12,11 +12,7 @@
 import org.dependencytrack.notification.vo.AnalysisDecisionChange;
 import org.dependencytrack.notification.vo.BomConsumedOrProcessed;
 import org.dependencytrack.notification.vo.BomProcessingFailed;
-<<<<<<< HEAD
 import org.dependencytrack.notification.vo.Findings;
-=======
-import org.dependencytrack.notification.vo.ComponentVulnAnalysisComplete;
->>>>>>> 2c169ec2
 import org.dependencytrack.notification.vo.NewVulnerabilityIdentified;
 import org.dependencytrack.notification.vo.NewVulnerableDependency;
 import org.dependencytrack.notification.vo.PolicyViolationIdentified;
@@ -29,11 +25,7 @@
 import org.hyades.proto.notification.v1.BomConsumedOrProcessedSubject;
 import org.hyades.proto.notification.v1.BomProcessingFailedSubject;
 import org.hyades.proto.notification.v1.Component;
-<<<<<<< HEAD
 import org.hyades.proto.notification.v1.FindingsSubject;
-=======
-import org.hyades.proto.notification.v1.ComponentVulnAnalysisCompleteSubject;
->>>>>>> 2c169ec2
 import org.hyades.proto.notification.v1.Group;
 import org.hyades.proto.notification.v1.Level;
 import org.hyades.proto.notification.v1.NewVulnerabilitySubject;
@@ -311,128 +303,114 @@
         return builder.build();
     }
 
-<<<<<<< HEAD
     private static FindingsSubject convert(Findings findings) {
 
         Component component = convert(findings.getComponent());
         FindingsSubject.Builder builder = FindingsSubject.newBuilder();
         builder.setComponent(component);
         List<Vulnerability> vulnerabilities = findings.getVulnerabilityList().stream().map(NotificationModelConverter::convert).toList();
-=======
-    private static ComponentVulnAnalysisCompleteSubject convert(ComponentVulnAnalysisComplete componentVulnAnalysisComplete) {
-
-        Component component = convert(componentVulnAnalysisComplete.getComponent());
-        ComponentVulnAnalysisCompleteSubject.Builder builder = ComponentVulnAnalysisCompleteSubject.newBuilder();
-        builder.setComponent(component);
-        List<Vulnerability> vulnerabilities = componentVulnAnalysisComplete.getVulnerabilityList().stream().map(NotificationModelConverter::convert).toList();
->>>>>>> 2c169ec2
-        builder.addAllVulnerability(vulnerabilities);
-        return builder.build();
-    }
-
-    private static ProjectVulnAnalysisCompleteSubject convert(ProjectVulnAnalysisComplete notification) {
-        ProjectVulnAnalysisCompleteSubject.Builder builder = ProjectVulnAnalysisCompleteSubject.newBuilder();
-        builder.setProject(convert(notification.getProject()));
-<<<<<<< HEAD
-        List<FindingsSubject> componentAnalysisCompleteSubjects = notification.getComponentAnalysisCompleteList().stream().map(NotificationModelConverter::convert).toList();
-        builder.addAllFindingsSubject(componentAnalysisCompleteSubjects);
-=======
-        List<ComponentVulnAnalysisCompleteSubject> componentAnalysisCompleteSubjects = notification.getComponentAnalysisCompleteList().stream().map(NotificationModelConverter::convert).toList();
-        builder.addAllComponentAnalysisComplete(componentAnalysisCompleteSubjects);
->>>>>>> 2c169ec2
-        return builder.build();
-    }
-
-    private static Vulnerability convert(final org.dependencytrack.model.Vulnerability vulnerability) {
-        final Vulnerability.Builder builder = Vulnerability.newBuilder()
-                .setUuid(vulnerability.getUuid().toString())
-                .setVulnId(vulnerability.getVulnId())
-                .setSource(vulnerability.getSource());
-
-        if (vulnerability.getAliases() != null) {
-            VulnerabilityUtil.getUniqueAliases(vulnerability).stream()
-                    .map(entry -> Vulnerability.Alias.newBuilder()
-                            .setId(entry.getValue())
-                            .setSource(entry.getKey().name()))
-                    .forEach(builder::addAliases);
-        }
-        Optional.ofNullable(vulnerability.getTitle()).ifPresent(builder::setTitle);
-        Optional.ofNullable(vulnerability.getSubTitle()).ifPresent(builder::setSubTitle);
-        Optional.ofNullable(vulnerability.getDescription()).ifPresent(builder::setDescription);
-        Optional.ofNullable(vulnerability.getRecommendation()).ifPresent(builder::setRecommendation);
-        Optional.ofNullable(vulnerability.getCvssV2BaseScore()).map(BigDecimal::doubleValue).ifPresent(builder::setCvssV2);
-        Optional.ofNullable(vulnerability.getCvssV3BaseScore()).map(BigDecimal::doubleValue).ifPresent(builder::setCvssV3);
-        Optional.ofNullable(vulnerability.getOwaspRRLikelihoodScore()).map(BigDecimal::doubleValue).ifPresent(builder::setOwaspRrLikelihood);
-        Optional.ofNullable(vulnerability.getOwaspRRTechnicalImpactScore()).map(BigDecimal::doubleValue).ifPresent(builder::setOwaspRrTechnicalImpact);
-        Optional.ofNullable(vulnerability.getOwaspRRBusinessImpactScore()).map(BigDecimal::doubleValue).ifPresent(builder::setOwaspRrBusinessImpact);
-        Optional.ofNullable(vulnerability.getSeverity()).map(Enum::name).ifPresent(builder::setSeverity);
-        Optional.ofNullable(vulnerability.getCwes())
-                .orElseGet(Collections::emptyList).stream()
-                .map(CweResolver.getInstance()::lookup)
-                .filter(Objects::nonNull)
-                .map(NotificationModelConverter::convert)
-                .forEach(builder::addCwes);
-
-        return builder.build();
-    }
-
-    private static PolicyViolation convert(final org.dependencytrack.model.PolicyViolation policyViolation) {
-        return PolicyViolation.newBuilder()
-                .setUuid(policyViolation.getUuid().toString())
-                .setType(policyViolation.getType().name())
-                .setTimestamp(Timestamp.newBuilder()
-                        .setSeconds(policyViolation.getTimestamp().getTime() / 1000))
-                .setCondition(convert(policyViolation.getPolicyCondition()))
-                .build();
-    }
-
-    private static PolicyCondition convert(final org.dependencytrack.model.PolicyCondition policyCondition) {
-        return PolicyCondition.newBuilder()
-                .setUuid(policyCondition.getUuid().toString())
-                .setSubject(policyCondition.getSubject().name())
-                .setOperator(policyCondition.getOperator().name())
-                .setValue(policyCondition.getValue())
-                .setPolicy(convert(policyCondition.getPolicy()))
-                .build();
-    }
-
-    private static Policy convert(final org.dependencytrack.model.Policy policy) {
-        return Policy.newBuilder()
-                .setUuid(policy.getUuid().toString())
-                .setName(policy.getName())
-                .setViolationState(policy.getViolationState().name())
-                .build();
-    }
-
-    private static VulnerabilityAnalysis convert(final org.dependencytrack.model.Analysis analysis) {
-        final VulnerabilityAnalysis.Builder builder = VulnerabilityAnalysis.newBuilder()
-                .setComponent(convert(analysis.getComponent()))
-                .setProject(convert(analysis.getProject()))
-                .setVulnerability(convert(analysis.getVulnerability()))
-                .setSuppressed(analysis.isSuppressed());
-
-        Optional.ofNullable(analysis.getAnalysisState()).map(Enum::name).ifPresent(builder::setState);
-
-        return builder.build();
-    }
-
-    private static PolicyViolationAnalysis convert(final org.dependencytrack.model.ViolationAnalysis analysis) {
-        final PolicyViolationAnalysis.Builder builder = PolicyViolationAnalysis.newBuilder()
-                .setComponent(convert(analysis.getComponent()))
-                .setProject(convert(analysis.getComponent().getProject()))
-                .setPolicyViolation(convert(analysis.getPolicyViolation()))
-                .setSuppressed(analysis.isSuppressed());
-
-        Optional.ofNullable(analysis.getAnalysisState()).map(Enum::name).ifPresent(builder::setState);
-
-        return builder.build();
-    }
-
-    private static Vulnerability.Cwe convert(final org.dependencytrack.model.Cwe cwe) {
-        return Vulnerability.Cwe.newBuilder()
-                .setCweId(cwe.getCweId())
-                .setName(cwe.getName())
-                .build();
-    }
-
-}+            builder.addAllVulnerability(vulnerabilities);
+            return builder.build();
+        }
+
+        private static ProjectVulnAnalysisCompleteSubject convert (ProjectVulnAnalysisComplete notification){
+            ProjectVulnAnalysisCompleteSubject.Builder builder = ProjectVulnAnalysisCompleteSubject.newBuilder();
+            builder.setProject(convert(notification.getProject()));
+            List<FindingsSubject> componentAnalysisCompleteSubjects = notification.getComponentAnalysisCompleteList().stream().map(NotificationModelConverter::convert).toList();
+            builder.addAllFindingsSubject(componentAnalysisCompleteSubjects);
+            return builder.build();
+        }
+
+        private static Vulnerability convert ( final org.dependencytrack.model.Vulnerability vulnerability){
+            final Vulnerability.Builder builder = Vulnerability.newBuilder()
+                    .setUuid(vulnerability.getUuid().toString())
+                    .setVulnId(vulnerability.getVulnId())
+                    .setSource(vulnerability.getSource());
+
+            if (vulnerability.getAliases() != null) {
+                VulnerabilityUtil.getUniqueAliases(vulnerability).stream()
+                        .map(entry -> Vulnerability.Alias.newBuilder()
+                                .setId(entry.getValue())
+                                .setSource(entry.getKey().name()))
+                        .forEach(builder::addAliases);
+            }
+            Optional.ofNullable(vulnerability.getTitle()).ifPresent(builder::setTitle);
+            Optional.ofNullable(vulnerability.getSubTitle()).ifPresent(builder::setSubTitle);
+            Optional.ofNullable(vulnerability.getDescription()).ifPresent(builder::setDescription);
+            Optional.ofNullable(vulnerability.getRecommendation()).ifPresent(builder::setRecommendation);
+            Optional.ofNullable(vulnerability.getCvssV2BaseScore()).map(BigDecimal::doubleValue).ifPresent(builder::setCvssV2);
+            Optional.ofNullable(vulnerability.getCvssV3BaseScore()).map(BigDecimal::doubleValue).ifPresent(builder::setCvssV3);
+            Optional.ofNullable(vulnerability.getOwaspRRLikelihoodScore()).map(BigDecimal::doubleValue).ifPresent(builder::setOwaspRrLikelihood);
+            Optional.ofNullable(vulnerability.getOwaspRRTechnicalImpactScore()).map(BigDecimal::doubleValue).ifPresent(builder::setOwaspRrTechnicalImpact);
+            Optional.ofNullable(vulnerability.getOwaspRRBusinessImpactScore()).map(BigDecimal::doubleValue).ifPresent(builder::setOwaspRrBusinessImpact);
+            Optional.ofNullable(vulnerability.getSeverity()).map(Enum::name).ifPresent(builder::setSeverity);
+            Optional.ofNullable(vulnerability.getCwes())
+                    .orElseGet(Collections::emptyList).stream()
+                    .map(CweResolver.getInstance()::lookup)
+                    .filter(Objects::nonNull)
+                    .map(NotificationModelConverter::convert)
+                    .forEach(builder::addCwes);
+
+            return builder.build();
+        }
+
+        private static PolicyViolation convert ( final org.dependencytrack.model.PolicyViolation policyViolation){
+            return PolicyViolation.newBuilder()
+                    .setUuid(policyViolation.getUuid().toString())
+                    .setType(policyViolation.getType().name())
+                    .setTimestamp(Timestamp.newBuilder()
+                            .setSeconds(policyViolation.getTimestamp().getTime() / 1000))
+                    .setCondition(convert(policyViolation.getPolicyCondition()))
+                    .build();
+        }
+
+        private static PolicyCondition convert ( final org.dependencytrack.model.PolicyCondition policyCondition){
+            return PolicyCondition.newBuilder()
+                    .setUuid(policyCondition.getUuid().toString())
+                    .setSubject(policyCondition.getSubject().name())
+                    .setOperator(policyCondition.getOperator().name())
+                    .setValue(policyCondition.getValue())
+                    .setPolicy(convert(policyCondition.getPolicy()))
+                    .build();
+        }
+
+        private static Policy convert ( final org.dependencytrack.model.Policy policy){
+            return Policy.newBuilder()
+                    .setUuid(policy.getUuid().toString())
+                    .setName(policy.getName())
+                    .setViolationState(policy.getViolationState().name())
+                    .build();
+        }
+
+        private static VulnerabilityAnalysis convert ( final org.dependencytrack.model.Analysis analysis){
+            final VulnerabilityAnalysis.Builder builder = VulnerabilityAnalysis.newBuilder()
+                    .setComponent(convert(analysis.getComponent()))
+                    .setProject(convert(analysis.getProject()))
+                    .setVulnerability(convert(analysis.getVulnerability()))
+                    .setSuppressed(analysis.isSuppressed());
+
+            Optional.ofNullable(analysis.getAnalysisState()).map(Enum::name).ifPresent(builder::setState);
+
+            return builder.build();
+        }
+
+        private static PolicyViolationAnalysis convert ( final org.dependencytrack.model.ViolationAnalysis analysis){
+            final PolicyViolationAnalysis.Builder builder = PolicyViolationAnalysis.newBuilder()
+                    .setComponent(convert(analysis.getComponent()))
+                    .setProject(convert(analysis.getComponent().getProject()))
+                    .setPolicyViolation(convert(analysis.getPolicyViolation()))
+                    .setSuppressed(analysis.isSuppressed());
+
+            Optional.ofNullable(analysis.getAnalysisState()).map(Enum::name).ifPresent(builder::setState);
+
+            return builder.build();
+        }
+
+        private static Vulnerability.Cwe convert ( final org.dependencytrack.model.Cwe cwe){
+            return Vulnerability.Cwe.newBuilder()
+                    .setCweId(cwe.getCweId())
+                    .setName(cwe.getName())
+                    .build();
+        }
+
+    }