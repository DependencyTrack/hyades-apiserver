package org.dependencytrack.policy.cel;

import alpine.common.logging.Logger;
import alpine.common.metrics.Metrics;
import com.fasterxml.jackson.core.JacksonException;
import com.fasterxml.jackson.core.type.TypeReference;
import com.fasterxml.jackson.databind.JsonNode;
import com.fasterxml.jackson.databind.ObjectMapper;
import com.fasterxml.jackson.databind.node.ArrayNode;
import com.google.api.expr.v1alpha1.Type;
import com.google.protobuf.util.Timestamps;
import io.micrometer.core.instrument.Timer;
import org.apache.commons.collections4.MultiValuedMap;
import org.apache.commons.collections4.multimap.ArrayListValuedHashMap;
import org.apache.commons.collections4.multimap.HashSetValuedHashMap;
import org.apache.commons.lang3.StringUtils;
import org.apache.commons.lang3.tuple.Pair;
import org.dependencytrack.model.Policy;
import org.dependencytrack.model.PolicyCondition;
import org.dependencytrack.model.PolicyCondition.Subject;
import org.dependencytrack.model.PolicyViolation;
import org.dependencytrack.model.Project;
import org.dependencytrack.model.Severity;
import org.dependencytrack.model.VulnerabilityAlias;
import org.dependencytrack.persistence.CollectionIntegerConverter;
import org.dependencytrack.persistence.QueryManager;
import org.dependencytrack.policy.cel.CelPolicyScriptHost.CacheMode;
import org.dependencytrack.policy.cel.compat.CelPolicyScriptSourceBuilder;
import org.dependencytrack.policy.cel.compat.ComponentAgeCelPolicyScriptSourceBuilder;
import org.dependencytrack.policy.cel.compat.ComponentHashCelPolicyScriptSourceBuilder;
import org.dependencytrack.policy.cel.compat.CoordinatesCelPolicyScriptSourceBuilder;
import org.dependencytrack.policy.cel.compat.CpeCelPolicyScriptSourceBuilder;
import org.dependencytrack.policy.cel.compat.CweCelPolicyScriptSourceBuilder;
import org.dependencytrack.policy.cel.compat.LicenseCelPolicyScriptSourceBuilder;
import org.dependencytrack.policy.cel.compat.LicenseGroupCelPolicyScriptSourceBuilder;
import org.dependencytrack.policy.cel.compat.PackageUrlCelPolicyScriptSourceBuilder;
import org.dependencytrack.policy.cel.compat.SeverityCelPolicyScriptSourceBuilder;
import org.dependencytrack.policy.cel.compat.SwidTagIdCelPolicyScriptSourceBuilder;
import org.dependencytrack.policy.cel.compat.VersionCelPolicyScriptSourceBuilder;
import org.dependencytrack.policy.cel.compat.VersionDistanceCelScriptBuilder;
import org.dependencytrack.policy.cel.compat.VulnerabilityIdCelPolicyScriptSourceBuilder;
import org.dependencytrack.policy.cel.mapping.ComponentProjection;
import org.dependencytrack.policy.cel.mapping.LicenseProjection;
import org.dependencytrack.policy.cel.mapping.ProjectProjection;
import org.dependencytrack.policy.cel.mapping.ProjectPropertyProjection;
import org.dependencytrack.policy.cel.mapping.VulnerabilityProjection;
import org.dependencytrack.proto.policy.v1.Vulnerability;
import org.dependencytrack.util.NotificationUtil;
import org.dependencytrack.util.VulnerabilityUtil;
import org.projectnessie.cel.tools.ScriptCreateException;
import org.projectnessie.cel.tools.ScriptException;

import java.math.BigDecimal;
import java.time.Duration;
import java.util.ArrayList;
import java.util.Collection;
import java.util.Collections;
import java.util.Date;
import java.util.HashMap;
import java.util.List;
import java.util.Map;
import java.util.Objects;
import java.util.Optional;
import java.util.UUID;
import java.util.stream.Collectors;
import java.util.stream.Stream;

import static java.util.Collections.emptyList;
import static org.apache.commons.collections4.MultiMapUtils.emptyMultiValuedMap;
import static org.apache.commons.lang3.StringUtils.trimToEmpty;
import static org.dependencytrack.policy.cel.CelPolicyLibrary.TYPE_COMPONENT;
import static org.dependencytrack.policy.cel.CelPolicyLibrary.TYPE_INTEGRITY_META_COMPONENT;
import static org.dependencytrack.policy.cel.CelPolicyLibrary.TYPE_LICENSE;
import static org.dependencytrack.policy.cel.CelPolicyLibrary.TYPE_LICENSE_GROUP;
import static org.dependencytrack.policy.cel.CelPolicyLibrary.TYPE_PROJECT;
import static org.dependencytrack.policy.cel.CelPolicyLibrary.TYPE_PROJECT_PROPERTY;
import static org.dependencytrack.policy.cel.CelPolicyLibrary.TYPE_REPOSITORY_META_COMPONENT;
import static org.dependencytrack.policy.cel.CelPolicyLibrary.TYPE_VULNERABILITY;
import static org.dependencytrack.policy.cel.CelPolicyLibrary.VAR_COMPONENT;
import static org.dependencytrack.policy.cel.CelPolicyLibrary.VAR_PROJECT;
import static org.dependencytrack.policy.cel.CelPolicyLibrary.VAR_VULNERABILITIES;

/**
 * A policy engine powered by the Common Expression Language (CEL).
 *
 * @since 5.1.0
 */
public class CelPolicyEngine {

    private static final Logger LOGGER = Logger.getLogger(CelPolicyEngine.class);
    private static final ObjectMapper OBJECT_MAPPER = new ObjectMapper();
    private static final Map<Subject, CelPolicyScriptSourceBuilder> SCRIPT_BUILDERS;

    static {
        SCRIPT_BUILDERS = new HashMap<>();
        SCRIPT_BUILDERS.put(Subject.CPE, new CpeCelPolicyScriptSourceBuilder());
        SCRIPT_BUILDERS.put(Subject.COMPONENT_HASH, new ComponentHashCelPolicyScriptSourceBuilder());
        SCRIPT_BUILDERS.put(Subject.COORDINATES, new CoordinatesCelPolicyScriptSourceBuilder());
        SCRIPT_BUILDERS.put(Subject.CWE, new CweCelPolicyScriptSourceBuilder());
        SCRIPT_BUILDERS.put(Subject.EXPRESSION, PolicyCondition::getValue);
        SCRIPT_BUILDERS.put(Subject.LICENSE, new LicenseCelPolicyScriptSourceBuilder());
        SCRIPT_BUILDERS.put(Subject.LICENSE_GROUP, new LicenseGroupCelPolicyScriptSourceBuilder());
        SCRIPT_BUILDERS.put(Subject.PACKAGE_URL, new PackageUrlCelPolicyScriptSourceBuilder());
        SCRIPT_BUILDERS.put(Subject.SEVERITY, new SeverityCelPolicyScriptSourceBuilder());
        SCRIPT_BUILDERS.put(Subject.SWID_TAGID, new SwidTagIdCelPolicyScriptSourceBuilder());
        SCRIPT_BUILDERS.put(Subject.VULNERABILITY_ID, new VulnerabilityIdCelPolicyScriptSourceBuilder());
        SCRIPT_BUILDERS.put(Subject.VERSION, new VersionCelPolicyScriptSourceBuilder());
        SCRIPT_BUILDERS.put(Subject.AGE, new ComponentAgeCelPolicyScriptSourceBuilder());
        SCRIPT_BUILDERS.put(Subject.VERSION_DISTANCE, new VersionDistanceCelScriptBuilder());
    }

    private final CelPolicyScriptHost scriptHost;

    public CelPolicyEngine() {
        this(CelPolicyScriptHost.getInstance());
    }

    CelPolicyEngine(final CelPolicyScriptHost scriptHost) {
        this.scriptHost = scriptHost;
    }

    /**
     * Evaluate {@link Policy}s for a {@link Project}.
     *
     * @param uuid The {@link UUID} of the {@link Project}
     */
    public void evaluateProject(final UUID uuid) {
        final Timer.Sample timerSample = Timer.start();

        try (final var qm = new QueryManager();
             final var celQm = new CelPolicyQueryManager(qm)) {
            // TODO: Should this entire procedure run in a single DB transaction?
            //   Would be better for atomicity, but could block DB connections for prolonged
            //   period of time for larger projects with many violations.

            final Project project = qm.getObjectByUuid(Project.class, uuid, List.of(Project.FetchGroup.IDENTIFIERS.name()));
            if (project == null) {
                LOGGER.warn("Project with UUID %s does not exist; Skipping".formatted(uuid));
                return;
            }

            LOGGER.debug("Compiling policy scripts for project %s".formatted(uuid));
            final List<Pair<PolicyCondition, CelPolicyScript>> conditionScriptPairs = getApplicableConditionScriptPairs(celQm, project);
            if (conditionScriptPairs.isEmpty()) {
                LOGGER.info("No applicable policies found for project %s".formatted(uuid));
                celQm.reconcileViolations(project.getId(), emptyMultiValuedMap());
                return;
            }

            final MultiValuedMap<Type, String> requirements = determineScriptRequirements(conditionScriptPairs);
            LOGGER.debug("Requirements for project %s and %d policy conditions: %s"
                    .formatted(uuid, conditionScriptPairs.size(), requirements));

            final org.dependencytrack.proto.policy.v1.Project protoProject;
            if (requirements.containsKey(TYPE_PROJECT)) {
                protoProject = mapToProto(celQm.fetchProject(project.getId(), requirements.get(TYPE_PROJECT), requirements.get(TYPE_PROJECT_PROPERTY)));
            } else {
                protoProject = org.dependencytrack.proto.policy.v1.Project.getDefaultInstance();
            }
            // Preload components for the entire project, to avoid excessive queries.
            Collection<String> listRequirements = new ArrayList<>();
            if (requirements.containsKey(TYPE_INTEGRITY_META_COMPONENT)) {
                listRequirements.addAll(requirements.get(TYPE_INTEGRITY_META_COMPONENT));
            }
            if (requirements.containsKey(TYPE_REPOSITORY_META_COMPONENT)) {
                listRequirements.addAll(requirements.get(TYPE_REPOSITORY_META_COMPONENT));
            }
            listRequirements.addAll(requirements.get(TYPE_COMPONENT));
            final List<ComponentProjection> components = celQm.fetchAllComponents(project.getId(), listRequirements);

            // Preload licenses for the entire project, as chances are high that they will be used by multiple components.
            final Map<Long, org.dependencytrack.proto.policy.v1.License> licenseById;
            if (requirements.containsKey(TYPE_LICENSE) || (requirements.containsKey(TYPE_COMPONENT) && requirements.get(TYPE_COMPONENT).contains("resolved_license"))) {
                licenseById = celQm.fetchAllLicenses(project.getId(), requirements.get(TYPE_LICENSE), requirements.get(TYPE_LICENSE_GROUP)).stream()
                        .collect(Collectors.toMap(
                                projection -> projection.id,
                                CelPolicyEngine::mapToProto
                        ));
            } else {
                licenseById = Collections.emptyMap();
            }

            // Preload vulnerabilities for the entire project, as chances are high that they will be used by multiple components.
            final Map<Long, org.dependencytrack.proto.policy.v1.Vulnerability> protoVulnById;
            final Map<Long, List<Long>> vulnIdsByComponentId;
            if (requirements.containsKey(TYPE_VULNERABILITY)) {
                protoVulnById = celQm.fetchAllVulnerabilities(project.getId(), requirements.get(TYPE_VULNERABILITY)).stream()
                        .collect(Collectors.toMap(
                                projection -> projection.id,
                                CelPolicyEngine::mapToProto
                        ));

                vulnIdsByComponentId = celQm.fetchAllComponentsVulnerabilities(project.getId()).stream()
                        .collect(Collectors.groupingBy(
                                projection -> projection.componentId,
                                Collectors.mapping(projection -> projection.vulnerabilityId, Collectors.toList())
                        ));
            } else {
                protoVulnById = Collections.emptyMap();
                vulnIdsByComponentId = Collections.emptyMap();
            }

            // Evaluate all policy conditions against all components.
            final var conditionsViolated = new HashSetValuedHashMap<Long, PolicyCondition>();
            for (final ComponentProjection component : components) {
                final org.dependencytrack.proto.policy.v1.Component protoComponent = mapToProto(component, licenseById);
                final List<org.dependencytrack.proto.policy.v1.Vulnerability> protoVulns =
                        vulnIdsByComponentId.getOrDefault(component.id, emptyList()).stream()
                                .map(protoVulnById::get)
                                .toList();

                conditionsViolated.putAll(component.id, evaluateConditions(conditionScriptPairs, Map.of(
                        VAR_COMPONENT, protoComponent,
                        VAR_PROJECT, protoProject,
                        VAR_VULNERABILITIES, protoVulns
                )));
            }

            final var violationsByComponentId = new ArrayListValuedHashMap<Long, PolicyViolation>();
            for (final long componentId : conditionsViolated.keySet()) {
                violationsByComponentId.putAll(componentId, evaluatePolicyOperators(conditionsViolated.get(componentId)));
            }

            final List<Long> newViolationIds = celQm.reconcileViolations(project.getId(), violationsByComponentId);
            LOGGER.info("Identified %d new violations for project %s".formatted(newViolationIds.size(), uuid));

            for (final Long newViolationId : newViolationIds) {
                NotificationUtil.analyzeNotificationCriteria(qm, newViolationId);
            }
        } finally {
            final long durationNs = timerSample.stop(Timer
                    .builder("policy_evaluation")
                    .tag("target", "project")
                    .register(Metrics.getRegistry()));
            LOGGER.info("Evaluation of project %s completed in %s"
                    .formatted(uuid, Duration.ofNanos(durationNs)));
        }
    }

    public void evaluateComponent(final UUID uuid) {
        // Evaluation of individual components is only triggered when they are added or modified
        // manually. As this happens very rarely, in low frequencies (due to being manual actions),
        // and because CEL policy evaluation is so efficient, it's not worth it to maintain extra
        // logic to handle component evaluation. Instead, re-purpose to project evaluation.

        final UUID projectUuid;
        try (final var qm = new QueryManager();
             final var celQm = new CelPolicyQueryManager(qm)) {
            projectUuid = celQm.getProjectUuidForComponentUuid(uuid);
        }

        if (projectUuid == null) {
            LOGGER.warn("Component with UUID %s does not exist; Skipping".formatted(uuid));
            return;
        }

        evaluateProject(projectUuid);
    }


    /**
     * Pre-compile the CEL scripts for all conditions of all applicable policies.
     * Compiled scripts are cached in-memory by CelPolicyScriptHost, so if the same script
     * is encountered for multiple components (possibly concurrently), the compilation is
     * a one-time effort.
     *
     * @param celQm   The {@link CelPolicyQueryManager} instance to use
     * @param project The {@link Project} to get applicable conditions for
     * @return {@link Pair}s of {@link PolicyCondition}s and {@link CelPolicyScript}s
     */
    private List<Pair<PolicyCondition, CelPolicyScript>> getApplicableConditionScriptPairs(final CelPolicyQueryManager celQm, final Project project) {
        final List<Policy> policies = celQm.getApplicablePolicies(project);
        if (policies.isEmpty()) {
            return emptyList();
        }

        return policies.stream()
                .map(Policy::getPolicyConditions)
                .flatMap(Collection::stream)
                .map(this::buildConditionScriptSrc)
                .filter(Objects::nonNull)
                .map(this::compileConditionScript)
                .filter(Objects::nonNull)
                .toList();
    }

    /**
     * Check what kind of data we need to evaluate all policy conditions.
     * <p>
     * Some conditions will be very simple and won't require us to load additional data (e.g. "component PURL matches 'XYZ'"),
     * whereas other conditions can span across multiple models, forcing us to load more data
     * (e.g. "project has tag 'public-facing' and component has a vulnerability with severity 'critical'").
     * <p>
     * What we want to avoid is loading data we don't need, and loading it multiple times.
     * Instead, only load what's really needed, and only do so once.
     *
     * @param conditionScriptPairs {@link Pair}s of {@link PolicyCondition}s and corresponding {@link CelPolicyScript}s
     * @return A {@link MultiValuedMap} containing all fields accessed on any {@link Type}, across all {@link CelPolicyScript}s
     */
    private static MultiValuedMap<Type, String> determineScriptRequirements(final Collection<Pair<PolicyCondition, CelPolicyScript>> conditionScriptPairs) {
        return conditionScriptPairs.stream()
                .map(Pair::getRight)
                .map(CelPolicyScript::getRequirements)
                .reduce(new HashSetValuedHashMap<>(), (lhs, rhs) -> {
                    lhs.putAll(rhs);
                    return lhs;
                });
    }

    private Pair<PolicyCondition, String> buildConditionScriptSrc(final PolicyCondition policyCondition) {
        final CelPolicyScriptSourceBuilder scriptBuilder = SCRIPT_BUILDERS.get(policyCondition.getSubject());
        if (scriptBuilder == null) {
            LOGGER.warn("""
                    No script builder found that is capable of handling subjects of type %s;\
                    Condition will be skipped""".formatted(policyCondition.getSubject()));
            return null;
        }

        final String scriptSrc = scriptBuilder.apply(policyCondition);
        if (scriptSrc == null) {
            LOGGER.warn("Unable to create CEL script for condition %s; Condition will be skipped".formatted(policyCondition.getUuid()));
            return null;
        }

        return Pair.of(policyCondition, scriptSrc);
    }

    private Pair<PolicyCondition, CelPolicyScript> compileConditionScript(final Pair<PolicyCondition, String> conditionScriptSrcPair) {
        final CelPolicyScript script;
        try {
            script = scriptHost.compile(conditionScriptSrcPair.getRight(), CacheMode.CACHE);
        } catch (ScriptCreateException e) {
            LOGGER.warn("Failed to compile script for condition %s; Condition will be skipped"
                    .formatted(conditionScriptSrcPair.getLeft().getUuid()), e);
            return null;
        }

        return Pair.of(conditionScriptSrcPair.getLeft(), script);
    }

    private static List<PolicyCondition> evaluateConditions(final Collection<Pair<PolicyCondition, CelPolicyScript>> conditionScriptPairs,
                                                            final Map<String, Object> scriptArguments) {
        final var conditionsViolated = new ArrayList<PolicyCondition>();

        for (final Pair<PolicyCondition, CelPolicyScript> conditionScriptPair : conditionScriptPairs) {
            final PolicyCondition condition = conditionScriptPair.getLeft();
            final CelPolicyScript script = conditionScriptPair.getRight();

            try {
                if (script.execute(scriptArguments)) {
                    conditionsViolated.add(condition);
                }
            } catch (ScriptException e) {
                LOGGER.warn("Failed to execute script for condition %s with arguments %s"
                        .formatted(condition.getUuid(), scriptArguments), e);
            }
        }

        return conditionsViolated;
    }

    private static List<PolicyViolation> evaluatePolicyOperators(final Collection<PolicyCondition> conditionsViolated) {
        final Map<Policy, List<PolicyCondition>> violatedConditionsByPolicy = conditionsViolated.stream()
                .collect(Collectors.groupingBy(PolicyCondition::getPolicy));

        return violatedConditionsByPolicy.entrySet().stream()
                .flatMap(policyAndViolatedConditions -> {
                    final Policy policy = policyAndViolatedConditions.getKey();
                    final List<PolicyCondition> violatedConditions = policyAndViolatedConditions.getValue();

                    if ((policy.getOperator() == Policy.Operator.ANY && !violatedConditions.isEmpty())
                            || (policy.getOperator() == Policy.Operator.ALL && violatedConditions.size() == policy.getPolicyConditions().size())) {
                        // TODO: Only a single violation should be raised, and instead multiple matched conditions
                        //   should be associated with it. Keeping the existing behavior in order to avoid having to
                        //   touch too much persistence and REST API code.
                        return violatedConditions.stream()
                                .map(condition -> {
                                    final var violation = new PolicyViolation();
                                    violation.setType(condition.getViolationType());
                                    // Note: violation.setComponent is intentionally omitted here,
                                    // because the component must be an object attached to the persistence
                                    // context. We don't have that at this point, we'll add it later.
                                    violation.setPolicyCondition(condition);
                                    violation.setTimestamp(new Date());
                                    return violation;
                                });
                    }

                    return Stream.empty();
                })
                .filter(Objects::nonNull)
                .toList();
    }

    private static org.dependencytrack.proto.policy.v1.Project mapToProto(final ProjectProjection projection) {
        final org.dependencytrack.proto.policy.v1.Project.Builder builder = org.dependencytrack.proto.policy.v1.Project.newBuilder()
                .setUuid(trimToEmpty(projection.uuid))
                .setGroup(trimToEmpty(projection.group))
                .setName(trimToEmpty(projection.name))
                .setVersion(trimToEmpty(projection.version))
                .setClassifier(trimToEmpty(projection.classifier))
                .setCpe(trimToEmpty(projection.cpe))
                .setPurl(trimToEmpty(projection.purl))
                .setSwidTagId(trimToEmpty(projection.swidTagId));
        Optional.ofNullable(projection.isActive).ifPresent(builder::setIsActive);
        Optional.ofNullable(projection.lastBomImport).map(Timestamps::fromDate).ifPresent(builder::setLastBomImport);

        if (projection.propertiesJson != null) {
            try {
                final List<ProjectPropertyProjection> properties =
                        OBJECT_MAPPER.readValue(projection.propertiesJson, new TypeReference<>() {
                        });
                for (final ProjectPropertyProjection property : properties) {
                    builder.addProperties(org.dependencytrack.proto.policy.v1.Project.Property.newBuilder()
                            .setGroup(trimToEmpty(property.group))
                            .setName(trimToEmpty(property.name))
                            .setValue(trimToEmpty(property.value))
                            .setType(trimToEmpty(property.type))
                            .build());
                }
            } catch (JacksonException e) {
                LOGGER.warn("Failed to parse properties from %s for project %s"
                        .formatted(projection.propertiesJson, projection.id), e);
            }
        }

        if (projection.tagsJson != null) {
            try {
                final List<String> tags = OBJECT_MAPPER.readValue(projection.tagsJson, new TypeReference<>() {
                });
                builder.addAllTags(tags);
            } catch (JacksonException e) {
                LOGGER.warn("Failed to parse tags from %s for project %s"
                        .formatted(projection.tagsJson, projection.id), e);
            }
        }

        return builder.build();
    }

    private static org.dependencytrack.proto.policy.v1.Component mapToProto(final ComponentProjection projection,
                                                                            final Map<Long, org.dependencytrack.proto.policy.v1.License> protoLicenseById) {
        final org.dependencytrack.proto.policy.v1.Component.Builder componentBuilder =
                org.dependencytrack.proto.policy.v1.Component.newBuilder()
                        .setUuid(trimToEmpty(projection.uuid))
                        .setGroup(trimToEmpty(projection.group))
                        .setName(trimToEmpty(projection.name))
                        .setVersion(trimToEmpty(projection.version))
                        .setClassifier(trimToEmpty(projection.classifier))
                        .setCpe(trimToEmpty(projection.cpe))
                        .setPurl(trimToEmpty(projection.purl))
                        .setSwidTagId(trimToEmpty(projection.swidTagId))
                        .setIsInternal(Optional.ofNullable(projection.internal).orElse(false))
                        .setLicenseName(trimToEmpty(projection.licenseName))
                        .setLicenseExpression(trimToEmpty(projection.licenseExpression))
                        .setMd5(trimToEmpty(projection.md5))
                        .setSha1(trimToEmpty(projection.sha1))
                        .setSha256(trimToEmpty(projection.sha256))
                        .setSha384(trimToEmpty(projection.sha384))
                        .setSha512(trimToEmpty(projection.sha512))
                        .setSha3256(trimToEmpty(projection.sha3_256))
                        .setSha3384(trimToEmpty(projection.sha3_384))
                        .setSha3512(trimToEmpty(projection.sha3_512))
                        .setBlake2B256(trimToEmpty(projection.blake2b_256))
                        .setBlake2B384(trimToEmpty(projection.blake2b_384))
                        .setBlake2B512(trimToEmpty(projection.blake2b_512))
                        .setBlake3(trimToEmpty(projection.blake3));
<<<<<<< HEAD
        Optional.ofNullable(projection.latestVersion).ifPresent(componentBuilder::setLatestVersion);
        if (projection.publishedAt != null) {
            componentBuilder.setPublishedAt(Timestamps.fromDate(projection.publishedAt)).build();
        }
=======
        Optional.ofNullable(projection.publishedAt).map(Timestamps::fromDate).ifPresent(componentBuilder::setPublishedAt);

>>>>>>> 51b9ea80
        if (projection.resolvedLicenseId != null && projection.resolvedLicenseId > 0) {
            final org.dependencytrack.proto.policy.v1.License protoLicense = protoLicenseById.get(projection.resolvedLicenseId);
            if (protoLicense != null) {
                componentBuilder.setResolvedLicense(protoLicenseById.get(projection.resolvedLicenseId));
            } else {
                LOGGER.warn("Component with ID %d refers to license with ID %d, but no license with that ID was found"
                        .formatted(projection.id, projection.resolvedLicenseId));
            }
        }

        return componentBuilder.build();
    }

    private static org.dependencytrack.proto.policy.v1.License mapToProto(final LicenseProjection projection) {
        final org.dependencytrack.proto.policy.v1.License.Builder licenseBuilder =
                org.dependencytrack.proto.policy.v1.License.newBuilder()
                        .setUuid(trimToEmpty(projection.uuid))
                        .setId(trimToEmpty(projection.licenseId))
                        .setName(trimToEmpty(projection.name));
        Optional.ofNullable(projection.isOsiApproved).ifPresent(licenseBuilder::setIsOsiApproved);
        Optional.ofNullable(projection.isFsfLibre).ifPresent(licenseBuilder::setIsFsfLibre);
        Optional.ofNullable(projection.isDeprecatedId).ifPresent(licenseBuilder::setIsDeprecatedId);
        Optional.ofNullable(projection.isCustomLicense).ifPresent(licenseBuilder::setIsCustom);

        if (projection.licenseGroupsJson != null) {
            try {
                final ArrayNode groupsArray = OBJECT_MAPPER.readValue(projection.licenseGroupsJson, ArrayNode.class);
                for (final JsonNode groupNode : groupsArray) {
                    licenseBuilder.addGroups(org.dependencytrack.proto.policy.v1.License.Group.newBuilder()
                            .setUuid(Optional.ofNullable(groupNode.get("uuid")).map(JsonNode::asText).orElse(""))
                            .setName(Optional.ofNullable(groupNode.get("name")).map(JsonNode::asText).orElse(""))
                            .build());
                }
            } catch (JacksonException e) {
                LOGGER.warn("Failed to parse license groups from %s for license %s"
                        .formatted(projection.licenseGroupsJson, projection.id), e);
            }
        }

        return licenseBuilder.build();
    }

    private static final TypeReference<List<VulnerabilityAlias>> VULNERABILITY_ALIASES_TYPE_REF = new TypeReference<>() {
    };

    private static org.dependencytrack.proto.policy.v1.Vulnerability mapToProto(final VulnerabilityProjection projection) {
        final org.dependencytrack.proto.policy.v1.Vulnerability.Builder builder =
                org.dependencytrack.proto.policy.v1.Vulnerability.newBuilder()
                        .setUuid(trimToEmpty(projection.uuid))
                        .setId(trimToEmpty(projection.vulnId))
                        .setSource(trimToEmpty(projection.source))
                        .setCvssv2Vector(trimToEmpty(projection.cvssV2Vector))
                        .setCvssv3Vector(trimToEmpty(projection.cvssV3Vector))
                        .setOwaspRrVector(trimToEmpty(projection.owaspRrVector));
        Optional.ofNullable(projection.cvssV2BaseScore).map(BigDecimal::doubleValue).ifPresent(builder::setCvssv2BaseScore);
        Optional.ofNullable(projection.cvssV2ImpactSubScore).map(BigDecimal::doubleValue).ifPresent(builder::setCvssv2ImpactSubscore);
        Optional.ofNullable(projection.cvssV2ExploitabilitySubScore).map(BigDecimal::doubleValue).ifPresent(builder::setCvssv2ExploitabilitySubscore);
        Optional.ofNullable(projection.cvssV3BaseScore).map(BigDecimal::doubleValue).ifPresent(builder::setCvssv3BaseScore);
        Optional.ofNullable(projection.cvssV3ImpactSubScore).map(BigDecimal::doubleValue).ifPresent(builder::setCvssv3ImpactSubscore);
        Optional.ofNullable(projection.cvssV3ExploitabilitySubScore).map(BigDecimal::doubleValue).ifPresent(builder::setCvssv3ExploitabilitySubscore);
        Optional.ofNullable(projection.owaspRrLikelihoodScore).map(BigDecimal::doubleValue).ifPresent(builder::setOwaspRrLikelihoodScore);
        Optional.ofNullable(projection.owaspRrTechnicalImpactScore).map(BigDecimal::doubleValue).ifPresent(builder::setOwaspRrTechnicalImpactScore);
        Optional.ofNullable(projection.owaspRrBusinessImpactScore).map(BigDecimal::doubleValue).ifPresent(builder::setOwaspRrBusinessImpactScore);
        Optional.ofNullable(projection.epssScore).map(BigDecimal::doubleValue).ifPresent(builder::setEpssScore);
        Optional.ofNullable(projection.epssPercentile).map(BigDecimal::doubleValue).ifPresent(builder::setEpssPercentile);
        Optional.ofNullable(projection.created).map(Timestamps::fromDate).ifPresent(builder::setCreated);
        Optional.ofNullable(projection.published).map(Timestamps::fromDate).ifPresent(builder::setPublished);
        Optional.ofNullable(projection.updated).map(Timestamps::fromDate).ifPresent(builder::setUpdated);
        Optional.ofNullable(projection.cwes)
                .map(StringUtils::trimToNull)
                .filter(Objects::nonNull)
                .map(new CollectionIntegerConverter()::convertToAttribute)
                .ifPresent(builder::addAllCwes);

        // Workaround for https://github.com/DependencyTrack/dependency-track/issues/2474.
        final Severity severity = VulnerabilityUtil.getSeverity(projection.severity,
                projection.cvssV2BaseScore,
                projection.cvssV3BaseScore,
                projection.owaspRrLikelihoodScore,
                projection.owaspRrTechnicalImpactScore,
                projection.owaspRrBusinessImpactScore);
        builder.setSeverity(severity.name());

        if (projection.aliasesJson != null) {
            try {
                OBJECT_MAPPER.readValue(projection.aliasesJson, VULNERABILITY_ALIASES_TYPE_REF).stream()
                        .flatMap(CelPolicyEngine::mapToProto)
                        .distinct()
                        .forEach(builder::addAliases);
            } catch (JacksonException e) {
                LOGGER.warn("Failed to parse aliases from %s for vulnerability %d"
                        .formatted(projection.aliasesJson, projection.id), e);
            }
        }

        return builder.build();
    }

    private static Stream<Vulnerability.Alias> mapToProto(final VulnerabilityAlias alias) {
        return alias.getAllBySource().entrySet().stream()
                .map(aliasEntry -> Vulnerability.Alias.newBuilder()
                        .setSource(aliasEntry.getKey().name())
                        .setId(aliasEntry.getValue())
                        .build());
    }

}<|MERGE_RESOLUTION|>--- conflicted
+++ resolved
@@ -465,15 +465,11 @@
                         .setBlake2B384(trimToEmpty(projection.blake2b_384))
                         .setBlake2B512(trimToEmpty(projection.blake2b_512))
                         .setBlake3(trimToEmpty(projection.blake3));
-<<<<<<< HEAD
         Optional.ofNullable(projection.latestVersion).ifPresent(componentBuilder::setLatestVersion);
         if (projection.publishedAt != null) {
             componentBuilder.setPublishedAt(Timestamps.fromDate(projection.publishedAt)).build();
         }
-=======
         Optional.ofNullable(projection.publishedAt).map(Timestamps::fromDate).ifPresent(componentBuilder::setPublishedAt);
-
->>>>>>> 51b9ea80
         if (projection.resolvedLicenseId != null && projection.resolvedLicenseId > 0) {
             final org.dependencytrack.proto.policy.v1.License protoLicense = protoLicenseById.get(projection.resolvedLicenseId);
             if (protoLicense != null) {
