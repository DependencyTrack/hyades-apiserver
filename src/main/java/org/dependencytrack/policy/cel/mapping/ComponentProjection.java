package org.dependencytrack.policy.cel.mapping;

import java.util.Date;

public class ComponentProjection {
    public static FieldMapping ID_FIELD_MAPPING = new FieldMapping("id", /* protoFieldName */ null, "ID");
    public long id;

    @MappedField(sqlColumnName = "UUID")
    public String uuid;

    @MappedField(sqlColumnName = "GROUP")
    public String group;

    @MappedField(sqlColumnName = "NAME")
    public String name;

    @MappedField(sqlColumnName = "VERSION")
    public String version;

    @MappedField(sqlColumnName = "CLASSIFIER")
    public String classifier;

    @MappedField(sqlColumnName = "CPE")
    public String cpe;

    @MappedField(sqlColumnName = "PURL")
    public String purl;

    @MappedField(protoFieldName = "swid_tag_id", sqlColumnName = "SWIDTAGID")
    public String swidTagId;

    @MappedField(protoFieldName = "is_internal", sqlColumnName = "INTERNAL")
    public Boolean internal;

    @MappedField(sqlColumnName = "MD5")
    public String md5;

    @MappedField(sqlColumnName = "SHA1")
    public String sha1;

    @MappedField(sqlColumnName = "SHA_256")
    public String sha256;

    @MappedField(sqlColumnName = "SHA_384")
    public String sha384;

    @MappedField(sqlColumnName = "SHA_512")
    public String sha512;

    @MappedField(sqlColumnName = "SHA3_256")
    public String sha3_256;

    @MappedField(sqlColumnName = "SHA3_384")
    public String sha3_384;

    @MappedField(sqlColumnName = "SHA3_512")
    public String sha3_512;

    @MappedField(sqlColumnName = "BLAKE2B_256")
    public String blake2b_256;

    @MappedField(sqlColumnName = "BLAKE2B_384")
    public String blake2b_384;

    @MappedField(sqlColumnName = "BLAKE2B_512")
    public String blake2b_512;

    @MappedField(sqlColumnName = "BLAKE3")
    public String blake3;

    @MappedField(protoFieldName = "resolved_license", sqlColumnName = "LICENSE_ID")
    public Long resolvedLicenseId;

    @MappedField(protoFieldName = "license_name", sqlColumnName = "LICENSE")
    public String licenseName;

    public Date getPublishedAt() {
        return publishedAt;
    }

    public void setPublishedAt(Date currentVersionLastModified) {
        this.publishedAt = currentVersionLastModified;
    }

    @MappedField(protoFieldName = "published_at", sqlColumnName = "PUBLISHED_AT")
    public Date publishedAt;

<<<<<<< HEAD
    public String getLatestVersion() {
        return latestVersion;
    }

    public void setLatestVersion(String latestVersion) {
        this.latestVersion = latestVersion;
    }

    @MappedField(protoFieldName = "latest_version", sqlColumnName = "LATEST_VERSION")
    public String latestVersion;

    // Requires https://github.com/DependencyTrack/dependency-track/pull/2400 to be ported to Hyades.
    // @MappedField(protoFieldName = "license_expression", sqlColumnName = "LICENSE_EXPRESSION")
    // public String licenseExpression;
=======
    @MappedField(protoFieldName = "license_expression", sqlColumnName = "LICENSE_EXPRESSION")
    public String licenseExpression;
>>>>>>> 4e15bd68

}<|MERGE_RESOLUTION|>--- conflicted
+++ resolved
@@ -86,7 +86,6 @@
     @MappedField(protoFieldName = "published_at", sqlColumnName = "PUBLISHED_AT")
     public Date publishedAt;
 
-<<<<<<< HEAD
     public String getLatestVersion() {
         return latestVersion;
     }
@@ -98,12 +97,7 @@
     @MappedField(protoFieldName = "latest_version", sqlColumnName = "LATEST_VERSION")
     public String latestVersion;
 
-    // Requires https://github.com/DependencyTrack/dependency-track/pull/2400 to be ported to Hyades.
-    // @MappedField(protoFieldName = "license_expression", sqlColumnName = "LICENSE_EXPRESSION")
-    // public String licenseExpression;
-=======
     @MappedField(protoFieldName = "license_expression", sqlColumnName = "LICENSE_EXPRESSION")
     public String licenseExpression;
->>>>>>> 4e15bd68
 
 }