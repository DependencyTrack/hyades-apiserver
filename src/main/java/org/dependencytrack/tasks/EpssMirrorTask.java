--- conflicted
+++ resolved
@@ -22,38 +22,9 @@
 import alpine.event.framework.Event;
 import alpine.event.framework.LoggableSubscriber;
 import alpine.model.ConfigProperty;
-<<<<<<< HEAD
 import org.dependencytrack.event.EpssMirrorEvent;
 import org.dependencytrack.event.kafka.KafkaEventDispatcher;
 import org.dependencytrack.persistence.QueryManager;
-=======
-import alpine.notification.Notification;
-import alpine.notification.NotificationLevel;
-import org.apache.commons.io.FileUtils;
-import org.apache.http.HttpStatus;
-import org.apache.http.StatusLine;
-import org.apache.http.client.methods.CloseableHttpResponse;
-import org.apache.http.client.methods.HttpGet;
-import org.apache.http.client.methods.HttpUriRequest;
-import org.dependencytrack.common.HttpClientPool;
-import org.dependencytrack.event.EpssMirrorEvent;
-import org.dependencytrack.event.kafka.KafkaEventDispatcher;
-import org.dependencytrack.notification.NotificationConstants;
-import org.dependencytrack.notification.NotificationGroup;
-import org.dependencytrack.notification.NotificationScope;
-import org.dependencytrack.parser.epss.EpssParser;
-import org.dependencytrack.persistence.QueryManager;
-import org.dependencytrack.util.LockProvider;
-
-import java.io.Closeable;
-import java.io.File;
-import java.io.IOException;
-import java.io.InputStream;
-import java.io.OutputStream;
-import java.net.URL;
-import java.nio.file.Files;
-import java.util.zip.GZIPInputStream;
->>>>>>> 2b66bf24
 
 import static org.dependencytrack.model.ConfigPropertyConstants.VULNERABILITY_SOURCE_EPSS_ENABLED;
 
@@ -69,139 +40,12 @@
     }
 
     /**
-<<<<<<< HEAD
      * {@inheritDoc}
-=======
-     * Download all EPSS files
-     */
-    private void getAllFiles() {
-        final long start = System.currentTimeMillis();
-        LOGGER.info("Starting EPSS mirroring task");
-        final File mirrorPath = new File(MIRROR_DIR);
-        setOutputDir(mirrorPath.getAbsolutePath());
-        doDownload(this.feedUrl + "/" + FILENAME);
-        if (mirroredWithoutErrors) {
-            new KafkaEventDispatcher().dispatchNotification(new Notification()
-                    .scope(NotificationScope.SYSTEM)
-                    .group(NotificationGroup.DATASOURCE_MIRRORING)
-                    .level(NotificationLevel.ERROR)
-                    .title(NotificationConstants.Title.EPSS_MIRROR)
-                    .content("Mirroring of the Exploit Prediction Scoring System completed successfully"));
-        }
-        LOGGER.info("EPSS mirroring complete");
-        final long end = System.currentTimeMillis();
-        LOGGER.info("Time spent (d/l):   " + metricDownloadTime + "ms");
-        LOGGER.info("Time spent (parse): " + metricParseTime + "ms");
-        LOGGER.info("Time spent (total): " + (end - start) + "ms");
-    }
-
-    /**
-     * Performs a download of specified URL.
-     *
-     * @param urlString the URL contents to download
-     */
-    private void doDownload(final String urlString) {
-        File file;
-        try {
-            final URL url = new URL(urlString);
-            String filename = url.getFile();
-            filename = filename.substring(filename.lastIndexOf('/') + 1);
-            file = new File(outputDir, filename).getAbsoluteFile();
-            if (file.exists()) {
-                // Update EPSS scores every other day
-                if (System.currentTimeMillis() < ((86400000 * 2) + file.lastModified())) {
-                    LOGGER.info("Retrieval of " + filename + " not necessary.");
-                    return;
-                }
-            }
-            final long start = System.currentTimeMillis();
-            LOGGER.info("Initiating download of " + url.toExternalForm());
-            final HttpUriRequest request = new HttpGet(urlString);
-            try (final CloseableHttpResponse response = HttpClientPool.getClient().execute(request)) {
-                final StatusLine status = response.getStatusLine();
-                final long end = System.currentTimeMillis();
-                metricDownloadTime += end - start;
-                if (status.getStatusCode() == HttpStatus.SC_OK) {
-                    LOGGER.info("Downloading...");
-                    try (InputStream in = response.getEntity().getContent()) {
-                        file = new File(outputDir, filename);
-                        FileUtils.copyInputStreamToFile(in, file);
-                        // Sets the last modified date to 0. Upon a successful parse, it will be set back to its original date.
-                        file.setLastModified(0);
-                        if (file.getName().endsWith(".gz")) {
-                            uncompress(file);
-                        }
-                    }
-                } else {
-                    mirroredWithoutErrors = false;
-                    LOGGER.warn("Unable to download - HTTP Response " + status.getStatusCode() + ": " + status.getReasonPhrase());
-                    new KafkaEventDispatcher().dispatchNotification(new Notification()
-                            .scope(NotificationScope.SYSTEM)
-                            .group(NotificationGroup.DATASOURCE_MIRRORING)
-                            .level(NotificationLevel.ERROR)
-                            .title(NotificationConstants.Title.EPSS_MIRROR)
-                            .content("""
-                                    An error occurred mirroring the contents of the Exploit Prediction Scoring System. \
-                                    Check log for details. HTTP Response: %s""".formatted(status.getStatusCode())));
-                }
-            }
-        } catch (IOException e) {
-            mirroredWithoutErrors = false;
-            LOGGER.error("Download failed : " + e.getMessage());
-            new KafkaEventDispatcher().dispatchNotification(new Notification()
-                    .scope(NotificationScope.SYSTEM)
-                    .group(NotificationGroup.DATASOURCE_MIRRORING)
-                    .level(NotificationLevel.ERROR)
-                    .title(NotificationConstants.Title.EPSS_MIRROR)
-                    .content("""
-                            An error occurred mirroring the contents of the Exploit Prediction Scoring System. \
-                            Check log for details. %s""".formatted(e)));
-        }
-    }
-
-    /**
-     * Extracts a GZip file.
-     *
-     * @param file the file to extract
-     */
-    private void uncompress(final File file) {
-        final byte[] buffer = new byte[1024];
-        GZIPInputStream gzis = null;
-        OutputStream out = null;
-        try {
-            LOGGER.info("Uncompressing " + file.getName());
-            gzis = new GZIPInputStream(Files.newInputStream(file.toPath()));
-            final File uncompressedFile = new File(file.getAbsolutePath().replaceAll(".gz", ""));
-            out = Files.newOutputStream(uncompressedFile.toPath());
-            int len;
-            while ((len = gzis.read(buffer)) > 0) {
-                out.write(buffer, 0, len);
-            }
-            final long start = System.currentTimeMillis();
-            final EpssParser parser = new EpssParser();
-            parser.parse(uncompressedFile);
-            file.setLastModified(start);
-            final long end = System.currentTimeMillis();
-            metricParseTime += end - start;
-        } catch (IOException ex) {
-            mirroredWithoutErrors = false;
-            LOGGER.error("An error occurred uncompressing EPSS payload", ex);
-        } finally {
-            close(gzis);
-            close(out);
-        }
-    }
-
-    /**
-     * Closes a closable object.
-     *
-     * @param object the object to close
->>>>>>> 2b66bf24
      */
     public void inform(final Event e) {
         if (e instanceof EpssMirrorEvent && this.isEnabled) {
-                LOGGER.info("Starting EPSS mirroring task");
-                new KafkaEventDispatcher().dispatchBlocking(new EpssMirrorEvent());
+            LOGGER.info("Starting EPSS mirroring task");
+            new KafkaEventDispatcher().dispatchEvent(new EpssMirrorEvent()).join();
         }
     }
 }