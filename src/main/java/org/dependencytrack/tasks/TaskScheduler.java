--- conflicted
+++ resolved
@@ -62,21 +62,7 @@
 import static org.dependencytrack.model.ConfigPropertyConstants.DEFECTDOJO_ENABLED;
 import static org.dependencytrack.model.ConfigPropertyConstants.FORTIFY_SSC_ENABLED;
 import static org.dependencytrack.model.ConfigPropertyConstants.KENNA_ENABLED;
-<<<<<<< HEAD
 import static org.dependencytrack.model.ConfigPropertyConstants.SEARCH_INDEXES_CONSISTENCY_CHECK_ENABLED;
-=======
-import static org.dependencytrack.model.ConfigPropertyConstants.KENNA_SYNC_CADENCE;
-import static org.dependencytrack.model.ConfigPropertyConstants.TASK_SCHEDULER_GHSA_MIRROR_CADENCE;
-import static org.dependencytrack.model.ConfigPropertyConstants.TASK_SCHEDULER_INTERNAL_COMPONENT_IDENTIFICATION_CADENCE;
-import static org.dependencytrack.model.ConfigPropertyConstants.TASK_SCHEDULER_LDAP_SYNC_CADENCE;
-import static org.dependencytrack.model.ConfigPropertyConstants.TASK_SCHEDULER_NIST_MIRROR_CADENCE;
-import static org.dependencytrack.model.ConfigPropertyConstants.TASK_SCHEDULER_OSV_MIRROR_CADENCE;
-import static org.dependencytrack.model.ConfigPropertyConstants.TASK_SCHEDULER_PORTFOLIO_METRICS_UPDATE_CADENCE;
-import static org.dependencytrack.model.ConfigPropertyConstants.TASK_SCHEDULER_PORTFOLIO_VULNERABILITY_ANALYSIS_CADENCE;
-import static org.dependencytrack.model.ConfigPropertyConstants.TASK_SCHEDULER_REPOSITORY_METADATA_FETCH_CADENCE;
-import static org.dependencytrack.model.ConfigPropertyConstants.TASK_SCHEDULER_VULNDB_MIRROR_CADENCE;
-import static org.dependencytrack.model.ConfigPropertyConstants.TASK_SCHEDULER_VULNERABILITY_METRICS_UPDATE_CADENCE;
->>>>>>> 4b887727
 
 /**
  * @author Steve Springett
@@ -118,9 +104,6 @@
             if (isTaskEnabled(KENNA_ENABLED)) {
                 configurableTasksMap.put(new KennaSecurityUploadEventAbstract(), Schedule.create(configInstance.getProperty(ConfigKey.CRON_EXPRESSION_FOR_KENNA_SYNC)));
             }
-            if (isTaskEnabled(SEARCH_INDEXES_CONSISTENCY_CHECK_ENABLED)) {
-                configurableTasksMap.put(new FortifySscUploadEventAbstract(), Schedule.create(configInstance.getProperty(ConfigKey.CRON_EXPRESSION_FOR_INDEX_CONSISTENCY_CHECK)));
-            }
 
             Map<Event, Schedule> mergedEventScheduleMap = Stream.concat(eventScheduleMap.entrySet().stream(), configurableTasksMap.entrySet().stream())
                     .collect(Collectors.toMap(
@@ -132,14 +115,6 @@
         } catch (InvalidExpressionException invalidExpressionException) {
             throw new RuntimeException("Cron expression cannot be parsed to schedule tasks", invalidExpressionException);
         }
-<<<<<<< HEAD
-=======
-
-        // Configurable tasks
-        scheduleConfigurableTask(300000, FORTIFY_SSC_ENABLED, FORTIFY_SSC_SYNC_CADENCE, new FortifySscUploadEventAbstract());
-        scheduleConfigurableTask(300000, DEFECTDOJO_ENABLED, DEFECTDOJO_SYNC_CADENCE, new DefectDojoUploadEventAbstract());
-        scheduleConfigurableTask(300000, KENNA_ENABLED, KENNA_SYNC_CADENCE, new KennaSecurityUploadEventAbstract());
->>>>>>> 4b887727
     }
 
     /**
