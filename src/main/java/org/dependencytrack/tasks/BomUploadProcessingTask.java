--- conflicted
+++ resolved
@@ -66,15 +66,11 @@
 import org.dependencytrack.plugin.PluginManager;
 import org.dependencytrack.storage.FileStorage;
 import org.dependencytrack.util.InternalComponentIdentifier;
-<<<<<<< HEAD
-import org.dependencytrack.util.WaitingLockConfiguration;
 import org.dependencytrack.workflow.framework.ActivityClient;
 import org.dependencytrack.workflow.framework.ActivityContext;
 import org.dependencytrack.workflow.framework.ActivityExecutor;
 import org.dependencytrack.workflow.framework.annotation.Activity;
 import org.dependencytrack.workflow.payload.proto.v1alpha1.IngestBomArgs;
-=======
->>>>>>> a12a7413
 import org.json.JSONArray;
 import org.slf4j.MDC;
 
@@ -299,40 +295,22 @@
              var ignoredMdcBomSpecVersion = MDC.putCloseable(MDC_BOM_SPEC_VERSION, ctx.bomSpecVersion);
              var ignoredMdcBomSerialNumber = MDC.putCloseable(MDC_BOM_SERIAL_NUMBER, ctx.bomSerialNumber);
              var ignoredMdcBomVersion = MDC.putCloseable(MDC_BOM_VERSION, String.valueOf(ctx.bomVersion))) {
-<<<<<<< HEAD
-            if (!isWorkflowEngineEnabled) {
-                // Prevent BOMs for the same project to be processed concurrently.
-                // Note that this is an edge case, we're not expecting any lock waits under normal circumstances.
-                final WaitingLockConfiguration lockConfiguration = createLockConfiguration(ctx);
-                processedBom = executeWithLockWaiting(lockConfiguration, () -> processBom(ctx, consumedBom));
-            } else {
-                // Concurrency is managed by the workflow engine, based on the workflow run's concurrencyGroupId.
-                processedBom = processBom(ctx, consumedBom);
-            }
-        } catch (Throwable e) {
-            LOGGER.error("Failed to process BOM", e);
-            dispatchBomProcessingFailedNotification(ctx, e);
-=======
             try {
                 processedBom = processBom(ctx, consumedBom);
             } catch (Throwable e) {
                 LOGGER.error("Failed to process BOM", e);
-                failWorkflowStepAndCancelDescendants(ctx, WorkflowStep.BOM_PROCESSING, e);
                 dispatchBomProcessingFailedNotification(ctx, e);
-                return;
-            }
-        }
->>>>>>> a12a7413
-
-            if (isWorkflowEngineEnabled) {
-                if (e instanceof final RuntimeException re) {
-                    throw re;
-                }
-
-                throw new RuntimeException(e);
-            } else {
-                failWorkflowStepAndCancelDescendants(ctx, WorkflowStep.BOM_PROCESSING, e);
-                return;
+
+                if (isWorkflowEngineEnabled) {
+                    if (e instanceof final RuntimeException re) {
+                        throw re;
+                    }
+
+                    throw new RuntimeException(e);
+                } else {
+                    failWorkflowStepAndCancelDescendants(ctx, WorkflowStep.BOM_PROCESSING, e);
+                    return;
+                }
             }
         }
 
