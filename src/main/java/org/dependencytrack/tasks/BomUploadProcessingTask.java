/*
 * This file is part of Dependency-Track.
 *
 * Licensed under the Apache License, Version 2.0 (the "License");
 * you may not use this file except in compliance with the License.
 * You may obtain a copy of the License at
 *
 *   http://www.apache.org/licenses/LICENSE-2.0
 *
 * Unless required by applicable law or agreed to in writing, software
 * distributed under the License is distributed on an "AS IS" BASIS,
 * WITHOUT WARRANTIES OR CONDITIONS OF ANY KIND, either express or implied.
 * See the License for the specific language governing permissions and
 * limitations under the License.
 *
 * SPDX-License-Identifier: Apache-2.0
 * Copyright (c) OWASP Foundation. All Rights Reserved.
 */
package org.dependencytrack.tasks;

import alpine.Config;
import alpine.common.logging.Logger;
import alpine.event.framework.ChainableEvent;
import alpine.event.framework.Event;
import alpine.event.framework.EventService;
import alpine.event.framework.Subscriber;
import alpine.notification.Notification;
import alpine.notification.NotificationLevel;
import org.apache.commons.collections4.MultiValuedMap;
import org.apache.commons.collections4.multimap.HashSetValuedHashMap;
import org.apache.commons.lang3.exception.ExceptionUtils;
import org.cyclonedx.BomParserFactory;
import org.cyclonedx.exception.ParseException;
import org.cyclonedx.parsers.Parser;
import org.datanucleus.flush.FlushMode;
import org.datanucleus.store.query.QueryNotUniqueException;
import org.dependencytrack.common.ConfigKey;
import org.dependencytrack.event.BomUploadEvent;
import org.dependencytrack.event.ComponentRepositoryMetaAnalysisEvent;
import org.dependencytrack.event.ComponentVulnerabilityAnalysisEvent;
import org.dependencytrack.event.IntegrityAnalysisEvent;
import org.dependencytrack.event.ProjectMetricsUpdateEvent;
import org.dependencytrack.event.kafka.KafkaEventDispatcher;
import org.dependencytrack.event.kafka.componentmeta.AbstractMetaHandler;
import org.dependencytrack.model.Bom;
import org.dependencytrack.model.Component;
import org.dependencytrack.model.ComponentIdentity;
import org.dependencytrack.model.FetchStatus;
import org.dependencytrack.model.IntegrityMetaComponent;
import org.dependencytrack.model.License;
import org.dependencytrack.model.Project;
import org.dependencytrack.model.ProjectMetadata;
import org.dependencytrack.model.ServiceComponent;
import org.dependencytrack.model.VulnerabilityAnalysisLevel;
import org.dependencytrack.model.VulnerabilityScan.TargetType;
import org.dependencytrack.model.WorkflowState;
import org.dependencytrack.model.WorkflowStatus;
import org.dependencytrack.model.WorkflowStep;
import org.dependencytrack.notification.NotificationConstants;
import org.dependencytrack.notification.NotificationGroup;
import org.dependencytrack.notification.NotificationScope;
import org.dependencytrack.notification.vo.BomConsumedOrProcessed;
import org.dependencytrack.notification.vo.BomProcessingFailed;
import org.dependencytrack.persistence.QueryManager;
import org.dependencytrack.util.InternalComponentIdentifier;
import org.dependencytrack.util.WaitingLockConfiguration;
import org.json.JSONArray;
import org.slf4j.MDC;

import javax.jdo.JDOUserException;
import javax.jdo.PersistenceManager;
import javax.jdo.Query;
import java.io.IOException;
import java.nio.file.Files;
import java.nio.file.StandardOpenOption;
import java.time.Duration;
import java.time.Instant;
import java.util.ArrayList;
import java.util.Collection;
import java.util.Collections;
import java.util.Date;
import java.util.HashMap;
import java.util.HashSet;
import java.util.List;
import java.util.Map;
import java.util.Objects;
import java.util.Set;
import java.util.UUID;
import java.util.concurrent.CompletableFuture;
import java.util.concurrent.TimeUnit;
import java.util.function.Predicate;

import static org.apache.commons.lang3.StringUtils.isNotBlank;
import static org.apache.commons.lang3.StringUtils.trim;
import static org.apache.commons.lang3.StringUtils.trimToNull;
import static org.apache.commons.lang3.time.DurationFormatUtils.formatDurationHMS;
import static org.datanucleus.PropertyNames.PROPERTY_FLUSH_MODE;
import static org.datanucleus.PropertyNames.PROPERTY_PERSISTENCE_BY_REACHABILITY_AT_COMMIT;
import static org.datanucleus.PropertyNames.PROPERTY_RETAIN_VALUES;
import static org.dependencytrack.common.MdcKeys.MDC_BOM_FORMAT;
import static org.dependencytrack.common.MdcKeys.MDC_BOM_SERIAL_NUMBER;
import static org.dependencytrack.common.MdcKeys.MDC_BOM_SPEC_VERSION;
import static org.dependencytrack.common.MdcKeys.MDC_BOM_UPLOAD_TOKEN;
import static org.dependencytrack.common.MdcKeys.MDC_BOM_VERSION;
import static org.dependencytrack.common.MdcKeys.MDC_PROJECT_NAME;
import static org.dependencytrack.common.MdcKeys.MDC_PROJECT_UUID;
import static org.dependencytrack.common.MdcKeys.MDC_PROJECT_VERSION;
import static org.dependencytrack.event.kafka.componentmeta.RepoMetaConstants.SUPPORTED_PACKAGE_URLS_FOR_INTEGRITY_CHECK;
import static org.dependencytrack.event.kafka.componentmeta.RepoMetaConstants.TIME_SPAN;
import static org.dependencytrack.parser.cyclonedx.util.ModelConverter.convertComponents;
import static org.dependencytrack.parser.cyclonedx.util.ModelConverter.convertDependencyGraph;
import static org.dependencytrack.parser.cyclonedx.util.ModelConverter.convertServices;
import static org.dependencytrack.parser.cyclonedx.util.ModelConverter.convertToProject;
import static org.dependencytrack.parser.cyclonedx.util.ModelConverter.convertToProjectMetadata;
import static org.dependencytrack.parser.cyclonedx.util.ModelConverter.flatten;
import static org.dependencytrack.proto.repometaanalysis.v1.FetchMeta.FETCH_META_INTEGRITY_DATA_AND_LATEST_VERSION;
import static org.dependencytrack.proto.repometaanalysis.v1.FetchMeta.FETCH_META_LATEST_VERSION;
import static org.dependencytrack.util.LockProvider.executeWithLockWaiting;
import static org.dependencytrack.util.PersistenceUtil.applyIfChanged;
import static org.dependencytrack.util.PersistenceUtil.assertPersistent;

/**
 * Subscriber task that performs processing of bill-of-material (bom)
 * when it is uploaded.
 *
 * @author Steve Springett
 * @since 3.0.0
 */
public class BomUploadProcessingTask implements Subscriber {

    private static final class Context {

        private final UUID token;
        private final Project project;
        private final Bom.Format bomFormat;
        private final long startTimeNs;
        private String bomSpecVersion;
        private String bomSerialNumber;
        private Date bomTimestamp;
        private Integer bomVersion;

        private Context(final UUID token, final Project project) {
            this.token = token;
            this.project = project;
            this.bomFormat = Bom.Format.CYCLONEDX;
            this.startTimeNs = System.nanoTime();
        }

    }

    private static final Logger LOGGER = Logger.getLogger(BomUploadProcessingTask.class);

    private final KafkaEventDispatcher kafkaEventDispatcher;
    private final boolean delayBomProcessedNotification;

    public BomUploadProcessingTask() {
        this(new KafkaEventDispatcher(), Config.getInstance().getPropertyAsBoolean(ConfigKey.TMP_DELAY_BOM_PROCESSED_NOTIFICATION));
    }

    BomUploadProcessingTask(final KafkaEventDispatcher kafkaEventDispatcher, final boolean delayBomProcessedNotification) {
        this.kafkaEventDispatcher = kafkaEventDispatcher;
        this.delayBomProcessedNotification = delayBomProcessedNotification;
    }

    /**
     * {@inheritDoc}
     */
    public void inform(final Event e) {
        if (!(e instanceof final BomUploadEvent event)) {
            return;
        }

        final var ctx = new Context(event.getChainIdentifier(), event.getProject());
        try (var ignoredMdcProjectUuid = MDC.putCloseable(MDC_PROJECT_UUID, ctx.project.getUuid().toString());
             var ignoredMdcProjectName = MDC.putCloseable(MDC_PROJECT_NAME, ctx.project.getName());
             var ignoredMdcProjectVersion = MDC.putCloseable(MDC_PROJECT_VERSION, ctx.project.getVersion());
             var ignoredMdcBomUploadToken = MDC.putCloseable(MDC_BOM_UPLOAD_TOKEN, ctx.token.toString())) {
            processEvent(ctx, event);
        }
    }

    private void processEvent(final Context ctx, final BomUploadEvent event) {
        startBomConsumptionWorkflowStep(ctx);

        final ConsumedBom consumedBom;
        try (final var bomFileInputStream = Files.newInputStream(event.getFile().toPath(), StandardOpenOption.DELETE_ON_CLOSE)) {
            final byte[] cdxBomBytes = bomFileInputStream.readAllBytes();
            final Parser parser = BomParserFactory.createParser(cdxBomBytes);
            final org.cyclonedx.model.Bom cdxBom = parser.parse(cdxBomBytes);

            ctx.bomSpecVersion = cdxBom.getSpecVersion();
            if (cdxBom.getSerialNumber() != null) {
                ctx.bomSerialNumber = cdxBom.getSerialNumber().replaceFirst("urn:uuid:", "");
            }
            if (cdxBom.getMetadata() != null && cdxBom.getMetadata().getTimestamp() != null) {
                ctx.bomTimestamp = cdxBom.getMetadata().getTimestamp();
            }
            ctx.bomVersion = cdxBom.getVersion();

            consumedBom = consumeBom(cdxBom);
        } catch (IOException | ParseException | RuntimeException e) {
            failWorkflowStepAndCancelDescendants(ctx, WorkflowStep.BOM_CONSUMPTION, e);
            dispatchBomProcessingFailedNotification(ctx, e);
            return;
        }

        startBomProcessingWorkflowStep(ctx);
        dispatchBomConsumedNotification(ctx);

        final ProcessedBom processedBom;
        try (var ignoredMdcBomFormat = MDC.putCloseable(MDC_BOM_FORMAT, ctx.bomFormat.getFormatShortName());
             var ignoredMdcBomSpecVersion = MDC.putCloseable(MDC_BOM_SPEC_VERSION, ctx.bomSpecVersion);
             var ignoredMdcBomSerialNumber = MDC.putCloseable(MDC_BOM_SERIAL_NUMBER, ctx.bomSerialNumber);
             var ignoredMdcBomVersion = MDC.putCloseable(MDC_BOM_VERSION, String.valueOf(ctx.bomVersion))) {
            // Prevent BOMs for the same project to be processed concurrently.
            // Note that this is an edge case, we're not expecting any lock waits under normal circumstances.
            final WaitingLockConfiguration lockConfiguration = createLockConfiguration(ctx);
            processedBom = executeWithLockWaiting(lockConfiguration, () -> processBom(ctx, consumedBom));
        } catch (Throwable e) {
            failWorkflowStepAndCancelDescendants(ctx, WorkflowStep.BOM_PROCESSING, e);
            dispatchBomProcessingFailedNotification(ctx, e);
            return;
        }

        completeBomProcessingWorkflowStep(ctx);
        final var processingDurationMs = TimeUnit.NANOSECONDS.toMillis(System.nanoTime() - ctx.startTimeNs);
        LOGGER.info("BOM processed successfully in %s".formatted(formatDurationHMS(processingDurationMs)));
        if (!delayBomProcessedNotification) {
            dispatchBomProcessedNotification(ctx);
        }

        final List<ComponentVulnerabilityAnalysisEvent> vulnAnalysisEvents = createVulnAnalysisEvents(ctx, processedBom.components());
        final List<ComponentRepositoryMetaAnalysisEvent> repoMetaAnalysisEvents = createRepoMetaAnalysisEvents(processedBom.components());

        final var dispatchedEvents = new ArrayList<CompletableFuture<?>>(vulnAnalysisEvents.size() + repoMetaAnalysisEvents.size());
        dispatchedEvents.addAll(initiateVulnerabilityAnalysis(ctx, vulnAnalysisEvents));
        dispatchedEvents.addAll(initiateRepoMetaAnalysis(repoMetaAnalysisEvents));
        CompletableFuture.allOf(dispatchedEvents.toArray(new CompletableFuture[0])).join();
    }

    private record ConsumedBom(
            Project project,
            ProjectMetadata projectMetadata,
            List<Component> components,
            List<ServiceComponent> services,
            MultiValuedMap<String, String> dependencyGraph,
            Map<String, ComponentIdentity> identitiesByBomRef,
            MultiValuedMap<ComponentIdentity, String> bomRefsByIdentity
    ) {
    }

    private ConsumedBom consumeBom(final org.cyclonedx.model.Bom cdxBom) {
        // Keep track of which BOM ref points to which component identity.
        // During component and service de-duplication, we'll potentially drop
        // some BOM refs, which can break the dependency graph.
        final var identitiesByBomRef = new HashMap<String, ComponentIdentity>();

        // Component identities will change once components are persisted to the database.
        // This means we'll eventually have to update identities in "identitiesByBomRef"
        // for every BOM ref pointing to them.
        // We avoid having to iterate over, and compare, all values of "identitiesByBomRef"
        // by keeping a secondary index on identities to BOM refs.
        // Note: One identity can point to multiple BOM refs, due to component and service de-duplication.
        final var bomRefsByIdentity = new HashSetValuedHashMap<ComponentIdentity, String>();

        final ProjectMetadata projectMetadata = convertToProjectMetadata(cdxBom.getMetadata());
        final Project project = convertToProject(cdxBom.getMetadata());
        List<Component> components = new ArrayList<>();
        if (cdxBom.getMetadata() != null && cdxBom.getMetadata().getComponent() != null) {
            components.addAll(convertComponents(cdxBom.getMetadata().getComponent().getComponents()));
        }

        components.addAll(convertComponents(cdxBom.getComponents()));
        components = flatten(components, Component::getChildren, Component::setChildren);
        final int numComponentsTotal = components.size();

        List<ServiceComponent> services = convertServices(cdxBom.getServices());
        services = flatten(services, ServiceComponent::getChildren, ServiceComponent::setChildren);
        final int numServicesTotal = services.size();

        final MultiValuedMap<String, String> dependencyGraph = convertDependencyGraph(cdxBom.getDependencies());
        final int numDependencyGraphEntries = dependencyGraph.asMap().size();

        components = components.stream().filter(distinctComponentsByIdentity(identitiesByBomRef, bomRefsByIdentity)).toList();
        services = services.stream().filter(distinctServicesByIdentity(identitiesByBomRef, bomRefsByIdentity)).toList();
        LOGGER.info("""
                Consumed %d components (%d before de-duplication), %d services (%d before de-duplication), \
                and %d dependency graph entries""".formatted(components.size(), numComponentsTotal,
                services.size(), numServicesTotal, numDependencyGraphEntries));

        return new ConsumedBom(
                project,
                projectMetadata,
                components,
                services,
                dependencyGraph,
                identitiesByBomRef,
                bomRefsByIdentity
        );
    }

    private record ProcessedBom(
            Project project,
            Collection<Component> components,
            Collection<ServiceComponent> services
    ) {
    }

    private ProcessedBom processBom(final Context ctx, final ConsumedBom bom) {
        try (final var qm = new QueryManager()) {
            // Disable reachability checks on commit.
            // See https://www.datanucleus.org/products/accessplatform_4_1/jdo/performance_tuning.html
            //
            // Persistence-by-reachability is an expensive operation that involves traversing the entire
            // object graph, and potentially issuing multiple database operations in doing so.
            //
            // It also enables cascading operations (both for persisting and deleting), but we don't need them here.
            // If this circumstance ever changes, this property may be flicked to "true" again, at the cost of
            // a noticeable performance hit.
            // See:
            //   https://www.datanucleus.org/products/accessplatform_6_0/jdo/persistence.html#cascading
            //   https://www.datanucleus.org/products/accessplatform_6_0/jdo/persistence.html#_managing_relationships
            qm.getPersistenceManager().setProperty(PROPERTY_PERSISTENCE_BY_REACHABILITY_AT_COMMIT, "false");

            // Save some database round-trips by only flushing changes every FLUSH_THRESHOLD write operations.
            // See https://www.datanucleus.org/products/accessplatform_4_1/jdo/performance_tuning.html
            //
            // Note: Queries (SELECT) will always directly hit the database. Using manual flushing means
            // changes made before flush are not visible to queries. If "read-your-writes" is critical,
            // either flush immediately after making changes, or change the FlushMode back to AUTO (the default).
            // AUTO will flush all changes to the database immediately, on every single setter invocation.
            //
            // Another option would be to set FlushMode to QUERY, where flushes will be performed before *any*
            // query. Hibernate has a smart(er) behavior, where it checks if the query "touches" non-flushed
            // data, and only flushes if that's the case. DataNucleus is not as smart, and will always flush.
            // Still, QUERY may be a nice middle-ground between AUTO and MANUAL.
            //
            // BomUploadProcessingTaskTest#informWithBloatedBomTest can be used to profile the impact on large BOMs.
            qm.getPersistenceManager().setProperty(PROPERTY_FLUSH_MODE, FlushMode.MANUAL.name());

            // Prevent object fields from being unloaded upon commit.
            //
            // DataNucleus transitions objects into the "hollow" state after the transaction is committed.
            // In hollow state, all fields except the ID are unloaded. Accessing fields afterward triggers
            // one or more database queries to load them again.
            // See https://www.datanucleus.org/products/accessplatform_6_0/jdo/persistence.html#lifecycle
            qm.getPersistenceManager().setProperty(PROPERTY_RETAIN_VALUES, "true");

            return qm.runInTransaction(() -> {
                final Project persistentProject = processProject(ctx, qm, bom.project(), bom.projectMetadata());

                LOGGER.info("Processing %d components".formatted(bom.components().size()));
                final Map<ComponentIdentity, Component> persistentComponentsByIdentity =
                        processComponents(qm, persistentProject, bom.components(), bom.identitiesByBomRef(), bom.bomRefsByIdentity());

                LOGGER.info("Processing %d services".formatted(bom.services().size()));
                final Map<ComponentIdentity, ServiceComponent> persistentServicesByIdentity =
                        processServices(qm, persistentProject, bom.services(), bom.identitiesByBomRef(), bom.bomRefsByIdentity());

                LOGGER.info("Processing %d dependency graph entries".formatted(bom.dependencyGraph().asMap().size()));
                processDependencyGraph(qm, persistentProject, bom.dependencyGraph(), persistentComponentsByIdentity, bom.identitiesByBomRef());

                recordBomImport(ctx, qm, persistentProject);

                return new ProcessedBom(
                        persistentProject,
                        persistentComponentsByIdentity.values(),
                        persistentServicesByIdentity.values()
                );
            });
        }
    }

    private static Project processProject(final Context ctx, final QueryManager qm,
                                          final Project project, final ProjectMetadata projectMetadata) {
        final Query<Project> query = qm.getPersistenceManager().newQuery(Project.class);
        query.setFilter("uuid == :uuid");
        query.setParameters(ctx.project.getUuid());

        final Project persistentProject;
        try {
            persistentProject = query.executeUnique();
        } finally {
            query.closeAll();
        }
        if (persistentProject == null) {
            throw new IllegalStateException("Project does not exist");
        }

        boolean hasChanged = false;
        if (project != null) {
            persistentProject.setBomRef(project.getBomRef()); // Transient
            hasChanged |= applyIfChanged(persistentProject, project, Project::getAuthor, persistentProject::setAuthor);
            hasChanged |= applyIfChanged(persistentProject, project, Project::getPublisher, persistentProject::setPublisher);
            hasChanged |= applyIfChanged(persistentProject, project, Project::getClassifier, persistentProject::setClassifier);
            hasChanged |= applyIfChanged(persistentProject, project, Project::getSupplier, persistentProject::setSupplier);
            hasChanged |= applyIfChanged(persistentProject, project, Project::getManufacturer, persistentProject::setManufacturer);
            // TODO: Currently these properties are "decoupled" from the BOM and managed directly by DT users.
            //   Perhaps there could be a flag for BOM uploads saying "use BOM properties" or something?
            // hasChanged |= applyIfChanged(persistentProject, project, Project::getGroup, persistentProject::setGroup);
            // hasChanged |= applyIfChanged(persistentProject, project, Project::getName, persistentProject::setName);
            // hasChanged |= applyIfChanged(persistentProject, project, Project::getVersion, persistentProject::setVersion);
            // hasChanged |= applyIfChanged(persistentProject, project, Project::getDescription, persistentProject::setDescription);
            hasChanged |= applyIfChanged(persistentProject, project, Project::getExternalReferences, persistentProject::setExternalReferences);
            hasChanged |= applyIfChanged(persistentProject, project, Project::getPurl, persistentProject::setPurl);
            hasChanged |= applyIfChanged(persistentProject, project, Project::getSwidTagId, persistentProject::setSwidTagId);
        }

        if (projectMetadata != null) {
            if (persistentProject.getMetadata() == null) {
                projectMetadata.setProject(persistentProject);
                qm.getPersistenceManager().makePersistent(projectMetadata);
                hasChanged = true;
            } else {
                hasChanged |= applyIfChanged(persistentProject.getMetadata(), projectMetadata, ProjectMetadata::getAuthors,
                        authors -> persistentProject.getMetadata().setAuthors(authors != null ? new ArrayList<>(authors) : null));
                hasChanged |= applyIfChanged(persistentProject.getMetadata(), projectMetadata, ProjectMetadata::getSupplier, persistentProject.getMetadata()::setSupplier);
                hasChanged |= applyIfChanged(persistentProject.getMetadata(), projectMetadata, ProjectMetadata::getTools, persistentProject.getMetadata()::setTools);
            }
        }

        if (hasChanged) {
            qm.getPersistenceManager().flush();
        }

        return persistentProject;
    }

    private static Map<ComponentIdentity, Component> processComponents(final QueryManager qm,
                                                                       final Project project,
                                                                       final List<Component> components,
                                                                       final Map<String, ComponentIdentity> identitiesByBomRef,
                                                                       final MultiValuedMap<ComponentIdentity, String> bomRefsByIdentity) {
        assertPersistent(project, "Project must be persistent");

        // Fetch IDs of all components that exist in the project already.
        // We'll need them later to determine which components to delete.
        final Set<Long> idsOfComponentsToDelete = getAllComponentIds(qm, project, Component.class);

        // Avoid redundant queries by caching resolved licenses.
        // It is likely that if license IDs were present in a BOM,
        // they appear multiple times for different components.
        final var licenseCache = new HashMap<String, License>();

        // We support resolution of custom licenses by their name.
        // To avoid any conflicts with license IDs, cache those separately.
        final var customLicenseCache = new HashMap<String, License>();

        final var internalComponentIdentifier = new InternalComponentIdentifier();
        final var persistentComponents = new HashMap<ComponentIdentity, Component>();
        for (final Component component : components) {
            component.setInternal(internalComponentIdentifier.isInternal(component));
            resolveAndApplyLicense(qm, component, licenseCache, customLicenseCache);

<<<<<<< HEAD
                // If we were unable to resolve any license by its ID, at least
                // populate the license name. Again assuming order by priority.
                if (component.getResolvedLicense() == null) {
                    component.getLicenseCandidates().stream()
                            .filter(license -> isNotBlank(license.getName()))
                            .findFirst()
                            .ifPresent(license -> {
                                component.setLicense(trim(license.getName()));
                                component.setLicenseUrl(trimToNull(license.getUrl()));
                            });
                }

                final boolean isNewOrUpdated;
                final var componentIdentity = new ComponentIdentity(component);
                Component persistentComponent = qm.matchSingleIdentity(project, componentIdentity);
                if (persistentComponent == null) {
                    component.setProject(project);
                    persistentComponent = pm.makePersistent(component);
                    persistentComponent.setNew(true); // transient
                    isNewOrUpdated = true;
                } else {
                    var changed = false;
                    changed |= applyIfChanged(persistentComponent, component, Component::getAuthor, persistentComponent::setAuthor);
                    changed |= applyIfChanged(persistentComponent, component, Component::getPublisher, persistentComponent::setPublisher);
                    changed |= applyIfChanged(persistentComponent, component, Component::getSupplier, persistentComponent::setSupplier);
                    changed |= applyIfChanged(persistentComponent, component, Component::getClassifier, persistentComponent::setClassifier);
                    changed |= applyIfChanged(persistentComponent, component, Component::getGroup, persistentComponent::setGroup);
                    changed |= applyIfChanged(persistentComponent, component, Component::getName, persistentComponent::setName);
                    changed |= applyIfChanged(persistentComponent, component, Component::getVersion, persistentComponent::setVersion);
                    changed |= applyIfChanged(persistentComponent, component, Component::getDescription, persistentComponent::setDescription);
                    changed |= applyIfChanged(persistentComponent, component, Component::getCopyright, persistentComponent::setCopyright);
                    changed |= applyIfChanged(persistentComponent, component, Component::getCpe, persistentComponent::setCpe);
                    changed |= applyIfChanged(persistentComponent, component, Component::getPurl, persistentComponent::setPurl);
                    changed |= applyIfChanged(persistentComponent, component, Component::getSwidTagId, persistentComponent::setSwidTagId);
                    changed |= applyIfChanged(persistentComponent, component, Component::getMd5, persistentComponent::setMd5);
                    changed |= applyIfChanged(persistentComponent, component, Component::getSha1, persistentComponent::setSha1);
                    changed |= applyIfChanged(persistentComponent, component, Component::getSha256, persistentComponent::setSha256);
                    changed |= applyIfChanged(persistentComponent, component, Component::getSha384, persistentComponent::setSha384);
                    changed |= applyIfChanged(persistentComponent, component, Component::getSha512, persistentComponent::setSha512);
                    changed |= applyIfChanged(persistentComponent, component, Component::getSha3_256, persistentComponent::setSha3_256);
                    changed |= applyIfChanged(persistentComponent, component, Component::getSha3_384, persistentComponent::setSha3_384);
                    changed |= applyIfChanged(persistentComponent, component, Component::getSha3_512, persistentComponent::setSha3_512);
                    changed |= applyIfChanged(persistentComponent, component, Component::getBlake2b_256, persistentComponent::setBlake2b_256);
                    changed |= applyIfChanged(persistentComponent, component, Component::getBlake2b_384, persistentComponent::setBlake2b_384);
                    changed |= applyIfChanged(persistentComponent, component, Component::getBlake2b_512, persistentComponent::setBlake2b_512);
                    changed |= applyIfChanged(persistentComponent, component, Component::getBlake3, persistentComponent::setBlake3);
                    changed |= applyIfChanged(persistentComponent, component, Component::getResolvedLicense, persistentComponent::setResolvedLicense);
                    changed |= applyIfChanged(persistentComponent, component, Component::getLicense, persistentComponent::setLicense);
                    changed |= applyIfChanged(persistentComponent, component, Component::getLicenseUrl, persistentComponent::setLicenseUrl);
                    changed |= applyIfChanged(persistentComponent, component, Component::getLicenseExpression, persistentComponent::setLicenseExpression);
                    changed |= applyIfChanged(persistentComponent, component, Component::isInternal, persistentComponent::setInternal);
                    changed |= applyIfChanged(persistentComponent, component, Component::getExternalReferences, persistentComponent::setExternalReferences);
                    isNewOrUpdated = changed;

                    // BOM ref is transient and thus doesn't count towards the changed status.
                    persistentComponent.setBomRef(component.getBomRef());

                    qm.synchronizeComponentProperties(persistentComponent, component.getProperties());

                    // Exclude from components to delete.
                    if (!oldComponentIds.isEmpty()) {
                        oldComponentIds.remove(persistentComponent.getId());
                    }
=======
            final var componentIdentity = new ComponentIdentity(component);
            Component persistentComponent;
            try {
                persistentComponent = qm.matchSingleIdentityExact(project, componentIdentity);
            } catch (JDOUserException e) {
                if (!(ExceptionUtils.getRootCause(e) instanceof QueryNotUniqueException)) {
                    throw e;
>>>>>>> 67f45f09
                }

                LOGGER.warn("""
                        More than one existing component match the identity %s; \
                        Proceeding with first match, others will be deleted\
                        """.formatted(componentIdentity.toJSON()));
                persistentComponent = qm.matchFirstIdentityExact(project, componentIdentity);
            }
            if (persistentComponent == null) {
                component.setProject(project);
                persistentComponent = qm.getPersistenceManager().makePersistent(component);
                persistentComponent.setNew(true); // Transient
            } else {
                persistentComponent.setBomRef(component.getBomRef()); // Transient
                applyIfChanged(persistentComponent, component, Component::getAuthor, persistentComponent::setAuthor);
                applyIfChanged(persistentComponent, component, Component::getPublisher, persistentComponent::setPublisher);
                applyIfChanged(persistentComponent, component, Component::getSupplier, persistentComponent::setSupplier);
                applyIfChanged(persistentComponent, component, Component::getClassifier, persistentComponent::setClassifier);
                applyIfChanged(persistentComponent, component, Component::getGroup, persistentComponent::setGroup);
                applyIfChanged(persistentComponent, component, Component::getName, persistentComponent::setName);
                applyIfChanged(persistentComponent, component, Component::getVersion, persistentComponent::setVersion);
                applyIfChanged(persistentComponent, component, Component::getDescription, persistentComponent::setDescription);
                applyIfChanged(persistentComponent, component, Component::getCopyright, persistentComponent::setCopyright);
                applyIfChanged(persistentComponent, component, Component::getCpe, persistentComponent::setCpe);
                applyIfChanged(persistentComponent, component, Component::getPurl, persistentComponent::setPurl);
                applyIfChanged(persistentComponent, component, Component::getSwidTagId, persistentComponent::setSwidTagId);
                applyIfChanged(persistentComponent, component, Component::getMd5, persistentComponent::setMd5);
                applyIfChanged(persistentComponent, component, Component::getSha1, persistentComponent::setSha1);
                applyIfChanged(persistentComponent, component, Component::getSha256, persistentComponent::setSha256);
                applyIfChanged(persistentComponent, component, Component::getSha384, persistentComponent::setSha384);
                applyIfChanged(persistentComponent, component, Component::getSha512, persistentComponent::setSha512);
                applyIfChanged(persistentComponent, component, Component::getSha3_256, persistentComponent::setSha3_256);
                applyIfChanged(persistentComponent, component, Component::getSha3_384, persistentComponent::setSha3_384);
                applyIfChanged(persistentComponent, component, Component::getSha3_512, persistentComponent::setSha3_512);
                applyIfChanged(persistentComponent, component, Component::getBlake2b_256, persistentComponent::setBlake2b_256);
                applyIfChanged(persistentComponent, component, Component::getBlake2b_384, persistentComponent::setBlake2b_384);
                applyIfChanged(persistentComponent, component, Component::getBlake2b_512, persistentComponent::setBlake2b_512);
                applyIfChanged(persistentComponent, component, Component::getBlake3, persistentComponent::setBlake3);
                applyIfChanged(persistentComponent, component, Component::getResolvedLicense, persistentComponent::setResolvedLicense);
                applyIfChanged(persistentComponent, component, Component::getLicense, persistentComponent::setLicense);
                applyIfChanged(persistentComponent, component, Component::getLicenseUrl, persistentComponent::setLicenseUrl);
                applyIfChanged(persistentComponent, component, Component::isInternal, persistentComponent::setInternal);
                applyIfChanged(persistentComponent, component, Component::getExternalReferences, persistentComponent::setExternalReferences);
                idsOfComponentsToDelete.remove(persistentComponent.getId());
            }

            // Update component identities in our Identity->BOMRef map,
            // as after persisting the components, their identities now include UUIDs.
            final var newIdentity = new ComponentIdentity(persistentComponent);
            final ComponentIdentity oldIdentity = identitiesByBomRef.put(persistentComponent.getBomRef(), newIdentity);
            for (final String bomRef : bomRefsByIdentity.get(oldIdentity)) {
                identitiesByBomRef.put(bomRef, newIdentity);
            }

            persistentComponents.put(newIdentity, persistentComponent);
        }

        qm.getPersistenceManager().flush();

        final long componentsDeleted = deleteComponentsById(qm, idsOfComponentsToDelete);
        if (componentsDeleted > 0) {
            qm.getPersistenceManager().flush();
        }

        return persistentComponents;
    }

    private static Map<ComponentIdentity, ServiceComponent> processServices(final QueryManager qm,
                                                                            final Project project,
                                                                            final List<ServiceComponent> services,
                                                                            final Map<String, ComponentIdentity> identitiesByBomRef,
                                                                            final MultiValuedMap<ComponentIdentity, String> bomRefsByIdentity) {
        assertPersistent(project, "Project must be persistent");

        // Fetch IDs of all services that exist in the project already.
        // We'll need them later to determine which services to delete.
        final Set<Long> idsOfServicesToDelete = getAllComponentIds(qm, project, ServiceComponent.class);

        final var persistentServices = new HashMap<ComponentIdentity, ServiceComponent>();

        for (final ServiceComponent service : services) {
            final var componentIdentity = new ComponentIdentity(service);
            ServiceComponent persistentService = qm.matchServiceIdentity(project, componentIdentity);
            if (persistentService == null) {
                service.setProject(project);
                persistentService = qm.getPersistenceManager().makePersistent(service);
            } else {
                persistentService.setBomRef(service.getBomRef()); // Transient
                applyIfChanged(persistentService, service, ServiceComponent::getGroup, persistentService::setGroup);
                applyIfChanged(persistentService, service, ServiceComponent::getName, persistentService::setName);
                applyIfChanged(persistentService, service, ServiceComponent::getVersion, persistentService::setVersion);
                applyIfChanged(persistentService, service, ServiceComponent::getDescription, persistentService::setDescription);
                applyIfChanged(persistentService, service, ServiceComponent::getAuthenticated, persistentService::setAuthenticated);
                applyIfChanged(persistentService, service, ServiceComponent::getCrossesTrustBoundary, persistentService::setCrossesTrustBoundary);
                applyIfChanged(persistentService, service, ServiceComponent::getExternalReferences, persistentService::setExternalReferences);
                applyIfChanged(persistentService, service, ServiceComponent::getProvider, persistentService::setProvider);
                applyIfChanged(persistentService, service, ServiceComponent::getData, persistentService::setData);
                applyIfChanged(persistentService, service, ServiceComponent::getEndpoints, persistentService::setEndpoints);
                idsOfServicesToDelete.remove(persistentService.getId());
            }

            // Update component identities in our Identity->BOMRef map,
            // as after persisting the services, their identities now include UUIDs.
            final var newIdentity = new ComponentIdentity(persistentService);
            final ComponentIdentity oldIdentity = identitiesByBomRef.put(service.getBomRef(), newIdentity);
            for (final String bomRef : bomRefsByIdentity.get(oldIdentity)) {
                identitiesByBomRef.put(bomRef, newIdentity);
            }

            persistentServices.put(newIdentity, persistentService);
        }

        qm.getPersistenceManager().flush();

        final long servicesDeleted = deleteServicesById(qm, idsOfServicesToDelete);
        if (servicesDeleted > 0) {
            qm.getPersistenceManager().flush();
        }

        return persistentServices;
    }

    private void processDependencyGraph(final QueryManager qm,
                                        final Project project,
                                        final MultiValuedMap<String, String> dependencyGraph,
                                        final Map<ComponentIdentity, Component> componentsByIdentity,
                                        final Map<String, ComponentIdentity> identitiesByBomRef) {
        assertPersistent(project, "Project must be persistent");

        if (project.getBomRef() != null) {
            final Collection<String> directDependencyBomRefs = dependencyGraph.get(project.getBomRef());
            final String directDependenciesJson = resolveDirectDependenciesJson(project.getBomRef(), directDependencyBomRefs, identitiesByBomRef);
            if (!Objects.equals(directDependenciesJson, project.getDirectDependencies())) {
                project.setDirectDependencies(directDependenciesJson);
                qm.getPersistenceManager().flush();
            }
        } else {
            // Make sure we don't retain stale data from previous BOM uploads.
            if (project.getDirectDependencies() != null) {
                project.setDirectDependencies(null);
                qm.getPersistenceManager().flush();
            }
        }

        for (final Map.Entry<String, ComponentIdentity> entry : identitiesByBomRef.entrySet()) {
            final String componentBomRef = entry.getKey();
            final Collection<String> directDependencyBomRefs = dependencyGraph.get(componentBomRef);
            final String directDependenciesJson = resolveDirectDependenciesJson(componentBomRef, directDependencyBomRefs, identitiesByBomRef);

            final ComponentIdentity dependencyIdentity = identitiesByBomRef.get(entry.getKey());
            final Component component = componentsByIdentity.get(dependencyIdentity);
            // TODO: Check servicesByIdentity when persistentComponent is null
            //   We do not currently store directDependencies for ServiceComponent
            if (component != null) {
                assertPersistent(component, "Component must be persistent");
                if (!Objects.equals(directDependenciesJson, component.getDirectDependencies())) {
                    component.setDirectDependencies(directDependenciesJson);
                }
            } else {
                LOGGER.warn("""
                        Unable to resolve component identity %s to a persistent component; \
                        As a result, the dependency graph will likely be incomplete\
                        """.formatted(dependencyIdentity.toJSON()));
            }
        }

        qm.getPersistenceManager().flush();
    }

    private static void recordBomImport(final Context ctx, final QueryManager qm, final Project project) {
        assertPersistent(project, "Project must be persistent");

        final var bomImportDate = new Date();

        final var bom = new Bom();
        bom.setProject(project);
        bom.setBomFormat(ctx.bomFormat);
        bom.setSpecVersion(ctx.bomSpecVersion);
        bom.setSerialNumber(ctx.bomSerialNumber);
        bom.setBomVersion(ctx.bomVersion);
        bom.setImported(bomImportDate);
        bom.setGenerated(ctx.bomTimestamp);
        qm.getPersistenceManager().makePersistent(bom);

        project.setLastBomImport(bomImportDate);
        project.setLastBomImportFormat("%s %s".formatted(ctx.bomFormat.getFormatShortName(), ctx.bomSpecVersion));
    }

    private String resolveDirectDependenciesJson(final String dependencyBomRef,
                                                 final Collection<String> directDependencyBomRefs,
                                                 final Map<String, ComponentIdentity> identitiesByBomRef) {
        if (directDependencyBomRefs == null || directDependencyBomRefs.isEmpty()) {
            return null;
        }

        final var jsonDependencies = new JSONArray();
        for (final String directDependencyBomRef : directDependencyBomRefs) {
            final ComponentIdentity directDependencyIdentity = identitiesByBomRef.get(directDependencyBomRef);
            if (directDependencyIdentity != null) {
                jsonDependencies.put(directDependencyIdentity.toJSON());
            } else {
                LOGGER.warn("""
                        Unable to resolve BOM ref %s to a component identity while processing direct \
                        dependencies of BOM ref %s; As a result, the dependency graph will likely be incomplete\
                        """.formatted(dependencyBomRef, directDependencyBomRef));
            }
        }

        return jsonDependencies.isEmpty() ? null : jsonDependencies.toString();
    }

    private static long deleteComponentsById(final QueryManager qm, final Collection<Long> componentIds) {
        if (componentIds.isEmpty()) {
            return 0;
        }

        final PersistenceManager pm = qm.getPersistenceManager();
        LOGGER.info("Deleting %d component(s) that are no longer part of the project".formatted(componentIds.size()));
        pm.newQuery(Query.JDOQL, "DELETE FROM org.dependencytrack.model.AnalysisComment WHERE :ids.contains(analysis.component.id)").execute(componentIds);
        pm.newQuery(Query.JDOQL, "DELETE FROM org.dependencytrack.model.Analysis WHERE :ids.contains(component.id)").execute(componentIds);
        pm.newQuery(Query.JDOQL, "DELETE FROM org.dependencytrack.model.ViolationAnalysisComment WHERE :ids.contains(violationAnalysis.component.id)").execute(componentIds);
        pm.newQuery(Query.JDOQL, "DELETE FROM org.dependencytrack.model.ViolationAnalysis WHERE :ids.contains(component.id)").execute(componentIds);
        pm.newQuery(Query.JDOQL, "DELETE FROM org.dependencytrack.model.DependencyMetrics WHERE :ids.contains(component.id)").execute(componentIds);
        pm.newQuery(Query.JDOQL, "DELETE FROM org.dependencytrack.model.FindingAttribution WHERE :ids.contains(component.id)").execute(componentIds);
        pm.newQuery(Query.JDOQL, "DELETE FROM org.dependencytrack.model.PolicyViolation WHERE :ids.contains(component.id)").execute(componentIds);
        pm.newQuery(Query.JDOQL, "DELETE FROM org.dependencytrack.model.IntegrityAnalysis WHERE :ids.contains(component.id)").execute(componentIds);
        return pm.newQuery(Component.class, ":ids.contains(id)").deletePersistentAll(componentIds);
    }

    private static long deleteServicesById(final QueryManager qm, final Collection<Long> serviceIds) {
        if (serviceIds.isEmpty()) {
            return 0;
        }

        final PersistenceManager pm = qm.getPersistenceManager();
        LOGGER.info("Deleting %d service(s) that are no longer part of the project".formatted(serviceIds.size()));
        return pm.newQuery(ServiceComponent.class, ":ids.contains(id)").deletePersistentAll(serviceIds);
    }

    private static void resolveAndApplyLicense(final QueryManager qm,
                                               final Component component,
                                               final Map<String, License> licenseCache,
                                               final Map<String, License> customLicenseCache) {
        // CycloneDX components can declare multiple licenses, but we currently
        // only support one. We assume that the licenseCandidates list is ordered
        // by priority, and simply take the first resolvable candidate.
        for (final org.cyclonedx.model.License licenseCandidate : component.getLicenseCandidates()) {
            if (isNotBlank(licenseCandidate.getId())) {
                final License resolvedLicense = licenseCache.computeIfAbsent(licenseCandidate.getId(),
                        licenseId -> resolveLicense(qm, licenseId));
                if (resolvedLicense != License.UNRESOLVED) {
                    component.setResolvedLicense(resolvedLicense);
                    component.setLicenseUrl(trimToNull(licenseCandidate.getUrl()));
                    break;
                }
            }

            if (isNotBlank(licenseCandidate.getName())) {
                final License resolvedLicense = licenseCache.computeIfAbsent(licenseCandidate.getName(),
                        licenseName -> resolveLicense(qm, licenseName));
                if (resolvedLicense != License.UNRESOLVED) {
                    component.setResolvedLicense(resolvedLicense);
                    component.setLicenseUrl(trimToNull(licenseCandidate.getUrl()));
                    break;
                }

                final License resolvedCustomLicense = customLicenseCache.computeIfAbsent(licenseCandidate.getName(),
                        licenseName -> resolveCustomLicense(qm, licenseName));
                if (resolvedCustomLicense != License.UNRESOLVED) {
                    component.setResolvedLicense(resolvedCustomLicense);
                    component.setLicenseUrl(trimToNull(licenseCandidate.getUrl()));
                    break;
                }
            }
        }

        // If we were unable to resolve any license by its ID, at least
        // populate the license name. Again assuming order by priority.
        if (component.getResolvedLicense() == null) {
            component.getLicenseCandidates().stream()
                    .filter(license -> isNotBlank(license.getName()))
                    .findFirst()
                    .ifPresent(license -> {
                        component.setLicense(trim(license.getName()));
                        component.setLicenseUrl(trimToNull(license.getUrl()));
                    });
        }
    }

    private static License resolveLicense(final QueryManager qm, final String licenseIdOrName) {
        final Query<License> query = qm.getPersistenceManager().newQuery(License.class);
        query.setFilter("licenseId == :licenseIdOrName || name == :licenseIdOrName");
        query.setNamedParameters(Map.of("licenseIdOrName", licenseIdOrName));
        try {
            final License license = query.executeUnique();
            return license != null ? license : License.UNRESOLVED;
        } finally {
            query.closeAll();
        }
    }

    private static License resolveCustomLicense(final QueryManager qm, final String licenseName) {
        final Query<License> query = qm.getPersistenceManager().newQuery(License.class);
        query.setFilter("name == :name && customLicense == true");
        query.setParameters(licenseName);
        try {
            final License license = query.executeUnique();
            return license != null ? license : License.UNRESOLVED;
        } finally {
            query.closeAll();
        }
    }

    private static <T> Set<Long> getAllComponentIds(final QueryManager qm, final Project project, final Class<T> clazz) {
        final Query<T> query = qm.getPersistenceManager().newQuery(clazz);
        query.setFilter("project == :project");
        query.setParameters(project);
        query.setResult("id");

        try {
            return new HashSet<>(query.executeResultList(Long.class));
        } finally {
            query.closeAll();
        }
    }

    private static Predicate<Component> distinctComponentsByIdentity(final Map<String, ComponentIdentity> identitiesByBomRef,
                                                                     final MultiValuedMap<ComponentIdentity, String> bomRefsByIdentity) {
        final var identitiesSeen = new HashSet<ComponentIdentity>();
        return component -> {
            final var componentIdentity = new ComponentIdentity(component);

            final boolean isBomRefUnique = identitiesByBomRef.putIfAbsent(component.getBomRef(), componentIdentity) == null;
            if (!isBomRefUnique) {
                LOGGER.warn("""
                        BOM ref %s is associated with multiple components in the BOM; \
                        BOM refs are required to be unique; Please report this to the vendor \
                        of the tool that generated the BOM""".formatted(component.getBomRef()));
            }

            bomRefsByIdentity.put(componentIdentity, component.getBomRef());

            final boolean isSeenBefore = !identitiesSeen.add(componentIdentity);
            if (LOGGER.isDebugEnabled() && isSeenBefore) {
                LOGGER.debug("Filtering component with BOM ref %s and identity %s due to duplicate identity"
                        .formatted(component.getBomRef(), componentIdentity.toJSON()));
            }

            return !isSeenBefore;
        };
    }

    private static Predicate<ServiceComponent> distinctServicesByIdentity(final Map<String, ComponentIdentity> identitiesByBomRef,
                                                                          final MultiValuedMap<ComponentIdentity, String> bomRefsByIdentity) {
        final var identitiesSeen = new HashSet<ComponentIdentity>();
        return service -> {
            final var componentIdentity = new ComponentIdentity(service);
            identitiesByBomRef.putIfAbsent(service.getBomRef(), componentIdentity);
            bomRefsByIdentity.put(componentIdentity, service.getBomRef());
            final boolean isSeenBefore = !identitiesSeen.add(componentIdentity);
            if (LOGGER.isDebugEnabled() && isSeenBefore) {
                LOGGER.debug("Filtering service with BOM ref %s and identity %s due to duplicate identity"
                        .formatted(service.getBomRef(), componentIdentity.toJSON()));
            }

            return !isSeenBefore;
        };
    }

    private static void startBomConsumptionWorkflowStep(final Context ctx) {
        // TODO: This should be a single UPDATE query.
        try (final var qm = new QueryManager()) {
            qm.runInTransaction(() -> {
                final WorkflowState bomConsumptionState =
                        qm.getWorkflowStateByTokenAndStep(ctx.token, WorkflowStep.BOM_CONSUMPTION);
                bomConsumptionState.setStartedAt(Date.from(Instant.now()));
            });
        }
    }

    private static void startBomProcessingWorkflowStep(final Context ctx) {
        // TODO: This should be a batched UPDATE query.
        try (var qm = new QueryManager()) {
            qm.runInTransaction(() -> {
                final WorkflowState bomConsumptionState =
                        qm.getWorkflowStateByTokenAndStep(ctx.token, WorkflowStep.BOM_CONSUMPTION);
                bomConsumptionState.setStatus(WorkflowStatus.COMPLETED);
                bomConsumptionState.setUpdatedAt(Date.from(Instant.now()));

                final WorkflowState bomProcessingState =
                        qm.getWorkflowStateByTokenAndStep(ctx.token, WorkflowStep.BOM_PROCESSING);
                bomProcessingState.setStartedAt(Date.from(Instant.now()));
            });
        }
    }

    private static void completeBomProcessingWorkflowStep(final Context ctx) {
        // TODO: This should be a single UPDATE query.
        try (final var qm = new QueryManager()) {
            qm.runInTransaction(() -> {
                final WorkflowState bomProcessingState =
                        qm.getWorkflowStateByTokenAndStep(ctx.token, WorkflowStep.BOM_PROCESSING);
                bomProcessingState.setStatus(WorkflowStatus.COMPLETED);
                bomProcessingState.setUpdatedAt(new Date());
            });
        }
    }

    private static void failWorkflowStepAndCancelDescendants(final Context ctx, final WorkflowStep step, final Throwable failureCause) {
        try (var qm = new QueryManager()) {
            qm.runInTransaction(() -> {
                final var now = new Date();
                final WorkflowState workflowState = qm.getWorkflowStateByTokenAndStep(ctx.token, step);
                workflowState.setStatus(WorkflowStatus.FAILED);
                workflowState.setFailureReason(failureCause.getMessage());
                workflowState.setUpdatedAt(now);
                qm.updateAllDescendantStatesOfParent(workflowState, WorkflowStatus.CANCELLED, now);
            });
        }
    }

    private List<CompletableFuture<?>> initiateVulnerabilityAnalysis(final Context ctx, final Collection<ComponentVulnerabilityAnalysisEvent> events) {
        if (events.isEmpty()) {
            // No components to be sent for vulnerability analysis.
            // If the BOM_PROCESSED notification was delayed, dispatch it now.
            if (delayBomProcessedNotification) {
                dispatchBomProcessedNotification(ctx);
            }

            try (final var qm = new QueryManager()) {
                qm.runInTransaction(() -> {
                    final WorkflowState vulnAnalysisWorkflowState =
                            qm.getWorkflowStateByTokenAndStep(ctx.token, WorkflowStep.VULN_ANALYSIS);
                    vulnAnalysisWorkflowState.setStatus(WorkflowStatus.NOT_APPLICABLE);
                    vulnAnalysisWorkflowState.setUpdatedAt(new Date());

                    final WorkflowState policyEvalWorkflowState =
                            qm.getWorkflowStateByTokenAndStep(ctx.token, WorkflowStep.POLICY_EVALUATION);
                    policyEvalWorkflowState.setStatus(WorkflowStatus.NOT_APPLICABLE);
                    policyEvalWorkflowState.setUpdatedAt(new Date());
                });
            }

            // Trigger project metrics update no matter if vuln analysis is applicable or not.
            final ChainableEvent metricsUpdateEvent = new ProjectMetricsUpdateEvent(ctx.project.getUuid());
            metricsUpdateEvent.setChainIdentifier(ctx.token);
            Event.dispatch(metricsUpdateEvent);

            return Collections.emptyList();
        }

        try (final var qm = new QueryManager()) {
            // TODO: Creation of the scan, and starting of the workflow step, should happen in the same transaction.
            //   Requires a bit of refactoring in QueryManager#createVulnerabilityScan.

            qm.createVulnerabilityScan(
                    TargetType.PROJECT,
                    ctx.project.getUuid(),
                    ctx.token.toString(),
                    events.size()
            );

            qm.runInTransaction(() -> {
                final WorkflowState vulnAnalysisWorkflowState =
                        qm.getWorkflowStateByTokenAndStep(ctx.token, WorkflowStep.VULN_ANALYSIS);
                vulnAnalysisWorkflowState.setStartedAt(new Date());
            });
        }

        return events.stream()
                .<CompletableFuture<?>>map(event -> kafkaEventDispatcher.dispatchEvent(event).whenComplete(
                        (ignored, throwable) -> {
                            if (throwable != null) {
                                // Include context in the log message to make log correlation easier.
                                LOGGER.error("Failed to produce %s to Kafka".formatted(event), throwable);
                            }
                        }
                ))
                .toList();
    }

    private List<CompletableFuture<?>> initiateRepoMetaAnalysis(final Collection<ComponentRepositoryMetaAnalysisEvent> events) {
        return events.stream()
                .<CompletableFuture<?>>map(event -> kafkaEventDispatcher.dispatchEvent(event).whenComplete(
                        (ignored, throwable) -> {
                            if (throwable != null) {
                                // Include context in the log message to make log correlation easier.
                                LOGGER.error("Failed to produce %s to Kafka".formatted(event), throwable);
                            }
                        }
                ))
                .toList();
    }

    private void dispatchBomConsumedNotification(final Context ctx) {
        kafkaEventDispatcher.dispatchNotification(new Notification()
                .scope(NotificationScope.PORTFOLIO)
                .group(NotificationGroup.BOM_CONSUMED)
                .level(NotificationLevel.INFORMATIONAL)
                .title(NotificationConstants.Title.BOM_CONSUMED)
                .content("A %s BOM was consumed and will be processed".formatted(ctx.bomFormat.getFormatShortName()))
                .subject(new BomConsumedOrProcessed(ctx.token, ctx.project, /* bom */ "(Omitted)", ctx.bomFormat, ctx.bomSpecVersion)));
    }

    private void dispatchBomProcessedNotification(final Context ctx) {
        kafkaEventDispatcher.dispatchNotification(new Notification()
                .scope(NotificationScope.PORTFOLIO)
                .group(NotificationGroup.BOM_PROCESSED)
                .level(NotificationLevel.INFORMATIONAL)
                .title(NotificationConstants.Title.BOM_PROCESSED)
                .content("A %s BOM was processed".formatted(ctx.bomFormat.getFormatShortName()))
                // FIXME: Add reference to BOM after we have dedicated BOM server
                .subject(new BomConsumedOrProcessed(ctx.token, ctx.project, /* bom */ "(Omitted)", ctx.bomFormat, ctx.bomSpecVersion)));
    }

    private void dispatchBomProcessingFailedNotification(final Context ctx, final Throwable throwable) {
        kafkaEventDispatcher.dispatchNotification(new Notification()
                .scope(NotificationScope.PORTFOLIO)
                .group(NotificationGroup.BOM_PROCESSING_FAILED)
                .level(NotificationLevel.ERROR)
                .title(NotificationConstants.Title.BOM_PROCESSING_FAILED)
                .content("An error occurred while processing a BOM")
                // TODO: Look into adding more fields to BomProcessingFailed, to also cover serial number, version, etc.
                // FIXME: Add reference to BOM after we have dedicated BOM server
                .subject(new BomProcessingFailed(ctx.token, ctx.project, /* bom */ "(Omitted)", throwable.getMessage(), ctx.bomFormat, ctx.bomSpecVersion)));
    }

    private static List<ComponentVulnerabilityAnalysisEvent> createVulnAnalysisEvents(final Context ctx, final Collection<Component> components) {
        return components.stream()
                .map(component -> new ComponentVulnerabilityAnalysisEvent(
                        ctx.token,
                        component,
                        VulnerabilityAnalysisLevel.BOM_UPLOAD_ANALYSIS,
                        component.isNew()
                ))
                .toList();
    }

    private static List<ComponentRepositoryMetaAnalysisEvent> createRepoMetaAnalysisEvents(final Collection<Component> components) {
        final var events = new ArrayList<ComponentRepositoryMetaAnalysisEvent>(components.size());
        // TODO: This should be more efficient (https://github.com/DependencyTrack/hyades/issues/1306)

        try (final var qm = new QueryManager()) {
            qm.getPersistenceManager().setProperty(PROPERTY_PERSISTENCE_BY_REACHABILITY_AT_COMMIT, "false");
            qm.getPersistenceManager().setProperty(PROPERTY_RETAIN_VALUES, "true");

            for (final Component component : components) {
                if (component.getPurl() == null) {
                    continue;
                }

                if (!SUPPORTED_PACKAGE_URLS_FOR_INTEGRITY_CHECK.contains(component.getPurl().getType())) {
                    events.add(new ComponentRepositoryMetaAnalysisEvent(
                            /* componentUuid */ null,
                            component.getPurlCoordinates().toString(),
                            component.isInternal(),
                            FETCH_META_LATEST_VERSION
                    ));
                    continue;
                }

                final boolean shouldFetchIntegrityData = qm.runInTransaction(() -> prepareIntegrityMetaComponent(qm, component));
                if (shouldFetchIntegrityData) {
                    events.add(new ComponentRepositoryMetaAnalysisEvent(
                            component.getUuid(),
                            component.getPurl().toString(),
                            component.isInternal(),
                            FETCH_META_INTEGRITY_DATA_AND_LATEST_VERSION
                    ));
                } else {
                    // If integrity metadata was fetched recently, we don't want to fetch it again
                    // as it's unlikely to change frequently. Fall back to fetching only the latest
                    // version information.
                    events.add(new ComponentRepositoryMetaAnalysisEvent(
                            /* componentUuid */ null,
                            component.getPurlCoordinates().toString(),
                            component.isInternal(),
                            FETCH_META_LATEST_VERSION
                    ));
                }
            }
        }

        return events;
    }

    private static boolean prepareIntegrityMetaComponent(final QueryManager qm, final Component component) {
        final IntegrityMetaComponent integrityMetaComponent = qm.getIntegrityMetaComponent(component.getPurlCoordinates().toString());
        if (integrityMetaComponent == null) {
            qm.createIntegrityMetaHandlingConflict(AbstractMetaHandler.createIntegrityMetaComponent(component.getPurlCoordinates().toString()));
            return true;
        } else if (integrityMetaComponent.getStatus() == null
                || (integrityMetaComponent.getStatus() == FetchStatus.IN_PROGRESS
                && (Date.from(Instant.now()).getTime() - integrityMetaComponent.getLastFetch().getTime()) > TIME_SPAN)) {
            integrityMetaComponent.setLastFetch(Date.from(Instant.now()));
            return true;
        } else if (integrityMetaComponent.getStatus() == FetchStatus.PROCESSED || integrityMetaComponent.getStatus() == FetchStatus.NOT_AVAILABLE) {
            qm.getPersistenceManager().makeTransient(integrityMetaComponent);
            EventService.getInstance().publish(new IntegrityAnalysisEvent(component.getUuid(), integrityMetaComponent));
            return false;
        }
        //don't send event because integrity metadata would be sent recently and don't want to send again
        return false;
    }

    private static WaitingLockConfiguration createLockConfiguration(final Context ctx) {
        return new WaitingLockConfiguration(
                /* createdAt */ Instant.now(),
                /* name */ "%s-%s".formatted(BomUploadProcessingTask.class.getSimpleName(), ctx.project.getUuid()),
                /* lockAtMostFor */ Duration.ofMinutes(5),
                /* lockAtLeastFor */ Duration.ZERO,
                /* pollInterval */ Duration.ofMillis(100),
                /* waitTimeout */ Duration.ofMinutes(5)
        );
    }

}<|MERGE_RESOLUTION|>--- conflicted
+++ resolved
@@ -452,71 +452,6 @@
             component.setInternal(internalComponentIdentifier.isInternal(component));
             resolveAndApplyLicense(qm, component, licenseCache, customLicenseCache);
 
-<<<<<<< HEAD
-                // If we were unable to resolve any license by its ID, at least
-                // populate the license name. Again assuming order by priority.
-                if (component.getResolvedLicense() == null) {
-                    component.getLicenseCandidates().stream()
-                            .filter(license -> isNotBlank(license.getName()))
-                            .findFirst()
-                            .ifPresent(license -> {
-                                component.setLicense(trim(license.getName()));
-                                component.setLicenseUrl(trimToNull(license.getUrl()));
-                            });
-                }
-
-                final boolean isNewOrUpdated;
-                final var componentIdentity = new ComponentIdentity(component);
-                Component persistentComponent = qm.matchSingleIdentity(project, componentIdentity);
-                if (persistentComponent == null) {
-                    component.setProject(project);
-                    persistentComponent = pm.makePersistent(component);
-                    persistentComponent.setNew(true); // transient
-                    isNewOrUpdated = true;
-                } else {
-                    var changed = false;
-                    changed |= applyIfChanged(persistentComponent, component, Component::getAuthor, persistentComponent::setAuthor);
-                    changed |= applyIfChanged(persistentComponent, component, Component::getPublisher, persistentComponent::setPublisher);
-                    changed |= applyIfChanged(persistentComponent, component, Component::getSupplier, persistentComponent::setSupplier);
-                    changed |= applyIfChanged(persistentComponent, component, Component::getClassifier, persistentComponent::setClassifier);
-                    changed |= applyIfChanged(persistentComponent, component, Component::getGroup, persistentComponent::setGroup);
-                    changed |= applyIfChanged(persistentComponent, component, Component::getName, persistentComponent::setName);
-                    changed |= applyIfChanged(persistentComponent, component, Component::getVersion, persistentComponent::setVersion);
-                    changed |= applyIfChanged(persistentComponent, component, Component::getDescription, persistentComponent::setDescription);
-                    changed |= applyIfChanged(persistentComponent, component, Component::getCopyright, persistentComponent::setCopyright);
-                    changed |= applyIfChanged(persistentComponent, component, Component::getCpe, persistentComponent::setCpe);
-                    changed |= applyIfChanged(persistentComponent, component, Component::getPurl, persistentComponent::setPurl);
-                    changed |= applyIfChanged(persistentComponent, component, Component::getSwidTagId, persistentComponent::setSwidTagId);
-                    changed |= applyIfChanged(persistentComponent, component, Component::getMd5, persistentComponent::setMd5);
-                    changed |= applyIfChanged(persistentComponent, component, Component::getSha1, persistentComponent::setSha1);
-                    changed |= applyIfChanged(persistentComponent, component, Component::getSha256, persistentComponent::setSha256);
-                    changed |= applyIfChanged(persistentComponent, component, Component::getSha384, persistentComponent::setSha384);
-                    changed |= applyIfChanged(persistentComponent, component, Component::getSha512, persistentComponent::setSha512);
-                    changed |= applyIfChanged(persistentComponent, component, Component::getSha3_256, persistentComponent::setSha3_256);
-                    changed |= applyIfChanged(persistentComponent, component, Component::getSha3_384, persistentComponent::setSha3_384);
-                    changed |= applyIfChanged(persistentComponent, component, Component::getSha3_512, persistentComponent::setSha3_512);
-                    changed |= applyIfChanged(persistentComponent, component, Component::getBlake2b_256, persistentComponent::setBlake2b_256);
-                    changed |= applyIfChanged(persistentComponent, component, Component::getBlake2b_384, persistentComponent::setBlake2b_384);
-                    changed |= applyIfChanged(persistentComponent, component, Component::getBlake2b_512, persistentComponent::setBlake2b_512);
-                    changed |= applyIfChanged(persistentComponent, component, Component::getBlake3, persistentComponent::setBlake3);
-                    changed |= applyIfChanged(persistentComponent, component, Component::getResolvedLicense, persistentComponent::setResolvedLicense);
-                    changed |= applyIfChanged(persistentComponent, component, Component::getLicense, persistentComponent::setLicense);
-                    changed |= applyIfChanged(persistentComponent, component, Component::getLicenseUrl, persistentComponent::setLicenseUrl);
-                    changed |= applyIfChanged(persistentComponent, component, Component::getLicenseExpression, persistentComponent::setLicenseExpression);
-                    changed |= applyIfChanged(persistentComponent, component, Component::isInternal, persistentComponent::setInternal);
-                    changed |= applyIfChanged(persistentComponent, component, Component::getExternalReferences, persistentComponent::setExternalReferences);
-                    isNewOrUpdated = changed;
-
-                    // BOM ref is transient and thus doesn't count towards the changed status.
-                    persistentComponent.setBomRef(component.getBomRef());
-
-                    qm.synchronizeComponentProperties(persistentComponent, component.getProperties());
-
-                    // Exclude from components to delete.
-                    if (!oldComponentIds.isEmpty()) {
-                        oldComponentIds.remove(persistentComponent.getId());
-                    }
-=======
             final var componentIdentity = new ComponentIdentity(component);
             Component persistentComponent;
             try {
@@ -524,7 +459,6 @@
             } catch (JDOUserException e) {
                 if (!(ExceptionUtils.getRootCause(e) instanceof QueryNotUniqueException)) {
                     throw e;
->>>>>>> 67f45f09
                 }
 
                 LOGGER.warn("""
@@ -566,8 +500,11 @@
                 applyIfChanged(persistentComponent, component, Component::getResolvedLicense, persistentComponent::setResolvedLicense);
                 applyIfChanged(persistentComponent, component, Component::getLicense, persistentComponent::setLicense);
                 applyIfChanged(persistentComponent, component, Component::getLicenseUrl, persistentComponent::setLicenseUrl);
+                applyIfChanged(persistentComponent, component, Component::getLicenseExpression, persistentComponent::setLicenseExpression);
                 applyIfChanged(persistentComponent, component, Component::isInternal, persistentComponent::setInternal);
                 applyIfChanged(persistentComponent, component, Component::getExternalReferences, persistentComponent::setExternalReferences);
+
+                qm.synchronizeComponentProperties(persistentComponent, component.getProperties());
                 idsOfComponentsToDelete.remove(persistentComponent.getId());
             }
 
