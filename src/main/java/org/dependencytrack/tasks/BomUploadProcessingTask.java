/*
 * This file is part of Dependency-Track.
 *
 * Licensed under the Apache License, Version 2.0 (the "License");
 * you may not use this file except in compliance with the License.
 * You may obtain a copy of the License at
 *
 *   http://www.apache.org/licenses/LICENSE-2.0
 *
 * Unless required by applicable law or agreed to in writing, software
 * distributed under the License is distributed on an "AS IS" BASIS,
 * WITHOUT WARRANTIES OR CONDITIONS OF ANY KIND, either express or implied.
 * See the License for the specific language governing permissions and
 * limitations under the License.
 *
 * SPDX-License-Identifier: Apache-2.0
 * Copyright (c) Steve Springett. All Rights Reserved.
 */
package org.dependencytrack.tasks;

import alpine.Config;
import alpine.common.logging.Logger;
import alpine.common.metrics.Metrics;
import alpine.event.framework.ChainableEvent;
import alpine.event.framework.Event;
import alpine.event.framework.Subscriber;
import alpine.notification.Notification;
import alpine.notification.NotificationLevel;
import io.micrometer.core.instrument.Timer;
import org.apache.commons.collections4.MultiValuedMap;
import org.apache.commons.collections4.multimap.HashSetValuedHashMap;
import org.cyclonedx.BomParserFactory;
import org.cyclonedx.exception.ParseException;
import org.cyclonedx.model.Dependency;
import org.cyclonedx.parsers.Parser;
import org.datanucleus.flush.FlushMode;
import org.dependencytrack.common.ConfigKey;
import org.dependencytrack.event.BomUploadEvent;
import org.dependencytrack.event.ComponentIntegrityCheckEvent;
import org.dependencytrack.event.ComponentRepositoryMetaAnalysisEvent;
import org.dependencytrack.event.ComponentVulnerabilityAnalysisEvent;
import org.dependencytrack.event.ProjectMetricsUpdateEvent;
import org.dependencytrack.event.kafka.KafkaEventDispatcher;
import org.dependencytrack.model.Bom;
import org.dependencytrack.model.Component;
import org.dependencytrack.model.ComponentIdentity;
import org.dependencytrack.model.License;
import org.dependencytrack.model.Project;
import org.dependencytrack.model.Repository;
import org.dependencytrack.model.RepositoryType;
import org.dependencytrack.model.ServiceComponent;
import org.dependencytrack.model.VulnerabilityAnalysisLevel;
import org.dependencytrack.model.VulnerabilityScan.TargetType;
import org.dependencytrack.model.WorkflowState;
import org.dependencytrack.model.WorkflowStatus;
import org.dependencytrack.model.WorkflowStep;
import org.dependencytrack.notification.NotificationConstants;
import org.dependencytrack.notification.NotificationGroup;
import org.dependencytrack.notification.NotificationScope;
import org.dependencytrack.notification.vo.BomConsumedOrProcessed;
import org.dependencytrack.notification.vo.BomProcessingFailed;
import org.dependencytrack.persistence.FlushHelper;
import org.dependencytrack.persistence.QueryManager;
import org.json.JSONArray;

import javax.jdo.PersistenceManager;
import javax.jdo.Query;
import javax.jdo.Transaction;
import java.io.File;
import java.io.IOException;
import java.nio.file.Files;
import java.nio.file.StandardOpenOption;
import java.time.Instant;
import java.util.ArrayList;
import java.util.Date;
import java.util.HashMap;
import java.util.HashSet;
import java.util.List;
import java.util.Map;
import java.util.Objects;
import java.util.Set;
import java.util.UUID;
import java.util.function.Predicate;
import java.util.stream.Stream;

import static org.datanucleus.PropertyNames.PROPERTY_FLUSH_MODE;
import static org.datanucleus.PropertyNames.PROPERTY_PERSISTENCE_BY_REACHABILITY_AT_COMMIT;
import static org.dependencytrack.common.ConfigKey.BOM_UPLOAD_PROCESSING_TRX_FLUSH_THRESHOLD;
import static org.dependencytrack.parser.cyclonedx.util.ModelConverter.convertComponents;
import static org.dependencytrack.parser.cyclonedx.util.ModelConverter.convertServices;
import static org.dependencytrack.parser.cyclonedx.util.ModelConverter.convertToProject;
import static org.dependencytrack.parser.cyclonedx.util.ModelConverter.flatten;
import static org.dependencytrack.util.InternalComponentIdentificationUtil.isInternalComponent;
import static org.dependencytrack.util.PersistenceUtil.applyIfChanged;
import static org.dependencytrack.util.PersistenceUtil.assertPersistent;

/**
 * Subscriber task that performs processing of bill-of-material (bom)
 * when it is uploaded.
 *
 * @author Steve Springett
 * @since 3.0.0
 */
public class BomUploadProcessingTask implements Subscriber {

    private static final Logger LOGGER = Logger.getLogger(BomUploadProcessingTask.class);
    static final Timer TIMER = Timer.builder("bom_upload_processing")
            .description("Time taken to process / ingest uploaded Bill of Materials")
            .register(Metrics.getRegistry());
    private static final int FLUSH_THRESHOLD = Config.getInstance().getPropertyAsInt(BOM_UPLOAD_PROCESSING_TRX_FLUSH_THRESHOLD);

    private final KafkaEventDispatcher kafkaEventDispatcher;
    private final boolean delayBomProcessedNotification;

    public BomUploadProcessingTask() {
        this(new KafkaEventDispatcher(), Config.getInstance().getPropertyAsBoolean(ConfigKey.TMP_DELAY_BOM_PROCESSED_NOTIFICATION));
    }

    BomUploadProcessingTask(final KafkaEventDispatcher kafkaEventDispatcher, final boolean delayBomProcessedNotification) {
        this.kafkaEventDispatcher = kafkaEventDispatcher;
        this.delayBomProcessedNotification = delayBomProcessedNotification;
    }

    /**
     * {@inheritDoc}
     */
    public void inform(final Event e) {
        if (e instanceof final BomUploadEvent event) {
            final var ctx = new Context(event.getProject(), event.getChainIdentifier());
            final Timer.Sample timerSample = Timer.start();
            try {
                processBom(ctx, event.getFile());
                LOGGER.info("BOM processed successfully (%s)".formatted(ctx));
                updateState(ctx, WorkflowStep.BOM_PROCESSING, WorkflowStatus.COMPLETED);
                if (!delayBomProcessedNotification) {
                    dispatchBomProcessedNotification(ctx);
                } else {
                    // The notification will be dispatched by the Kafka Streams topology,
                    // when it detects that the vulnerability scan completed.
                    LOGGER.warn("Not dispatching %s notification, because %s is enabled (%s)"
                            .formatted(NotificationGroup.BOM_PROCESSED, ConfigKey.TMP_DELAY_BOM_PROCESSED_NOTIFICATION.getPropertyName(), ctx));
                }
            } catch (BomConsumptionException ex) {
                LOGGER.error("BOM consumption failed (%s)".formatted(ex.ctx), ex);
                updateStateAndCancelDescendants(ctx, WorkflowStep.BOM_CONSUMPTION, WorkflowStatus.FAILED, ex.getMessage());
                kafkaEventDispatcher.dispatchAsync(ex.ctx.project.getUuid(), new Notification()
                        .scope(NotificationScope.PORTFOLIO)
                        .group(NotificationGroup.BOM_PROCESSING_FAILED)
                        .level(NotificationLevel.ERROR)
                        .title(NotificationConstants.Title.BOM_PROCESSING_FAILED)
                        .content("An error occurred while processing a BOM")
                        // TODO: Look into adding more fields to BomProcessingFailed, to also cover upload token, serial number, version, etc.
                        // FIXME: Add reference to BOM after we have dedicated BOM server
<<<<<<< HEAD
                        .subject(new BomProcessingFailed(ctx.project, /* bom */ "(Omitted)", ex.getMessage(), ex.ctx.bomFormat, ex.ctx.bomSpecVersion)));
=======
                        .subject(new BomProcessingFailed(ctx.uploadToken, ctx.project, /* bom */ "(Omitted)", ex.getMessage(), ex.ctx.bomFormat, ex.ctx.bomSpecVersion)));
>>>>>>> ccacf8b7
            } catch (BomProcessingException ex) {
                LOGGER.error("BOM processing failed (%s)".formatted(ex.ctx), ex);
                updateStateAndCancelDescendants(ctx, WorkflowStep.BOM_PROCESSING, WorkflowStatus.FAILED, ex.getMessage());
                kafkaEventDispatcher.dispatchAsync(ex.ctx.project.getUuid(), new Notification()
                        .scope(NotificationScope.PORTFOLIO)
                        .group(NotificationGroup.BOM_PROCESSING_FAILED)
                        .level(NotificationLevel.ERROR)
                        .title(NotificationConstants.Title.BOM_PROCESSING_FAILED)
                        .content("An error occurred while processing a BOM")
                        // TODO: Look into adding more fields to BomProcessingFailed, to also cover upload token, serial number, version, etc.
                        //   Thanks to ctx we now have more information about the BOM that may be useful to consumers downstream.
                        // FIXME: Add reference to BOM after we have dedicated BOM server
<<<<<<< HEAD
                        .subject(new BomProcessingFailed(ctx.project, /* bom */ "(Omitted)", ex.getMessage(), ex.ctx.bomFormat, ex.ctx.bomSpecVersion)));
=======
                        .subject(new BomProcessingFailed(ctx.uploadToken, ctx.project, /* bom */ "(Omitted)", ex.getMessage(), ex.ctx.bomFormat, ex.ctx.bomSpecVersion)));
>>>>>>> ccacf8b7
            } catch (Exception ex) {
                LOGGER.error("BOM processing failed unexpectedly (%s)".formatted(ctx), ex);
                updateStateAndCancelDescendants(ctx, WorkflowStep.BOM_PROCESSING, WorkflowStatus.FAILED, ex.getMessage());
                kafkaEventDispatcher.dispatchAsync(ctx.project.getUuid(), new Notification()
                        .scope(NotificationScope.PORTFOLIO)
                        .group(NotificationGroup.BOM_PROCESSING_FAILED)
                        .level(NotificationLevel.ERROR)
                        .title(NotificationConstants.Title.BOM_PROCESSING_FAILED)
                        .content("An error occurred while processing a BOM")
                        // FIXME: Add reference to BOM after we have dedicated BOM server
<<<<<<< HEAD
                        .subject(new BomProcessingFailed(ctx.project, /* bom */ "(Omitted)", ex.getMessage(), ctx.bomFormat /* (may be null) */, ctx.bomSpecVersion /* (may be null) */)));
=======
                        .subject(new BomProcessingFailed(ctx.uploadToken, ctx.project, /* bom */ "(Omitted)", ex.getMessage(), ctx.bomFormat /* (may be null) */, ctx.bomSpecVersion /* (may be null) */)));
>>>>>>> ccacf8b7
            } finally {
                timerSample.stop(TIMER);
            }
        }
    }

    private void processBom(final Context ctx, final File bomFile) throws BomConsumptionException, BomProcessingException {
        LOGGER.info("Consuming uploaded BOM (%s)".formatted(ctx));
        WorkflowState bomConsumptionState = null;
        try (final var qm = new QueryManager()) {
            WorkflowState consumptionState = qm.getWorkflowStateByTokenAndStep(ctx.uploadToken, WorkflowStep.BOM_CONSUMPTION);
            if (consumptionState != null) {
                consumptionState.setStartedAt(Date.from(Instant.now()));
                bomConsumptionState = qm.persist(consumptionState);
            } else {
                //TODO change the log level to error and throw exception once the workflow has been migrated completely
                LOGGER.warn("Workflow state for BOM_CONSUMPTION not found in database so cannot be updated for context: (%s)".formatted(ctx));
            }
        }
        final org.cyclonedx.model.Bom cdxBom = parseBom(ctx, bomFile);

        // Keep track of which BOM ref points to which component identity.
        // During component and service de-duplication, we'll potentially drop
        // some BOM refs, which can break the dependency graph.
        final var identitiesByBomRef = new HashMap<String, ComponentIdentity>();

        // Component identities will change once components are persisted to the database.
        // This means we'll eventually have to update identities in "identitiesByBomRef"
        // for every BOM ref pointing to them.
        // We avoid having to iterate over, and compare, all values of "identitiesByBomRef"
        // by keeping a secondary index on identities to BOM refs.
        // Note: One identity can point to multiple BOM refs, due to component and service de-duplication.
        final var bomRefsByIdentity = new HashSetValuedHashMap<ComponentIdentity, String>();

        final Project metadataComponent;
        List<Component> components = new ArrayList<>();
        if (cdxBom.getMetadata() != null && cdxBom.getMetadata().getComponent() != null) {
            metadataComponent = convertToProject(cdxBom.getMetadata().getComponent());
            components.addAll(convertComponents(cdxBom.getMetadata().getComponent().getComponents()));
        } else {
            metadataComponent = null;
        }
        components.addAll(convertComponents(cdxBom.getComponents()));
        components = flatten(components, Component::getChildren, Component::setChildren);
        final int numComponentsTotal = components.size();
        components = components.stream()
                .filter(distinctComponentsByIdentity(identitiesByBomRef, bomRefsByIdentity))
                .toList();
        List<ServiceComponent> services = convertServices(cdxBom.getServices());
        services = flatten(services, ServiceComponent::getChildren, ServiceComponent::setChildren);
        final int numServicesTotal = services.size();
        services = services.stream()
                .filter(distinctServicesByIdentity(identitiesByBomRef, bomRefsByIdentity))
                .toList();


        LOGGER.info("Consumed %d components (%d before de-duplication) and %d services (%d before de-duplication) from uploaded BOM (%s)"
                .formatted(components.size(), numComponentsTotal, services.size(), numServicesTotal, ctx));

        //complete the Bom consumption state and start the processing state
        if (bomConsumptionState != null) {
            try (var qm = new QueryManager()) {
                bomConsumptionState.setStatus(WorkflowStatus.COMPLETED);
                bomConsumptionState.setUpdatedAt(Date.from(Instant.now()));
                qm.updateWorkflowState(bomConsumptionState);

                WorkflowState processingState = qm.getWorkflowStateByTokenAndStep(ctx.uploadToken, WorkflowStep.BOM_PROCESSING);
                processingState.setStartedAt(Date.from(Instant.now()));
                qm.persist(processingState);
            }
        }

        kafkaEventDispatcher.dispatchAsync(ctx.project.getUuid(), new Notification()
                .scope(NotificationScope.PORTFOLIO)
                .group(NotificationGroup.BOM_CONSUMED)
                .level(NotificationLevel.INFORMATIONAL)
                .title(NotificationConstants.Title.BOM_CONSUMED)
                .content("A %s BOM was consumed and will be processed".formatted(ctx.bomFormat.getFormatShortName()))
<<<<<<< HEAD
                .subject(new BomConsumedOrProcessed(ctx.project, /* bom */ "(Omitted)", ctx.bomFormat, ctx.bomSpecVersion)));
=======
                .subject(new BomConsumedOrProcessed(ctx.uploadToken, ctx.project, /* bom */ "(Omitted)", ctx.bomFormat, ctx.bomSpecVersion)));
>>>>>>> ccacf8b7


        final var vulnAnalysisEvents = new ArrayList<ComponentVulnerabilityAnalysisEvent>();
        final var repoMetaAnalysisEvents = new ArrayList<ComponentRepositoryMetaAnalysisEvent>();
<<<<<<< HEAD
        final var integrityCheckEvents = new ArrayList<ComponentIntegrityCheckEvent>();
=======
>>>>>>> ccacf8b7

        try (final var qm = new QueryManager()) {
            final PersistenceManager pm = qm.getPersistenceManager();

            // Disable reachability checks on commit.
            // See https://www.datanucleus.org/products/accessplatform_4_1/jdo/performance_tuning.html
            //
            // Persistence-by-reachability is an expensive operation that involves traversing the entire
            // object graph, and potentially issuing multiple database operations in doing so.
            //
            // It also enables cascading operations (both for persisting and deleting), but we don't need them here.
            // If this circumstance ever changes, this property may be flicked to "true" again, at the cost of
            // a noticeable performance hit.
            // See:
            //   https://www.datanucleus.org/products/accessplatform_6_0/jdo/persistence.html#cascading
            //   https://www.datanucleus.org/products/accessplatform_6_0/jdo/persistence.html#_managing_relationships
            pm.setProperty(PROPERTY_PERSISTENCE_BY_REACHABILITY_AT_COMMIT, "false");

            // Save some database round-trips by only flushing changes every FLUSH_THRESHOLD write operations.
            // See https://www.datanucleus.org/products/accessplatform_4_1/jdo/performance_tuning.html
            //
            // Note: Queries (SELECT) will always directly hit the database. Using manual flushing means
            // changes made before flush are not visible to queries. If "read-your-writes" is critical,
            // either flush immediately after making changes, or change the FlushMode back to AUTO (the default).
            // AUTO will flush all changes to the database immediately, on every single setter invocation.
            //
            // Another option would be to set FlushMode to QUERY, where flushes will be performed before *any*
            // query. Hibernate has a smart(er) behavior, where it checks if the query "touches" non-flushed
            // data, and only flushes if that's the case. DataNucleus is not as smart, and will always flush.
            // Still, QUERY may be a nice middle-ground between AUTO and MANUAL.
            //
            // BomUploadProcessingTaskTest#informWithBloatedBomTest can be used to profile the impact on large BOMs.
            pm.setProperty(PROPERTY_FLUSH_MODE, FlushMode.MANUAL.name());

            LOGGER.info("Processing %d components and %d services from BOM (%s)"
                    .formatted(components.size(), services.size(), ctx));

            final Transaction trx = pm.currentTransaction();
            try {
                trx.begin();

                final Project project = processMetadataComponent(ctx, pm, metadataComponent);
                final Map<ComponentIdentity, Component> persistentComponents =
                        processComponents(qm, project, components, identitiesByBomRef, bomRefsByIdentity);
                final Map<ComponentIdentity, ServiceComponent> persistentServices =
                        processServices(qm, project, services, identitiesByBomRef, bomRefsByIdentity);
                processDependencyGraph(ctx, pm, cdxBom, project, persistentComponents, persistentServices, identitiesByBomRef);
                recordBomImport(ctx, pm, project);

                // BOM ref <-> ComponentIdentity indexes are no longer needed.
                // Let go of their contents to make it eligible for GC sooner.
                identitiesByBomRef.clear();
                bomRefsByIdentity.clear();

                for (final Component component : persistentComponents.values()) {
                    // Note: component does not need to be detached.
                    // The constructors of ComponentRepositoryMetaAnalysisEvent and ComponentVulnerabilityAnalysisEvent
                    // merely call a few getters on it, but the component object itself is not passed around.
                    // Detaching would imply additional database interactions that we'd rather not do.
                    repoMetaAnalysisEvents.add(new ComponentRepositoryMetaAnalysisEvent(component));
                    vulnAnalysisEvents.add(new ComponentVulnerabilityAnalysisEvent(
                            ctx.uploadToken, component, VulnerabilityAnalysisLevel.BOM_UPLOAD_ANALYSIS, component.isNew()));
<<<<<<< HEAD
                    RepositoryType repositoryType = switch (component.getPurl().getType().toUpperCase()) {
                        case "MAVEN" -> RepositoryType.MAVEN;
                        case "NPM" -> RepositoryType.NPM;
                        case "GEM" -> RepositoryType.GEM;
                        case "PYPI" -> RepositoryType.PYPI;
                        case "NUGET" -> RepositoryType.NUGET;
                        case "HEX" -> RepositoryType.HEX;
                        case "COMPOSER" -> RepositoryType.COMPOSER;
                        case "CARGO" -> RepositoryType.CARGO;
                        case "GO_MODULES" -> RepositoryType.GO_MODULES;
                        case "CPAN" -> RepositoryType.CPAN;
                        default -> RepositoryType.UNSUPPORTED;
                    };

                    List<Repository> repositoryList = qm.getRepositories(repositoryType).getList(Repository.class);
                    for (Repository repository : repositoryList) {
                        if (Boolean.TRUE.equals(repository.isintegrityCheckEnabled())) {
                            if (repository.getType().equals(RepositoryType.MAVEN) || repository.getType().equals(RepositoryType.PYPI) || repository.getType().equals(RepositoryType.NPM)) {
                                integrityCheckEvents.add(new ComponentIntegrityCheckEvent(component));
                            }
                        }

                    }

=======
>>>>>>> ccacf8b7
                }

                trx.commit();
            } finally {
                if (trx.isActive()) {
                    trx.rollback();
                }
            }

            var vulnAnalysisState = qm.getWorkflowStateByTokenAndStep(ctx.uploadToken, WorkflowStep.VULN_ANALYSIS);
            if (!vulnAnalysisEvents.isEmpty()) {
                qm.createVulnerabilityScan(TargetType.PROJECT, ctx.project.getUuid(), ctx.uploadToken.toString(), vulnAnalysisEvents.size());

                vulnAnalysisEvents.forEach(event -> kafkaEventDispatcher.dispatchAsync(event, (metadata, exception) -> {
                    if (exception != null) {
                        // Include context in the log message to make log correlation easier.
                        LOGGER.error("Failed to produce %s to Kafka (%s)".formatted(event, ctx), exception);
                    }
                }));

                // Initiate vuln-analysis workflow for the token
                if (vulnAnalysisState != null) {
                    vulnAnalysisState.setStartedAt(Date.from(Instant.now()));
                    qm.persist(vulnAnalysisState);
                }
            } else {
                // No components to be sent for vulnerability analysis.
                // If the BOM_PROCESSED notification was delayed, dispatch it now.
                if (delayBomProcessedNotification) {
                    dispatchBomProcessedNotification(ctx);
                }

                if (vulnAnalysisState != null) {
                    vulnAnalysisState.setStatus(WorkflowStatus.NOT_APPLICABLE);
                    vulnAnalysisState.setUpdatedAt(Date.from(Instant.now()));
                    qm.updateWorkflowState(vulnAnalysisState);
                    // make only policy evaluation state NA
                    var policyEvaluationState = qm.getWorkflowStateByTokenAndStep(ctx.uploadToken, WorkflowStep.POLICY_EVALUATION);
                    policyEvaluationState.setStatus(WorkflowStatus.NOT_APPLICABLE);
                    policyEvaluationState.setUpdatedAt(Date.from(Instant.now()));
                    qm.updateWorkflowState(policyEvaluationState);
                    // Trigger project metrics update no matter if vuln analysis is applicable or not
                    final ChainableEvent metricsUpdateEvent = new ProjectMetricsUpdateEvent(ctx.project.getUuid());
                    metricsUpdateEvent.setChainIdentifier(ctx.uploadToken);
                    Event.dispatch(metricsUpdateEvent);
                }
            }
<<<<<<< HEAD
            if (!repoMetaAnalysisEvents.isEmpty()) {
                repoMetaAnalysisEvents.forEach(event -> kafkaEventDispatcher.dispatchAsync(event, (metadata, exception) -> {
                    if (exception != null) {
                        // Include context in the log message to make log correlation easier.
                        LOGGER.error("Failed to produce %s to Kafka (%s)".formatted(event, ctx), exception);
                    }
                }));
            }
            if (!integrityCheckEvents.isEmpty()) {
                integrityCheckEvents.forEach(event -> kafkaEventDispatcher.dispatchAsync(event, (metadata, exception) -> {
                    if (exception != null) {
                        // Include context in the log message to make log correlation easier.
                        LOGGER.error("Failed to produce %s to Kafka (%s)".formatted(event, ctx), exception);
                    }
                }));
            }
=======

            repoMetaAnalysisEvents.forEach(event -> kafkaEventDispatcher.dispatchAsync(event, (metadata, exception) -> {
                if (exception != null) {
                    // Include context in the log message to make log correlation easier.
                    LOGGER.error("Failed to produce %s to Kafka (%s)".formatted(event, ctx), exception);
                }
            }));

>>>>>>> ccacf8b7
            // TODO: Trigger index updates
        }
    }

    private static void updateStateAndCancelDescendants(final Context ctx, WorkflowStep transientStep, WorkflowStatus transientStatus, String failureReason) {
        try (var qm = new QueryManager()) {
            WorkflowState workflowState = qm.getWorkflowStateByTokenAndStep(ctx.uploadToken, transientStep);
            if (workflowState != null) {
                workflowState.setStatus(transientStatus);
                workflowState.setFailureReason(failureReason);
                workflowState.setUpdatedAt(Date.from(Instant.now()));
                WorkflowState updatedState = qm.updateWorkflowState(workflowState);
                qm.updateAllDescendantStatesOfParent(updatedState, WorkflowStatus.CANCELLED, Date.from(Instant.now()));
            }
        }
    }

    private static void updateState(final Context ctx, WorkflowStep transientStep, WorkflowStatus transientStatus) {
        try (var qm = new QueryManager()) {
            WorkflowState workflowState = qm.getWorkflowStateByTokenAndStep(ctx.uploadToken, transientStep);
            if (workflowState != null) {
                workflowState.setStatus(transientStatus);
                workflowState.setUpdatedAt(Date.from(Instant.now()));
                qm.updateWorkflowState(workflowState);
            }
        }
    }


    private static org.cyclonedx.model.Bom parseBom(final Context ctx, final File bomFile) throws BomConsumptionException {
        final byte[] bomBytes;
        try (final var bomFileInputStream = Files.newInputStream(bomFile.toPath(), StandardOpenOption.DELETE_ON_CLOSE)) {
            bomBytes = bomFileInputStream.readAllBytes();
        } catch (IOException e) {
            throw new BomConsumptionException(ctx, "Failed to read BOM file", e);
        }

        // The file is verified to contain valid CycloneDX upon upload.
        ctx.bomFormat = Bom.Format.CYCLONEDX;

        final org.cyclonedx.model.Bom bom;
        try {
            final Parser parser = BomParserFactory.createParser(bomBytes);
            bom = parser.parse(bomBytes);
        } catch (ParseException e) {
            throw new BomConsumptionException(ctx, "Failed to parse BOM", e);
        }

        ctx.bomSpecVersion = bom.getSpecVersion();
        if (bom.getSerialNumber() != null) {
            ctx.bomSerialNumber = bom.getSerialNumber().replaceFirst("urn:uuid:", "");
        }
        ctx.bomVersion = bom.getVersion();

        return bom;
    }

    private static Project processMetadataComponent(final Context ctx, final PersistenceManager pm, final Project metadataComponent) throws BomProcessingException {
        final Query<Project> query = pm.newQuery(Project.class);
        query.setFilter("uuid == :uuid");
        query.setParameters(ctx.project.getUuid());

        final Project project;
        try {
            project = query.executeUnique();
        } finally {
            query.closeAll();
        }
        if (project == null) {
            throw new BomProcessingException(ctx, "Project does not exist");
        }

        if (metadataComponent != null) {
            boolean changed = false;
            changed |= applyIfChanged(project, metadataComponent, Project::getAuthor, project::setAuthor);
            changed |= applyIfChanged(project, metadataComponent, Project::getPublisher, project::setPublisher);
            changed |= applyIfChanged(project, metadataComponent, Project::getClassifier, project::setClassifier);
            // TODO: Currently these properties are "decoupled" from the BOM and managed directly by DT users.
            //   Perhaps there could be a flag for BOM uploads saying "use BOM properties" or something?
            // changed |= applyIfChanged(project, metadataComponent, Project::getGroup, project::setGroup);
            // changed |= applyIfChanged(project, metadataComponent, Project::getName, project::setName);
            // changed |= applyIfChanged(project, metadataComponent, Project::getVersion, project::setVersion);
            // changed |= applyIfChanged(project, metadataComponent, Project::getDescription, project::setDescription);
            changed |= applyIfChanged(project, metadataComponent, Project::getExternalReferences, project::setExternalReferences);
            changed |= applyIfChanged(project, metadataComponent, Project::getPurl, project::setPurl);
            changed |= applyIfChanged(project, metadataComponent, Project::getSwidTagId, project::setSwidTagId);
            if (changed) {
                pm.flush();
<<<<<<< HEAD
=======
            }
        }

        return project;
    }

    private static Map<ComponentIdentity, Component> processComponents(final QueryManager qm,
                                                                       final Project project,
                                                                       final List<Component> components,
                                                                       final Map<String, ComponentIdentity> identitiesByBomRef,
                                                                       final MultiValuedMap<ComponentIdentity, String> bomRefsByIdentity) {
        assertPersistent(project, "Project must be persistent");

        final PersistenceManager pm = qm.getPersistenceManager();

        // Fetch IDs of all components that exist in the project already.
        // We'll need them later to determine which components to delete.
        final Set<Long> oldComponentIds = getAllComponentIds(pm, project, Component.class);

        // Avoid redundant queries by caching resolved licenses.
        // It is likely that if license IDs were present in a BOM,
        // they appear multiple times for different components.
        final var licenseCache = new HashMap<String, License>();

        final var persistentComponents = new HashMap<ComponentIdentity, Component>();
        try (final var flushHelper = new FlushHelper(qm, FLUSH_THRESHOLD)) {
            for (final Component component : components) {
                component.setInternal(isInternalComponent(component, qm));

                // Try to resolve the license by its ID.
                // Note: licenseId is a transient field of Component and will not survive this transaction.
                if (component.getLicenseId() != null) {
                    component.setResolvedLicense(resolveLicense(pm, licenseCache, component.getLicenseId()));
                }

                final boolean isNewOrUpdated;
                final var componentIdentity = new ComponentIdentity(component);
                Component persistentComponent = qm.matchSingleIdentity(project, componentIdentity);
                if (persistentComponent == null) {
                    component.setProject(project);
                    persistentComponent = pm.makePersistent(component);
                    persistentComponent.setNew(true); // transient
                    isNewOrUpdated = true;
                } else {
                    var changed = false;
                    changed |= applyIfChanged(persistentComponent, component, Component::getAuthor, persistentComponent::setAuthor);
                    changed |= applyIfChanged(persistentComponent, component, Component::getPublisher, persistentComponent::setPublisher);
                    changed |= applyIfChanged(persistentComponent, component, Component::getClassifier, persistentComponent::setClassifier);
                    changed |= applyIfChanged(persistentComponent, component, Component::getGroup, persistentComponent::setGroup);
                    changed |= applyIfChanged(persistentComponent, component, Component::getName, persistentComponent::setName);
                    changed |= applyIfChanged(persistentComponent, component, Component::getVersion, persistentComponent::setVersion);
                    changed |= applyIfChanged(persistentComponent, component, Component::getDescription, persistentComponent::setDescription);
                    changed |= applyIfChanged(persistentComponent, component, Component::getCopyright, persistentComponent::setCopyright);
                    changed |= applyIfChanged(persistentComponent, component, Component::getCpe, persistentComponent::setCpe);
                    changed |= applyIfChanged(persistentComponent, component, Component::getPurl, persistentComponent::setPurl);
                    changed |= applyIfChanged(persistentComponent, component, Component::getSwidTagId, persistentComponent::setSwidTagId);
                    changed |= applyIfChanged(persistentComponent, component, Component::getMd5, persistentComponent::setMd5);
                    changed |= applyIfChanged(persistentComponent, component, Component::getSha1, persistentComponent::setSha1);
                    changed |= applyIfChanged(persistentComponent, component, Component::getSha256, persistentComponent::setSha256);
                    changed |= applyIfChanged(persistentComponent, component, Component::getSha384, persistentComponent::setSha384);
                    changed |= applyIfChanged(persistentComponent, component, Component::getSha512, persistentComponent::setSha512);
                    changed |= applyIfChanged(persistentComponent, component, Component::getSha3_256, persistentComponent::setSha3_256);
                    changed |= applyIfChanged(persistentComponent, component, Component::getSha3_384, persistentComponent::setSha3_384);
                    changed |= applyIfChanged(persistentComponent, component, Component::getSha3_512, persistentComponent::setSha3_512);
                    changed |= applyIfChanged(persistentComponent, component, Component::getBlake2b_256, persistentComponent::setBlake2b_256);
                    changed |= applyIfChanged(persistentComponent, component, Component::getBlake2b_384, persistentComponent::setBlake2b_384);
                    changed |= applyIfChanged(persistentComponent, component, Component::getBlake2b_512, persistentComponent::setBlake2b_512);
                    changed |= applyIfChanged(persistentComponent, component, Component::getBlake3, persistentComponent::setBlake3);
                    changed |= applyIfChanged(persistentComponent, component, Component::getResolvedLicense, persistentComponent::setResolvedLicense);
                    changed |= applyIfChanged(persistentComponent, component, Component::getLicense, persistentComponent::setLicense);
                    changed |= applyIfChanged(persistentComponent, component, Component::getLicenseUrl, persistentComponent::setLicenseUrl);
                    changed |= applyIfChanged(persistentComponent, component, Component::isInternal, persistentComponent::setInternal);
                    changed |= applyIfChanged(persistentComponent, component, Component::getExternalReferences, persistentComponent::setExternalReferences);
                    isNewOrUpdated = changed;

                    // BOM ref is transient and thus doesn't count towards the changed status.
                    persistentComponent.setBomRef(component.getBomRef());

                    // Exclude from components to delete.
                    if (!oldComponentIds.isEmpty()) {
                        oldComponentIds.remove(persistentComponent.getId());
                    }
                }

                // Update component identities in our Identity->BOMRef map,
                // as after persisting the components, their identities now include UUIDs.
                // Applications like the frontend rely on UUIDs being there.
                final var newIdentity = new ComponentIdentity(persistentComponent);
                final ComponentIdentity oldIdentity = identitiesByBomRef.put(persistentComponent.getBomRef(), newIdentity);
                for (final String bomRef : bomRefsByIdentity.get(oldIdentity)) {
                    identitiesByBomRef.put(bomRef, newIdentity);
                }
                persistentComponents.put(newIdentity, persistentComponent);

                if (isNewOrUpdated) { // Flushing is only necessary when something changed
                    flushHelper.maybeFlush();
                }
            }
        }

        // License cache is no longer needed; Let go of it.
        licenseCache.clear();

        // Delete components that existed before this BOM import, but do not exist anymore.
        deleteComponentsById(pm, oldComponentIds);

        return persistentComponents;
    }

    private static Map<ComponentIdentity, ServiceComponent> processServices(final QueryManager qm,
                                                                            final Project project,
                                                                            final List<ServiceComponent> services,
                                                                            final Map<String, ComponentIdentity> identitiesByBomRef,
                                                                            final MultiValuedMap<ComponentIdentity, String> bomRefsByIdentity) {
        assertPersistent(project, "Project must be persistent");

        final PersistenceManager pm = qm.getPersistenceManager();

        // Fetch IDs of all services that exist in the project already.
        // We'll need them later to determine which services to delete.
        final Set<Long> oldServiceIds = getAllComponentIds(pm, project, ServiceComponent.class);

        final var persistentServices = new HashMap<ComponentIdentity, ServiceComponent>();

        try (final var flushHelper = new FlushHelper(qm, FLUSH_THRESHOLD)) {
            for (final ServiceComponent service : services) {
                final boolean isNewOrUpdated;
                final var componentIdentity = new ComponentIdentity(service);
                ServiceComponent persistentService = qm.matchServiceIdentity(project, componentIdentity);
                if (persistentService == null) {
                    service.setProject(project);
                    persistentService = pm.makePersistent(service);
                    isNewOrUpdated = true;
                } else {
                    var changed = false;
                    changed |= applyIfChanged(persistentService, service, ServiceComponent::getGroup, persistentService::setGroup);
                    changed |= applyIfChanged(persistentService, service, ServiceComponent::getName, persistentService::setName);
                    changed |= applyIfChanged(persistentService, service, ServiceComponent::getVersion, persistentService::setVersion);
                    changed |= applyIfChanged(persistentService, service, ServiceComponent::getDescription, persistentService::setDescription);
                    changed |= applyIfChanged(persistentService, service, ServiceComponent::getAuthenticated, persistentService::setAuthenticated);
                    changed |= applyIfChanged(persistentService, service, ServiceComponent::getCrossesTrustBoundary, persistentService::setCrossesTrustBoundary);
                    changed |= applyIfChanged(persistentService, service, ServiceComponent::getExternalReferences, persistentService::setExternalReferences);
                    changed |= applyIfChanged(persistentService, service, ServiceComponent::getProvider, persistentService::setProvider);
                    changed |= applyIfChanged(persistentService, service, ServiceComponent::getData, persistentService::setData);
                    changed |= applyIfChanged(persistentService, service, ServiceComponent::getEndpoints, persistentService::setEndpoints);
                    isNewOrUpdated = changed;

                    // BOM ref is transient and thus doesn't count towards the changed status.
                    persistentService.setBomRef(service.getBomRef());

                    // Exclude from components to delete.
                    if (!oldServiceIds.isEmpty()) {
                        oldServiceIds.remove(persistentService.getId());
                    }
                }

                // Update component identities in our Identity->BOMRef map,
                // as after persisting the services, their identities now include UUIDs.
                // Applications like the frontend rely on UUIDs being there.
                final var newIdentity = new ComponentIdentity(persistentService);
                final ComponentIdentity oldIdentity = identitiesByBomRef.put(service.getBomRef(), newIdentity);
                for (final String bomRef : bomRefsByIdentity.get(oldIdentity)) {
                    identitiesByBomRef.put(bomRef, newIdentity);
                }
                persistentServices.put(newIdentity, persistentService);

                if (isNewOrUpdated) { // Flushing is only necessary when something changed
                    flushHelper.maybeFlush();
                }
            }
        }

        // Delete components that existed before this BOM import, but do not exist anymore.
        deleteServicesById(pm, oldServiceIds);

        return persistentServices;
    }

    private static void processDependencyGraph(final Context ctx, final PersistenceManager pm, final org.cyclonedx.model.Bom cdxBom,
                                               final Project project, final Map<ComponentIdentity, Component> componentsByIdentity,
                                               @SuppressWarnings("unused") final Map<ComponentIdentity, ServiceComponent> servicesByIdentity,
                                               final Map<String, ComponentIdentity> identitiesByBomRef) {
        assertPersistent(project, "Project must be persistent");

        if (cdxBom.getMetadata() != null
                && cdxBom.getMetadata().getComponent() != null
                && cdxBom.getMetadata().getComponent().getBomRef() != null) {
            final org.cyclonedx.model.Dependency dependency =
                    findDependencyByBomRef(cdxBom.getDependencies(), cdxBom.getMetadata().getComponent().getBomRef());
            final String directDependenciesJson = resolveDirectDependenciesJson(ctx, dependency, identitiesByBomRef);
            if (!Objects.equals(directDependenciesJson, project.getDirectDependencies())) {
                project.setDirectDependencies(directDependenciesJson);
                pm.flush();
            }
        } else {
            // Make sure we don't retain stale data from previous BOM uploads.
            if (project.getDirectDependencies() != null) {
                project.setDirectDependencies(null);
                pm.flush();
            }
        }

        try (final var flushHelper = new FlushHelper(pm, FLUSH_THRESHOLD)) {
            for (final Map.Entry<String, ComponentIdentity> entry : identitiesByBomRef.entrySet()) {
                final org.cyclonedx.model.Dependency dependency = findDependencyByBomRef(cdxBom.getDependencies(), entry.getKey());
                final String directDependenciesJson = resolveDirectDependenciesJson(ctx, dependency, identitiesByBomRef);

                final ComponentIdentity dependencyIdentity = identitiesByBomRef.get(entry.getKey());
                final Component component = componentsByIdentity.get(dependencyIdentity);
                assertPersistent(component, "Component must be persistent");
                // TODO: Check servicesByIdentity when persistentComponent is null
                //   We do not currently store directDependencies for ServiceComponent
                if (component != null) {
                    if (!Objects.equals(directDependenciesJson, component.getDirectDependencies())) {
                        component.setDirectDependencies(directDependenciesJson);
                        flushHelper.maybeFlush();
                    }
                } else {
                    LOGGER.warn("""
                            Unable to resolve component identity %s to a persistent component; \
                            As a result, the dependency graph of project %s will likely be incomplete (%s)"""
                            .formatted(dependencyIdentity.toJSON(), ctx.project.getUuid(), ctx));
                }
            }
        }
    }

    private static void recordBomImport(final Context ctx, final PersistenceManager pm, final Project project) {
        assertPersistent(project, "Project must be persistent");

        final var bomImportDate = new Date();

        final var bom = new Bom();
        bom.setProject(project);
        bom.setBomFormat(ctx.bomFormat);
        bom.setSpecVersion(ctx.bomSpecVersion);
        bom.setSerialNumber(ctx.bomSerialNumber);
        bom.setBomVersion(ctx.bomVersion);
        bom.setImported(bomImportDate);
        pm.makePersistent(bom);

        project.setLastBomImport(bomImportDate);
        project.setLastBomImportFormat("%s %s".formatted(ctx.bomFormat.getFormatShortName(), ctx.bomSpecVersion));
    }

    private static String resolveDirectDependenciesJson(final Context ctx,
                                                        final org.cyclonedx.model.Dependency dependency,
                                                        final Map<String, ComponentIdentity> identitiesByBomRef) {
        final var jsonDependencies = new JSONArray();

        if (dependency != null && dependency.getDependencies() != null) {
            for (final org.cyclonedx.model.Dependency subDependency : dependency.getDependencies()) {
                final ComponentIdentity subDependencyIdentity = identitiesByBomRef.get(subDependency.getRef());
                if (subDependencyIdentity != null) {
                    jsonDependencies.put(subDependencyIdentity.toJSON());
                } else {
                    LOGGER.warn("""
                            Unable to resolve BOM ref %s to a component identity; \
                            As a result, the dependency graph of project %s will likely be incomplete (%s)"""
                            .formatted(dependency.getRef(), ctx.project.getUuid(), ctx));
                }
            }
        }

        return jsonDependencies.isEmpty() ? null : jsonDependencies.toString();
    }

    /**
     * Re-implementation of {@link QueryManager#recursivelyDelete(Component, boolean)} that does not use multiple
     * small {@link Transaction}s, but relies on an already active one instead. Instead of committing, it uses
     * {@link FlushHelper} to flush changes every {@link #FLUSH_THRESHOLD} write operations.
     * <p>
     * TODO: Move to {@link QueryManager}; Implement for {@link Project}s as well.
     *   When working on <a href="https://github.com/DependencyTrack/hyades/issues/636">#636</a>.
     *
     * @param pm           The {@link PersistenceManager} to use
     * @param componentIds IDs of {@link Component}s to delete
     */
    private static void deleteComponentsById(final PersistenceManager pm, final Set<Long> componentIds) {
        if (componentIds.isEmpty()) {
            return;
        }

        try (final var flushHelper = new FlushHelper(pm, FLUSH_THRESHOLD)) {
            for (final Long componentId : componentIds) {
                // Note: Bulk DELETE queries are executed directly in the database and do not need to be flushed.
                pm.newQuery(Query.JDOQL, "DELETE FROM org.dependencytrack.model.AnalysisComment WHERE analysis.component.id == :cid").execute(componentId);
                pm.newQuery(Query.JDOQL, "DELETE FROM org.dependencytrack.model.Analysis WHERE component.id == :cid").execute(componentId);
                pm.newQuery(Query.JDOQL, "DELETE FROM org.dependencytrack.model.ViolationAnalysisComment WHERE violationAnalysis.component.id == :cid").execute(componentId);
                pm.newQuery(Query.JDOQL, "DELETE FROM org.dependencytrack.model.ViolationAnalysis WHERE component.id == :cid").execute(componentId);
                pm.newQuery(Query.JDOQL, "DELETE FROM org.dependencytrack.model.DependencyMetrics WHERE component.id == :cid").execute(componentId);
                pm.newQuery(Query.JDOQL, "DELETE FROM org.dependencytrack.model.FindingAttribution WHERE component.id == :cid").execute(componentId);
                pm.newQuery(Query.JDOQL, "DELETE FROM org.dependencytrack.model.PolicyViolation WHERE component.id == :cid").execute(componentId);

                // Can't use bulk DELETE for the component itself, as it doesn't remove entries from
                // relationship tables like COMPONENTS_VULNERABILITIES. deletePersistentAll does, but
                // it will also fetch the component prior to deleting it, which is slightly inefficient.
                pm.newQuery(Component.class, "id == :cid").deletePersistentAll(componentId);
                flushHelper.maybeFlush();
            }
        }
    }

    /**
     * Re-implementation of {@link QueryManager#recursivelyDelete(ServiceComponent, boolean)} that does not use multiple
     * small {@link Transaction}s, but relies on an already active one instead. Instead of committing, it uses
     * {@link FlushHelper} to flush changes every {@link #FLUSH_THRESHOLD} write operations.
     *
     * @param pm         The {@link PersistenceManager} to use
     * @param serviceIds IDs of {@link ServiceComponent}s to delete
     */
    private static void deleteServicesById(final PersistenceManager pm, final Set<Long> serviceIds) {
        if (serviceIds.isEmpty()) {
            return;
        }

        try (final var flushHelper = new FlushHelper(pm, FLUSH_THRESHOLD)) {
            for (final Long serviceId : serviceIds) {
                // Can't use bulk DELETE for the component itself, as it doesn't remove entries from
                // relationship tables like COMPONENTS_VULNERABILITIES. deletePersistentAll does, but
                // it will also fetch the component prior to deleting it, which is slightly inefficient.
                pm.newQuery(ServiceComponent.class, "id == :cid").deletePersistentAll(serviceId);
                flushHelper.maybeFlush();
>>>>>>> ccacf8b7
            }
        }

        return project;
    }

<<<<<<< HEAD
    private static Map<ComponentIdentity, Component> processComponents(final QueryManager qm,
                                                                       final Project project,
                                                                       final List<Component> components,
                                                                       final Map<String, ComponentIdentity> identitiesByBomRef,
                                                                       final MultiValuedMap<ComponentIdentity, String> bomRefsByIdentity) {
        assertPersistent(project, "Project must be persistent");

        final PersistenceManager pm = qm.getPersistenceManager();

        // Fetch IDs of all components that exist in the project already.
        // We'll need them later to determine which components to delete.
        final Set<Long> oldComponentIds = getAllComponentIds(pm, project, Component.class);

        // Avoid redundant queries by caching resolved licenses.
        // It is likely that if license IDs were present in a BOM,
        // they appear multiple times for different components.
        final var licenseCache = new HashMap<String, License>();

        final var persistentComponents = new HashMap<ComponentIdentity, Component>();
        try (final var flushHelper = new FlushHelper(qm, FLUSH_THRESHOLD)) {
            for (final Component component : components) {
                component.setInternal(isInternalComponent(component, qm));

                // Try to resolve the license by its ID.
                // Note: licenseId is a transient field of Component and will not survive this transaction.
                if (component.getLicenseId() != null) {
                    component.setResolvedLicense(resolveLicense(pm, licenseCache, component.getLicenseId()));
                }

                final boolean isNewOrUpdated;
                final var componentIdentity = new ComponentIdentity(component);
                Component persistentComponent = qm.matchSingleIdentity(project, componentIdentity);
                if (persistentComponent == null) {
                    component.setProject(project);
                    persistentComponent = pm.makePersistent(component);
                    persistentComponent.setNew(true); // transient
                    isNewOrUpdated = true;
                } else {
                    var changed = false;
                    changed |= applyIfChanged(persistentComponent, component, Component::getAuthor, persistentComponent::setAuthor);
                    changed |= applyIfChanged(persistentComponent, component, Component::getPublisher, persistentComponent::setPublisher);
                    changed |= applyIfChanged(persistentComponent, component, Component::getClassifier, persistentComponent::setClassifier);
                    changed |= applyIfChanged(persistentComponent, component, Component::getGroup, persistentComponent::setGroup);
                    changed |= applyIfChanged(persistentComponent, component, Component::getName, persistentComponent::setName);
                    changed |= applyIfChanged(persistentComponent, component, Component::getVersion, persistentComponent::setVersion);
                    changed |= applyIfChanged(persistentComponent, component, Component::getDescription, persistentComponent::setDescription);
                    changed |= applyIfChanged(persistentComponent, component, Component::getCopyright, persistentComponent::setCopyright);
                    changed |= applyIfChanged(persistentComponent, component, Component::getCpe, persistentComponent::setCpe);
                    changed |= applyIfChanged(persistentComponent, component, Component::getPurl, persistentComponent::setPurl);
                    changed |= applyIfChanged(persistentComponent, component, Component::getSwidTagId, persistentComponent::setSwidTagId);
                    changed |= applyIfChanged(persistentComponent, component, Component::getMd5, persistentComponent::setMd5);
                    changed |= applyIfChanged(persistentComponent, component, Component::getSha1, persistentComponent::setSha1);
                    changed |= applyIfChanged(persistentComponent, component, Component::getSha256, persistentComponent::setSha256);
                    changed |= applyIfChanged(persistentComponent, component, Component::getSha384, persistentComponent::setSha384);
                    changed |= applyIfChanged(persistentComponent, component, Component::getSha512, persistentComponent::setSha512);
                    changed |= applyIfChanged(persistentComponent, component, Component::getSha3_256, persistentComponent::setSha3_256);
                    changed |= applyIfChanged(persistentComponent, component, Component::getSha3_384, persistentComponent::setSha3_384);
                    changed |= applyIfChanged(persistentComponent, component, Component::getSha3_512, persistentComponent::setSha3_512);
                    changed |= applyIfChanged(persistentComponent, component, Component::getBlake2b_256, persistentComponent::setBlake2b_256);
                    changed |= applyIfChanged(persistentComponent, component, Component::getBlake2b_384, persistentComponent::setBlake2b_384);
                    changed |= applyIfChanged(persistentComponent, component, Component::getBlake2b_512, persistentComponent::setBlake2b_512);
                    changed |= applyIfChanged(persistentComponent, component, Component::getBlake3, persistentComponent::setBlake3);
                    changed |= applyIfChanged(persistentComponent, component, Component::getResolvedLicense, persistentComponent::setResolvedLicense);
                    changed |= applyIfChanged(persistentComponent, component, Component::getLicense, persistentComponent::setLicense);
                    changed |= applyIfChanged(persistentComponent, component, Component::getLicenseUrl, persistentComponent::setLicenseUrl);
                    changed |= applyIfChanged(persistentComponent, component, Component::isInternal, persistentComponent::setInternal);
                    changed |= applyIfChanged(persistentComponent, component, Component::getExternalReferences, persistentComponent::setExternalReferences);
                    isNewOrUpdated = changed;

                    // BOM ref is transient and thus doesn't count towards the changed status.
                    persistentComponent.setBomRef(component.getBomRef());

                    // Exclude from components to delete.
                    if (!oldComponentIds.isEmpty()) {
                        oldComponentIds.remove(persistentComponent.getId());
                    }
                }

                // Update component identities in our Identity->BOMRef map,
                // as after persisting the components, their identities now include UUIDs.
                // Applications like the frontend rely on UUIDs being there.
                final var newIdentity = new ComponentIdentity(persistentComponent);
                final ComponentIdentity oldIdentity = identitiesByBomRef.put(persistentComponent.getBomRef(), newIdentity);
                for (final String bomRef : bomRefsByIdentity.get(oldIdentity)) {
                    identitiesByBomRef.put(bomRef, newIdentity);
                }
                persistentComponents.put(newIdentity, persistentComponent);

                if (isNewOrUpdated) { // Flushing is only necessary when something changed
                    flushHelper.maybeFlush();
                }
            }
        }

        // License cache is no longer needed; Let go of it.
        licenseCache.clear();

        // Delete components that existed before this BOM import, but do not exist anymore.
        deleteComponentsById(pm, oldComponentIds);

        return persistentComponents;
    }

    private static Map<ComponentIdentity, ServiceComponent> processServices(final QueryManager qm,
                                                                            final Project project,
                                                                            final List<ServiceComponent> services,
                                                                            final Map<String, ComponentIdentity> identitiesByBomRef,
                                                                            final MultiValuedMap<ComponentIdentity, String> bomRefsByIdentity) {
        assertPersistent(project, "Project must be persistent");

        final PersistenceManager pm = qm.getPersistenceManager();

        // Fetch IDs of all services that exist in the project already.
        // We'll need them later to determine which services to delete.
        final Set<Long> oldServiceIds = getAllComponentIds(pm, project, ServiceComponent.class);

        final var persistentServices = new HashMap<ComponentIdentity, ServiceComponent>();

        try (final var flushHelper = new FlushHelper(qm, FLUSH_THRESHOLD)) {
            for (final ServiceComponent service : services) {
                final boolean isNewOrUpdated;
                final var componentIdentity = new ComponentIdentity(service);
                ServiceComponent persistentService = qm.matchServiceIdentity(project, componentIdentity);
                if (persistentService == null) {
                    service.setProject(project);
                    persistentService = pm.makePersistent(service);
                    isNewOrUpdated = true;
                } else {
                    var changed = false;
                    changed |= applyIfChanged(persistentService, service, ServiceComponent::getGroup, persistentService::setGroup);
                    changed |= applyIfChanged(persistentService, service, ServiceComponent::getName, persistentService::setName);
                    changed |= applyIfChanged(persistentService, service, ServiceComponent::getVersion, persistentService::setVersion);
                    changed |= applyIfChanged(persistentService, service, ServiceComponent::getDescription, persistentService::setDescription);
                    changed |= applyIfChanged(persistentService, service, ServiceComponent::getAuthenticated, persistentService::setAuthenticated);
                    changed |= applyIfChanged(persistentService, service, ServiceComponent::getCrossesTrustBoundary, persistentService::setCrossesTrustBoundary);
                    changed |= applyIfChanged(persistentService, service, ServiceComponent::getExternalReferences, persistentService::setExternalReferences);
                    changed |= applyIfChanged(persistentService, service, ServiceComponent::getProvider, persistentService::setProvider);
                    changed |= applyIfChanged(persistentService, service, ServiceComponent::getData, persistentService::setData);
                    changed |= applyIfChanged(persistentService, service, ServiceComponent::getEndpoints, persistentService::setEndpoints);
                    isNewOrUpdated = changed;

                    // BOM ref is transient and thus doesn't count towards the changed status.
                    persistentService.setBomRef(service.getBomRef());

                    // Exclude from components to delete.
                    if (!oldServiceIds.isEmpty()) {
                        oldServiceIds.remove(persistentService.getId());
                    }
                }

                // Update component identities in our Identity->BOMRef map,
                // as after persisting the services, their identities now include UUIDs.
                // Applications like the frontend rely on UUIDs being there.
                final var newIdentity = new ComponentIdentity(persistentService);
                final ComponentIdentity oldIdentity = identitiesByBomRef.put(service.getBomRef(), newIdentity);
                for (final String bomRef : bomRefsByIdentity.get(oldIdentity)) {
                    identitiesByBomRef.put(bomRef, newIdentity);
                }
                persistentServices.put(newIdentity, persistentService);

                if (isNewOrUpdated) { // Flushing is only necessary when something changed
                    flushHelper.maybeFlush();
                }
            }
        }

        // Delete components that existed before this BOM import, but do not exist anymore.
        deleteServicesById(pm, oldServiceIds);

        return persistentServices;
    }

    private static void processDependencyGraph(final Context ctx, final PersistenceManager pm, final org.cyclonedx.model.Bom cdxBom,
                                               final Project project, final Map<ComponentIdentity, Component> componentsByIdentity,
                                               @SuppressWarnings("unused") final Map<ComponentIdentity, ServiceComponent> servicesByIdentity,
                                               final Map<String, ComponentIdentity> identitiesByBomRef) {
        assertPersistent(project, "Project must be persistent");

        if (cdxBom.getMetadata() != null
                && cdxBom.getMetadata().getComponent() != null
                && cdxBom.getMetadata().getComponent().getBomRef() != null) {
            final org.cyclonedx.model.Dependency dependency =
                    findDependencyByBomRef(cdxBom.getDependencies(), cdxBom.getMetadata().getComponent().getBomRef());
            final String directDependenciesJson = resolveDirectDependenciesJson(ctx, dependency, identitiesByBomRef);
            if (!Objects.equals(directDependenciesJson, project.getDirectDependencies())) {
                project.setDirectDependencies(directDependenciesJson);
                pm.flush();
            }
        } else {
            // Make sure we don't retain stale data from previous BOM uploads.
            if (project.getDirectDependencies() != null) {
                project.setDirectDependencies(null);
                pm.flush();
            }
        }

        try (final var flushHelper = new FlushHelper(pm, FLUSH_THRESHOLD)) {
            for (final Map.Entry<String, ComponentIdentity> entry : identitiesByBomRef.entrySet()) {
                final org.cyclonedx.model.Dependency dependency = findDependencyByBomRef(cdxBom.getDependencies(), entry.getKey());
                final String directDependenciesJson = resolveDirectDependenciesJson(ctx, dependency, identitiesByBomRef);

                final ComponentIdentity dependencyIdentity = identitiesByBomRef.get(entry.getKey());
                final Component component = componentsByIdentity.get(dependencyIdentity);
                assertPersistent(component, "Component must be persistent");
                // TODO: Check servicesByIdentity when persistentComponent is null
                //   We do not currently store directDependencies for ServiceComponent
                if (component != null) {
                    if (!Objects.equals(directDependenciesJson, component.getDirectDependencies())) {
                        component.setDirectDependencies(directDependenciesJson);
                        flushHelper.maybeFlush();
                    }
                } else {
                    LOGGER.warn("""
                            Unable to resolve component identity %s to a persistent component; \
                            As a result, the dependency graph of project %s will likely be incomplete (%s)"""
                            .formatted(dependencyIdentity.toJSON(), ctx.project.getUuid(), ctx));
                }
            }
        }
    }

    private static void recordBomImport(final Context ctx, final PersistenceManager pm, final Project project) {
        assertPersistent(project, "Project must be persistent");

        final var bomImportDate = new Date();

        final var bom = new Bom();
        bom.setProject(project);
        bom.setBomFormat(ctx.bomFormat);
        bom.setSpecVersion(ctx.bomSpecVersion);
        bom.setSerialNumber(ctx.bomSerialNumber);
        bom.setBomVersion(ctx.bomVersion);
        bom.setImported(bomImportDate);
        pm.makePersistent(bom);

        project.setLastBomImport(bomImportDate);
        project.setLastBomImportFormat("%s %s".formatted(ctx.bomFormat.getFormatShortName(), ctx.bomSpecVersion));
    }

    private static String resolveDirectDependenciesJson(final Context ctx,
                                                        final org.cyclonedx.model.Dependency dependency,
                                                        final Map<String, ComponentIdentity> identitiesByBomRef) {
        final var jsonDependencies = new JSONArray();

        if (dependency != null && dependency.getDependencies() != null) {
            for (final org.cyclonedx.model.Dependency subDependency : dependency.getDependencies()) {
                final ComponentIdentity subDependencyIdentity = identitiesByBomRef.get(subDependency.getRef());
                if (subDependencyIdentity != null) {
                    jsonDependencies.put(subDependencyIdentity.toJSON());
                } else {
                    LOGGER.warn("""
                            Unable to resolve BOM ref %s to a component identity; \
                            As a result, the dependency graph of project %s will likely be incomplete (%s)"""
                            .formatted(dependency.getRef(), ctx.project.getUuid(), ctx));
                }
            }
        }

        return jsonDependencies.isEmpty() ? null : jsonDependencies.toString();
    }

    /**
     * Re-implementation of {@link QueryManager#recursivelyDelete(Component, boolean)} that does not use multiple
     * small {@link Transaction}s, but relies on an already active one instead. Instead of committing, it uses
     * {@link FlushHelper} to flush changes every {@link #FLUSH_THRESHOLD} write operations.
     * <p>
     * TODO: Move to {@link QueryManager}; Implement for {@link Project}s as well.
     *   When working on <a href="https://github.com/DependencyTrack/hyades/issues/636">#636</a>.
     *
     * @param pm           The {@link PersistenceManager} to use
     * @param componentIds IDs of {@link Component}s to delete
     */
    private static void deleteComponentsById(final PersistenceManager pm, final Set<Long> componentIds) {
        if (componentIds.isEmpty()) {
            return;
        }

        try (final var flushHelper = new FlushHelper(pm, FLUSH_THRESHOLD)) {
            for (final Long componentId : componentIds) {
                // Note: Bulk DELETE queries are executed directly in the database and do not need to be flushed.
                pm.newQuery(Query.JDOQL, "DELETE FROM org.dependencytrack.model.AnalysisComment WHERE analysis.component.id == :cid").execute(componentId);
                pm.newQuery(Query.JDOQL, "DELETE FROM org.dependencytrack.model.Analysis WHERE component.id == :cid").execute(componentId);
                pm.newQuery(Query.JDOQL, "DELETE FROM org.dependencytrack.model.ViolationAnalysisComment WHERE violationAnalysis.component.id == :cid").execute(componentId);
                pm.newQuery(Query.JDOQL, "DELETE FROM org.dependencytrack.model.ViolationAnalysis WHERE component.id == :cid").execute(componentId);
                pm.newQuery(Query.JDOQL, "DELETE FROM org.dependencytrack.model.DependencyMetrics WHERE component.id == :cid").execute(componentId);
                pm.newQuery(Query.JDOQL, "DELETE FROM org.dependencytrack.model.FindingAttribution WHERE component.id == :cid").execute(componentId);
                pm.newQuery(Query.JDOQL, "DELETE FROM org.dependencytrack.model.PolicyViolation WHERE component.id == :cid").execute(componentId);

                // Can't use bulk DELETE for the component itself, as it doesn't remove entries from
                // relationship tables like COMPONENTS_VULNERABILITIES. deletePersistentAll does, but
                // it will also fetch the component prior to deleting it, which is slightly inefficient.
                pm.newQuery(Component.class, "id == :cid").deletePersistentAll(componentId);
                flushHelper.maybeFlush();
            }
        }
    }

    /**
     * Re-implementation of {@link QueryManager#recursivelyDelete(ServiceComponent, boolean)} that does not use multiple
     * small {@link Transaction}s, but relies on an already active one instead. Instead of committing, it uses
     * {@link FlushHelper} to flush changes every {@link #FLUSH_THRESHOLD} write operations.
     *
     * @param pm         The {@link PersistenceManager} to use
     * @param serviceIds IDs of {@link ServiceComponent}s to delete
     */
    private static void deleteServicesById(final PersistenceManager pm, final Set<Long> serviceIds) {
        if (serviceIds.isEmpty()) {
            return;
        }

        try (final var flushHelper = new FlushHelper(pm, FLUSH_THRESHOLD)) {
            for (final Long serviceId : serviceIds) {
                // Can't use bulk DELETE for the component itself, as it doesn't remove entries from
                // relationship tables like COMPONENTS_VULNERABILITIES. deletePersistentAll does, but
                // it will also fetch the component prior to deleting it, which is slightly inefficient.
                pm.newQuery(ServiceComponent.class, "id == :cid").deletePersistentAll(serviceId);
                flushHelper.maybeFlush();
            }
        }
    }

    /**
     * Lookup a {@link License} by its ID, and cache the result in {@code cache}.
     *
     * @param pm        The {@link PersistenceManager} to use
     * @param cache     A {@link Map} to use for caching
     * @param licenseId The {@link License} ID to lookup
     * @return The resolved {@link License}, or {@code null} if no {@link License} was found
     */
    private static License resolveLicense(final PersistenceManager pm, final Map<String, License> cache, final String licenseId) {
        if (cache.containsKey(licenseId)) {
            return cache.get(licenseId);
        }

        final Query<License> query = pm.newQuery(License.class);
        query.setFilter("licenseId == :licenseId");
        query.setParameters(licenseId);
        final License license;
        try {
            license = query.executeUnique();
        } finally {
            query.closeAll();
        }

        cache.put(licenseId, license);
        return license;
    }

    private static org.cyclonedx.model.Dependency findDependencyByBomRef(final List<Dependency> dependencies, final String bomRef) {
        if (dependencies == null || dependencies.isEmpty() || bomRef == null) {
            return null;
        }

        for (final org.cyclonedx.model.Dependency dependency : dependencies) {
            if (bomRef.equals(dependency.getRef())) {
                return dependency;
            }
        }

        return null;
    }

    private static <T> Set<Long> getAllComponentIds(final PersistenceManager pm, final Project project, final Class<T> clazz) {
        final Query<T> query = pm.newQuery(clazz);
        query.setFilter("project == :project");
        query.setParameters(project);
        query.setResult("id");

        try {
            return new HashSet<>(query.executeResultList(Long.class));
        } finally {
            query.closeAll();
        }
    }

    /**
     * Factory for a stateful {@link Predicate} for de-duplicating {@link Component}s based on their {@link ComponentIdentity}.
     * <p>
     * The predicate will populate {@code identitiesByBomRef} and {@code bomRefsByIdentity}.
     *
     * @param identitiesByBomRef The mapping of BOM refs to {@link ComponentIdentity}s to populate
     * @param bomRefsByIdentity  The mapping of {@link ComponentIdentity}s to BOM refs to populate
     * @return A {@link Predicate} to use in {@link Stream#filter(Predicate)}
     */
    private static Predicate<Component> distinctComponentsByIdentity(final Map<String, ComponentIdentity> identitiesByBomRef,
                                                                     final MultiValuedMap<ComponentIdentity, String> bomRefsByIdentity) {
        final var identitiesSeen = new HashSet<ComponentIdentity>();

        return component -> {
            final var componentIdentity = new ComponentIdentity(component);
            identitiesByBomRef.putIfAbsent(component.getBomRef(), componentIdentity);
            bomRefsByIdentity.put(componentIdentity, component.getBomRef());
            return identitiesSeen.add(componentIdentity);
        };
    }

    /**
     * Factory for a stateful {@link Predicate} for de-duplicating {@link ServiceComponent}s based on their {@link ComponentIdentity}.
     * <p>
     * The predicate will populate {@code identitiesByBomRef} and {@code bomRefsByIdentity}.
     *
     * @param identitiesByBomRef The mapping of BOM refs to {@link ComponentIdentity}s to populate
     * @param bomRefsByIdentity  The mapping of {@link ComponentIdentity}s to BOM refs to populate
     * @return A {@link Predicate} to use in {@link Stream#filter(Predicate)}
     */
    private static Predicate<ServiceComponent> distinctServicesByIdentity(final Map<String, ComponentIdentity> identitiesByBomRef,
                                                                          final MultiValuedMap<ComponentIdentity, String> bomRefsByIdentity) {
        final var identitiesSeen = new HashSet<ComponentIdentity>();

        return service -> {
            final var componentIdentity = new ComponentIdentity(service);
            identitiesByBomRef.putIfAbsent(service.getBomRef(), componentIdentity);
            bomRefsByIdentity.put(componentIdentity, service.getBomRef());
            return identitiesSeen.add(componentIdentity);
        };
    }

    private void dispatchBomProcessedNotification(final Context ctx) {
        kafkaEventDispatcher.dispatchAsync(ctx.project.getUuid(), new Notification()
                .scope(NotificationScope.PORTFOLIO)
                .group(NotificationGroup.BOM_PROCESSED)
                .level(NotificationLevel.INFORMATIONAL)
                .title(NotificationConstants.Title.BOM_PROCESSED)
                .content("A %s BOM was processed".formatted(ctx.bomFormat.getFormatShortName()))
                // FIXME: Add reference to BOM after we have dedicated BOM server
                .subject(new BomConsumedOrProcessed(ctx.project, /* bom */ "(Omitted)", ctx.bomFormat, ctx.bomSpecVersion)));
    }

    /**
     * An {@link Exception} that signals failures during BOM processing.
     */
    private static final class BomProcessingException extends Exception {

        private final Context ctx;

        private BomProcessingException(final Context ctx, final String message, final Throwable cause) {
            super(message, cause);
            this.ctx = ctx;
        }

        private BomProcessingException(final Context ctx, final String message) {
            this(ctx, message, null);
        }

    }

=======
    /**
     * Lookup a {@link License} by its ID, and cache the result in {@code cache}.
     *
     * @param pm        The {@link PersistenceManager} to use
     * @param cache     A {@link Map} to use for caching
     * @param licenseId The {@link License} ID to lookup
     * @return The resolved {@link License}, or {@code null} if no {@link License} was found
     */
    private static License resolveLicense(final PersistenceManager pm, final Map<String, License> cache, final String licenseId) {
        if (cache.containsKey(licenseId)) {
            return cache.get(licenseId);
        }

        final Query<License> query = pm.newQuery(License.class);
        query.setFilter("licenseId == :licenseId");
        query.setParameters(licenseId);
        final License license;
        try {
            license = query.executeUnique();
        } finally {
            query.closeAll();
        }

        cache.put(licenseId, license);
        return license;
    }

    private static org.cyclonedx.model.Dependency findDependencyByBomRef(final List<Dependency> dependencies, final String bomRef) {
        if (dependencies == null || dependencies.isEmpty() || bomRef == null) {
            return null;
        }

        for (final org.cyclonedx.model.Dependency dependency : dependencies) {
            if (bomRef.equals(dependency.getRef())) {
                return dependency;
            }
        }

        return null;
    }

    private static <T> Set<Long> getAllComponentIds(final PersistenceManager pm, final Project project, final Class<T> clazz) {
        final Query<T> query = pm.newQuery(clazz);
        query.setFilter("project == :project");
        query.setParameters(project);
        query.setResult("id");

        try {
            return new HashSet<>(query.executeResultList(Long.class));
        } finally {
            query.closeAll();
        }
    }

    /**
     * Factory for a stateful {@link Predicate} for de-duplicating {@link Component}s based on their {@link ComponentIdentity}.
     * <p>
     * The predicate will populate {@code identitiesByBomRef} and {@code bomRefsByIdentity}.
     *
     * @param identitiesByBomRef The mapping of BOM refs to {@link ComponentIdentity}s to populate
     * @param bomRefsByIdentity  The mapping of {@link ComponentIdentity}s to BOM refs to populate
     * @return A {@link Predicate} to use in {@link Stream#filter(Predicate)}
     */
    private static Predicate<Component> distinctComponentsByIdentity(final Map<String, ComponentIdentity> identitiesByBomRef,
                                                                     final MultiValuedMap<ComponentIdentity, String> bomRefsByIdentity) {
        final var identitiesSeen = new HashSet<ComponentIdentity>();

        return component -> {
            final var componentIdentity = new ComponentIdentity(component);
            identitiesByBomRef.putIfAbsent(component.getBomRef(), componentIdentity);
            bomRefsByIdentity.put(componentIdentity, component.getBomRef());
            return identitiesSeen.add(componentIdentity);
        };
    }

    /**
     * Factory for a stateful {@link Predicate} for de-duplicating {@link ServiceComponent}s based on their {@link ComponentIdentity}.
     * <p>
     * The predicate will populate {@code identitiesByBomRef} and {@code bomRefsByIdentity}.
     *
     * @param identitiesByBomRef The mapping of BOM refs to {@link ComponentIdentity}s to populate
     * @param bomRefsByIdentity  The mapping of {@link ComponentIdentity}s to BOM refs to populate
     * @return A {@link Predicate} to use in {@link Stream#filter(Predicate)}
     */
    private static Predicate<ServiceComponent> distinctServicesByIdentity(final Map<String, ComponentIdentity> identitiesByBomRef,
                                                                          final MultiValuedMap<ComponentIdentity, String> bomRefsByIdentity) {
        final var identitiesSeen = new HashSet<ComponentIdentity>();

        return service -> {
            final var componentIdentity = new ComponentIdentity(service);
            identitiesByBomRef.putIfAbsent(service.getBomRef(), componentIdentity);
            bomRefsByIdentity.put(componentIdentity, service.getBomRef());
            return identitiesSeen.add(componentIdentity);
        };
    }

    private void dispatchBomProcessedNotification(final Context ctx) {
        kafkaEventDispatcher.dispatchAsync(ctx.project.getUuid(), new Notification()
                .scope(NotificationScope.PORTFOLIO)
                .group(NotificationGroup.BOM_PROCESSED)
                .level(NotificationLevel.INFORMATIONAL)
                .title(NotificationConstants.Title.BOM_PROCESSED)
                .content("A %s BOM was processed".formatted(ctx.bomFormat.getFormatShortName()))
                // FIXME: Add reference to BOM after we have dedicated BOM server
                .subject(new BomConsumedOrProcessed(ctx.uploadToken, ctx.project, /* bom */ "(Omitted)", ctx.bomFormat, ctx.bomSpecVersion)));
    }

    /**
     * An {@link Exception} that signals failures during BOM processing.
     */
    private static final class BomProcessingException extends Exception {

        private final Context ctx;

        private BomProcessingException(final Context ctx, final String message, final Throwable cause) {
            super(message, cause);
            this.ctx = ctx;
        }

        private BomProcessingException(final Context ctx, final String message) {
            this(ctx, message, null);
        }

    }

>>>>>>> ccacf8b7
    /**
     * An {@link Exception} that signals failures during BOM consumption.
     */
    private static final class BomConsumptionException extends Exception {

        private final Context ctx;

        private BomConsumptionException(final Context ctx, final String message, final Throwable cause) {
            super(message, cause);
            this.ctx = ctx;
        }

        private BomConsumptionException(final Context ctx, final String message) {
            this(ctx, message, null);
        }

    }

    /**
     * Context holder for identifiers and metadata that describe a processing execution.
     * Intended to be passed around and enriched during various stages of processing.
     */
    private static final class Context {

        private final Project project;
        private final UUID uploadToken;
        private Bom.Format bomFormat;
        private String bomSpecVersion;
        private String bomSerialNumber;
        private Integer bomVersion;

        private Context(final Project project, final UUID uploadToken) {
            this.project = project;
            this.uploadToken = uploadToken;
        }

        @Override
        public String toString() {
            return "Context{" +
                    "project=" + project.getUuid() +
                    ", uploadToken=" + uploadToken +
                    ", bomFormat=" + bomFormat +
                    ", bomSpecVersion=" + bomSpecVersion +
                    ", bomSerialNumber=" + bomSerialNumber +
                    ", bomVersion=" + bomVersion +
                    '}';
        }

    }

}<|MERGE_RESOLUTION|>--- conflicted
+++ resolved
@@ -151,11 +151,7 @@
                         .content("An error occurred while processing a BOM")
                         // TODO: Look into adding more fields to BomProcessingFailed, to also cover upload token, serial number, version, etc.
                         // FIXME: Add reference to BOM after we have dedicated BOM server
-<<<<<<< HEAD
-                        .subject(new BomProcessingFailed(ctx.project, /* bom */ "(Omitted)", ex.getMessage(), ex.ctx.bomFormat, ex.ctx.bomSpecVersion)));
-=======
                         .subject(new BomProcessingFailed(ctx.uploadToken, ctx.project, /* bom */ "(Omitted)", ex.getMessage(), ex.ctx.bomFormat, ex.ctx.bomSpecVersion)));
->>>>>>> ccacf8b7
             } catch (BomProcessingException ex) {
                 LOGGER.error("BOM processing failed (%s)".formatted(ex.ctx), ex);
                 updateStateAndCancelDescendants(ctx, WorkflowStep.BOM_PROCESSING, WorkflowStatus.FAILED, ex.getMessage());
@@ -168,11 +164,7 @@
                         // TODO: Look into adding more fields to BomProcessingFailed, to also cover upload token, serial number, version, etc.
                         //   Thanks to ctx we now have more information about the BOM that may be useful to consumers downstream.
                         // FIXME: Add reference to BOM after we have dedicated BOM server
-<<<<<<< HEAD
-                        .subject(new BomProcessingFailed(ctx.project, /* bom */ "(Omitted)", ex.getMessage(), ex.ctx.bomFormat, ex.ctx.bomSpecVersion)));
-=======
                         .subject(new BomProcessingFailed(ctx.uploadToken, ctx.project, /* bom */ "(Omitted)", ex.getMessage(), ex.ctx.bomFormat, ex.ctx.bomSpecVersion)));
->>>>>>> ccacf8b7
             } catch (Exception ex) {
                 LOGGER.error("BOM processing failed unexpectedly (%s)".formatted(ctx), ex);
                 updateStateAndCancelDescendants(ctx, WorkflowStep.BOM_PROCESSING, WorkflowStatus.FAILED, ex.getMessage());
@@ -183,11 +175,7 @@
                         .title(NotificationConstants.Title.BOM_PROCESSING_FAILED)
                         .content("An error occurred while processing a BOM")
                         // FIXME: Add reference to BOM after we have dedicated BOM server
-<<<<<<< HEAD
-                        .subject(new BomProcessingFailed(ctx.project, /* bom */ "(Omitted)", ex.getMessage(), ctx.bomFormat /* (may be null) */, ctx.bomSpecVersion /* (may be null) */)));
-=======
                         .subject(new BomProcessingFailed(ctx.uploadToken, ctx.project, /* bom */ "(Omitted)", ex.getMessage(), ctx.bomFormat /* (may be null) */, ctx.bomSpecVersion /* (may be null) */)));
->>>>>>> ccacf8b7
             } finally {
                 timerSample.stop(TIMER);
             }
@@ -266,19 +254,12 @@
                 .level(NotificationLevel.INFORMATIONAL)
                 .title(NotificationConstants.Title.BOM_CONSUMED)
                 .content("A %s BOM was consumed and will be processed".formatted(ctx.bomFormat.getFormatShortName()))
-<<<<<<< HEAD
-                .subject(new BomConsumedOrProcessed(ctx.project, /* bom */ "(Omitted)", ctx.bomFormat, ctx.bomSpecVersion)));
-=======
                 .subject(new BomConsumedOrProcessed(ctx.uploadToken, ctx.project, /* bom */ "(Omitted)", ctx.bomFormat, ctx.bomSpecVersion)));
->>>>>>> ccacf8b7
 
 
         final var vulnAnalysisEvents = new ArrayList<ComponentVulnerabilityAnalysisEvent>();
         final var repoMetaAnalysisEvents = new ArrayList<ComponentRepositoryMetaAnalysisEvent>();
-<<<<<<< HEAD
         final var integrityCheckEvents = new ArrayList<ComponentIntegrityCheckEvent>();
-=======
->>>>>>> ccacf8b7
 
         try (final var qm = new QueryManager()) {
             final PersistenceManager pm = qm.getPersistenceManager();
@@ -341,7 +322,6 @@
                     repoMetaAnalysisEvents.add(new ComponentRepositoryMetaAnalysisEvent(component));
                     vulnAnalysisEvents.add(new ComponentVulnerabilityAnalysisEvent(
                             ctx.uploadToken, component, VulnerabilityAnalysisLevel.BOM_UPLOAD_ANALYSIS, component.isNew()));
-<<<<<<< HEAD
                     RepositoryType repositoryType = switch (component.getPurl().getType().toUpperCase()) {
                         case "MAVEN" -> RepositoryType.MAVEN;
                         case "NPM" -> RepositoryType.NPM;
@@ -366,8 +346,6 @@
 
                     }
 
-=======
->>>>>>> ccacf8b7
                 }
 
                 trx.commit();
@@ -415,7 +393,6 @@
                     Event.dispatch(metricsUpdateEvent);
                 }
             }
-<<<<<<< HEAD
             if (!repoMetaAnalysisEvents.isEmpty()) {
                 repoMetaAnalysisEvents.forEach(event -> kafkaEventDispatcher.dispatchAsync(event, (metadata, exception) -> {
                     if (exception != null) {
@@ -432,16 +409,6 @@
                     }
                 }));
             }
-=======
-
-            repoMetaAnalysisEvents.forEach(event -> kafkaEventDispatcher.dispatchAsync(event, (metadata, exception) -> {
-                if (exception != null) {
-                    // Include context in the log message to make log correlation easier.
-                    LOGGER.error("Failed to produce %s to Kafka (%s)".formatted(event, ctx), exception);
-                }
-            }));
-
->>>>>>> ccacf8b7
             // TODO: Trigger index updates
         }
     }
@@ -530,8 +497,6 @@
             changed |= applyIfChanged(project, metadataComponent, Project::getSwidTagId, project::setSwidTagId);
             if (changed) {
                 pm.flush();
-<<<<<<< HEAD
-=======
             }
         }
 
@@ -855,331 +820,6 @@
                 // it will also fetch the component prior to deleting it, which is slightly inefficient.
                 pm.newQuery(ServiceComponent.class, "id == :cid").deletePersistentAll(serviceId);
                 flushHelper.maybeFlush();
->>>>>>> ccacf8b7
-            }
-        }
-
-        return project;
-    }
-
-<<<<<<< HEAD
-    private static Map<ComponentIdentity, Component> processComponents(final QueryManager qm,
-                                                                       final Project project,
-                                                                       final List<Component> components,
-                                                                       final Map<String, ComponentIdentity> identitiesByBomRef,
-                                                                       final MultiValuedMap<ComponentIdentity, String> bomRefsByIdentity) {
-        assertPersistent(project, "Project must be persistent");
-
-        final PersistenceManager pm = qm.getPersistenceManager();
-
-        // Fetch IDs of all components that exist in the project already.
-        // We'll need them later to determine which components to delete.
-        final Set<Long> oldComponentIds = getAllComponentIds(pm, project, Component.class);
-
-        // Avoid redundant queries by caching resolved licenses.
-        // It is likely that if license IDs were present in a BOM,
-        // they appear multiple times for different components.
-        final var licenseCache = new HashMap<String, License>();
-
-        final var persistentComponents = new HashMap<ComponentIdentity, Component>();
-        try (final var flushHelper = new FlushHelper(qm, FLUSH_THRESHOLD)) {
-            for (final Component component : components) {
-                component.setInternal(isInternalComponent(component, qm));
-
-                // Try to resolve the license by its ID.
-                // Note: licenseId is a transient field of Component and will not survive this transaction.
-                if (component.getLicenseId() != null) {
-                    component.setResolvedLicense(resolveLicense(pm, licenseCache, component.getLicenseId()));
-                }
-
-                final boolean isNewOrUpdated;
-                final var componentIdentity = new ComponentIdentity(component);
-                Component persistentComponent = qm.matchSingleIdentity(project, componentIdentity);
-                if (persistentComponent == null) {
-                    component.setProject(project);
-                    persistentComponent = pm.makePersistent(component);
-                    persistentComponent.setNew(true); // transient
-                    isNewOrUpdated = true;
-                } else {
-                    var changed = false;
-                    changed |= applyIfChanged(persistentComponent, component, Component::getAuthor, persistentComponent::setAuthor);
-                    changed |= applyIfChanged(persistentComponent, component, Component::getPublisher, persistentComponent::setPublisher);
-                    changed |= applyIfChanged(persistentComponent, component, Component::getClassifier, persistentComponent::setClassifier);
-                    changed |= applyIfChanged(persistentComponent, component, Component::getGroup, persistentComponent::setGroup);
-                    changed |= applyIfChanged(persistentComponent, component, Component::getName, persistentComponent::setName);
-                    changed |= applyIfChanged(persistentComponent, component, Component::getVersion, persistentComponent::setVersion);
-                    changed |= applyIfChanged(persistentComponent, component, Component::getDescription, persistentComponent::setDescription);
-                    changed |= applyIfChanged(persistentComponent, component, Component::getCopyright, persistentComponent::setCopyright);
-                    changed |= applyIfChanged(persistentComponent, component, Component::getCpe, persistentComponent::setCpe);
-                    changed |= applyIfChanged(persistentComponent, component, Component::getPurl, persistentComponent::setPurl);
-                    changed |= applyIfChanged(persistentComponent, component, Component::getSwidTagId, persistentComponent::setSwidTagId);
-                    changed |= applyIfChanged(persistentComponent, component, Component::getMd5, persistentComponent::setMd5);
-                    changed |= applyIfChanged(persistentComponent, component, Component::getSha1, persistentComponent::setSha1);
-                    changed |= applyIfChanged(persistentComponent, component, Component::getSha256, persistentComponent::setSha256);
-                    changed |= applyIfChanged(persistentComponent, component, Component::getSha384, persistentComponent::setSha384);
-                    changed |= applyIfChanged(persistentComponent, component, Component::getSha512, persistentComponent::setSha512);
-                    changed |= applyIfChanged(persistentComponent, component, Component::getSha3_256, persistentComponent::setSha3_256);
-                    changed |= applyIfChanged(persistentComponent, component, Component::getSha3_384, persistentComponent::setSha3_384);
-                    changed |= applyIfChanged(persistentComponent, component, Component::getSha3_512, persistentComponent::setSha3_512);
-                    changed |= applyIfChanged(persistentComponent, component, Component::getBlake2b_256, persistentComponent::setBlake2b_256);
-                    changed |= applyIfChanged(persistentComponent, component, Component::getBlake2b_384, persistentComponent::setBlake2b_384);
-                    changed |= applyIfChanged(persistentComponent, component, Component::getBlake2b_512, persistentComponent::setBlake2b_512);
-                    changed |= applyIfChanged(persistentComponent, component, Component::getBlake3, persistentComponent::setBlake3);
-                    changed |= applyIfChanged(persistentComponent, component, Component::getResolvedLicense, persistentComponent::setResolvedLicense);
-                    changed |= applyIfChanged(persistentComponent, component, Component::getLicense, persistentComponent::setLicense);
-                    changed |= applyIfChanged(persistentComponent, component, Component::getLicenseUrl, persistentComponent::setLicenseUrl);
-                    changed |= applyIfChanged(persistentComponent, component, Component::isInternal, persistentComponent::setInternal);
-                    changed |= applyIfChanged(persistentComponent, component, Component::getExternalReferences, persistentComponent::setExternalReferences);
-                    isNewOrUpdated = changed;
-
-                    // BOM ref is transient and thus doesn't count towards the changed status.
-                    persistentComponent.setBomRef(component.getBomRef());
-
-                    // Exclude from components to delete.
-                    if (!oldComponentIds.isEmpty()) {
-                        oldComponentIds.remove(persistentComponent.getId());
-                    }
-                }
-
-                // Update component identities in our Identity->BOMRef map,
-                // as after persisting the components, their identities now include UUIDs.
-                // Applications like the frontend rely on UUIDs being there.
-                final var newIdentity = new ComponentIdentity(persistentComponent);
-                final ComponentIdentity oldIdentity = identitiesByBomRef.put(persistentComponent.getBomRef(), newIdentity);
-                for (final String bomRef : bomRefsByIdentity.get(oldIdentity)) {
-                    identitiesByBomRef.put(bomRef, newIdentity);
-                }
-                persistentComponents.put(newIdentity, persistentComponent);
-
-                if (isNewOrUpdated) { // Flushing is only necessary when something changed
-                    flushHelper.maybeFlush();
-                }
-            }
-        }
-
-        // License cache is no longer needed; Let go of it.
-        licenseCache.clear();
-
-        // Delete components that existed before this BOM import, but do not exist anymore.
-        deleteComponentsById(pm, oldComponentIds);
-
-        return persistentComponents;
-    }
-
-    private static Map<ComponentIdentity, ServiceComponent> processServices(final QueryManager qm,
-                                                                            final Project project,
-                                                                            final List<ServiceComponent> services,
-                                                                            final Map<String, ComponentIdentity> identitiesByBomRef,
-                                                                            final MultiValuedMap<ComponentIdentity, String> bomRefsByIdentity) {
-        assertPersistent(project, "Project must be persistent");
-
-        final PersistenceManager pm = qm.getPersistenceManager();
-
-        // Fetch IDs of all services that exist in the project already.
-        // We'll need them later to determine which services to delete.
-        final Set<Long> oldServiceIds = getAllComponentIds(pm, project, ServiceComponent.class);
-
-        final var persistentServices = new HashMap<ComponentIdentity, ServiceComponent>();
-
-        try (final var flushHelper = new FlushHelper(qm, FLUSH_THRESHOLD)) {
-            for (final ServiceComponent service : services) {
-                final boolean isNewOrUpdated;
-                final var componentIdentity = new ComponentIdentity(service);
-                ServiceComponent persistentService = qm.matchServiceIdentity(project, componentIdentity);
-                if (persistentService == null) {
-                    service.setProject(project);
-                    persistentService = pm.makePersistent(service);
-                    isNewOrUpdated = true;
-                } else {
-                    var changed = false;
-                    changed |= applyIfChanged(persistentService, service, ServiceComponent::getGroup, persistentService::setGroup);
-                    changed |= applyIfChanged(persistentService, service, ServiceComponent::getName, persistentService::setName);
-                    changed |= applyIfChanged(persistentService, service, ServiceComponent::getVersion, persistentService::setVersion);
-                    changed |= applyIfChanged(persistentService, service, ServiceComponent::getDescription, persistentService::setDescription);
-                    changed |= applyIfChanged(persistentService, service, ServiceComponent::getAuthenticated, persistentService::setAuthenticated);
-                    changed |= applyIfChanged(persistentService, service, ServiceComponent::getCrossesTrustBoundary, persistentService::setCrossesTrustBoundary);
-                    changed |= applyIfChanged(persistentService, service, ServiceComponent::getExternalReferences, persistentService::setExternalReferences);
-                    changed |= applyIfChanged(persistentService, service, ServiceComponent::getProvider, persistentService::setProvider);
-                    changed |= applyIfChanged(persistentService, service, ServiceComponent::getData, persistentService::setData);
-                    changed |= applyIfChanged(persistentService, service, ServiceComponent::getEndpoints, persistentService::setEndpoints);
-                    isNewOrUpdated = changed;
-
-                    // BOM ref is transient and thus doesn't count towards the changed status.
-                    persistentService.setBomRef(service.getBomRef());
-
-                    // Exclude from components to delete.
-                    if (!oldServiceIds.isEmpty()) {
-                        oldServiceIds.remove(persistentService.getId());
-                    }
-                }
-
-                // Update component identities in our Identity->BOMRef map,
-                // as after persisting the services, their identities now include UUIDs.
-                // Applications like the frontend rely on UUIDs being there.
-                final var newIdentity = new ComponentIdentity(persistentService);
-                final ComponentIdentity oldIdentity = identitiesByBomRef.put(service.getBomRef(), newIdentity);
-                for (final String bomRef : bomRefsByIdentity.get(oldIdentity)) {
-                    identitiesByBomRef.put(bomRef, newIdentity);
-                }
-                persistentServices.put(newIdentity, persistentService);
-
-                if (isNewOrUpdated) { // Flushing is only necessary when something changed
-                    flushHelper.maybeFlush();
-                }
-            }
-        }
-
-        // Delete components that existed before this BOM import, but do not exist anymore.
-        deleteServicesById(pm, oldServiceIds);
-
-        return persistentServices;
-    }
-
-    private static void processDependencyGraph(final Context ctx, final PersistenceManager pm, final org.cyclonedx.model.Bom cdxBom,
-                                               final Project project, final Map<ComponentIdentity, Component> componentsByIdentity,
-                                               @SuppressWarnings("unused") final Map<ComponentIdentity, ServiceComponent> servicesByIdentity,
-                                               final Map<String, ComponentIdentity> identitiesByBomRef) {
-        assertPersistent(project, "Project must be persistent");
-
-        if (cdxBom.getMetadata() != null
-                && cdxBom.getMetadata().getComponent() != null
-                && cdxBom.getMetadata().getComponent().getBomRef() != null) {
-            final org.cyclonedx.model.Dependency dependency =
-                    findDependencyByBomRef(cdxBom.getDependencies(), cdxBom.getMetadata().getComponent().getBomRef());
-            final String directDependenciesJson = resolveDirectDependenciesJson(ctx, dependency, identitiesByBomRef);
-            if (!Objects.equals(directDependenciesJson, project.getDirectDependencies())) {
-                project.setDirectDependencies(directDependenciesJson);
-                pm.flush();
-            }
-        } else {
-            // Make sure we don't retain stale data from previous BOM uploads.
-            if (project.getDirectDependencies() != null) {
-                project.setDirectDependencies(null);
-                pm.flush();
-            }
-        }
-
-        try (final var flushHelper = new FlushHelper(pm, FLUSH_THRESHOLD)) {
-            for (final Map.Entry<String, ComponentIdentity> entry : identitiesByBomRef.entrySet()) {
-                final org.cyclonedx.model.Dependency dependency = findDependencyByBomRef(cdxBom.getDependencies(), entry.getKey());
-                final String directDependenciesJson = resolveDirectDependenciesJson(ctx, dependency, identitiesByBomRef);
-
-                final ComponentIdentity dependencyIdentity = identitiesByBomRef.get(entry.getKey());
-                final Component component = componentsByIdentity.get(dependencyIdentity);
-                assertPersistent(component, "Component must be persistent");
-                // TODO: Check servicesByIdentity when persistentComponent is null
-                //   We do not currently store directDependencies for ServiceComponent
-                if (component != null) {
-                    if (!Objects.equals(directDependenciesJson, component.getDirectDependencies())) {
-                        component.setDirectDependencies(directDependenciesJson);
-                        flushHelper.maybeFlush();
-                    }
-                } else {
-                    LOGGER.warn("""
-                            Unable to resolve component identity %s to a persistent component; \
-                            As a result, the dependency graph of project %s will likely be incomplete (%s)"""
-                            .formatted(dependencyIdentity.toJSON(), ctx.project.getUuid(), ctx));
-                }
-            }
-        }
-    }
-
-    private static void recordBomImport(final Context ctx, final PersistenceManager pm, final Project project) {
-        assertPersistent(project, "Project must be persistent");
-
-        final var bomImportDate = new Date();
-
-        final var bom = new Bom();
-        bom.setProject(project);
-        bom.setBomFormat(ctx.bomFormat);
-        bom.setSpecVersion(ctx.bomSpecVersion);
-        bom.setSerialNumber(ctx.bomSerialNumber);
-        bom.setBomVersion(ctx.bomVersion);
-        bom.setImported(bomImportDate);
-        pm.makePersistent(bom);
-
-        project.setLastBomImport(bomImportDate);
-        project.setLastBomImportFormat("%s %s".formatted(ctx.bomFormat.getFormatShortName(), ctx.bomSpecVersion));
-    }
-
-    private static String resolveDirectDependenciesJson(final Context ctx,
-                                                        final org.cyclonedx.model.Dependency dependency,
-                                                        final Map<String, ComponentIdentity> identitiesByBomRef) {
-        final var jsonDependencies = new JSONArray();
-
-        if (dependency != null && dependency.getDependencies() != null) {
-            for (final org.cyclonedx.model.Dependency subDependency : dependency.getDependencies()) {
-                final ComponentIdentity subDependencyIdentity = identitiesByBomRef.get(subDependency.getRef());
-                if (subDependencyIdentity != null) {
-                    jsonDependencies.put(subDependencyIdentity.toJSON());
-                } else {
-                    LOGGER.warn("""
-                            Unable to resolve BOM ref %s to a component identity; \
-                            As a result, the dependency graph of project %s will likely be incomplete (%s)"""
-                            .formatted(dependency.getRef(), ctx.project.getUuid(), ctx));
-                }
-            }
-        }
-
-        return jsonDependencies.isEmpty() ? null : jsonDependencies.toString();
-    }
-
-    /**
-     * Re-implementation of {@link QueryManager#recursivelyDelete(Component, boolean)} that does not use multiple
-     * small {@link Transaction}s, but relies on an already active one instead. Instead of committing, it uses
-     * {@link FlushHelper} to flush changes every {@link #FLUSH_THRESHOLD} write operations.
-     * <p>
-     * TODO: Move to {@link QueryManager}; Implement for {@link Project}s as well.
-     *   When working on <a href="https://github.com/DependencyTrack/hyades/issues/636">#636</a>.
-     *
-     * @param pm           The {@link PersistenceManager} to use
-     * @param componentIds IDs of {@link Component}s to delete
-     */
-    private static void deleteComponentsById(final PersistenceManager pm, final Set<Long> componentIds) {
-        if (componentIds.isEmpty()) {
-            return;
-        }
-
-        try (final var flushHelper = new FlushHelper(pm, FLUSH_THRESHOLD)) {
-            for (final Long componentId : componentIds) {
-                // Note: Bulk DELETE queries are executed directly in the database and do not need to be flushed.
-                pm.newQuery(Query.JDOQL, "DELETE FROM org.dependencytrack.model.AnalysisComment WHERE analysis.component.id == :cid").execute(componentId);
-                pm.newQuery(Query.JDOQL, "DELETE FROM org.dependencytrack.model.Analysis WHERE component.id == :cid").execute(componentId);
-                pm.newQuery(Query.JDOQL, "DELETE FROM org.dependencytrack.model.ViolationAnalysisComment WHERE violationAnalysis.component.id == :cid").execute(componentId);
-                pm.newQuery(Query.JDOQL, "DELETE FROM org.dependencytrack.model.ViolationAnalysis WHERE component.id == :cid").execute(componentId);
-                pm.newQuery(Query.JDOQL, "DELETE FROM org.dependencytrack.model.DependencyMetrics WHERE component.id == :cid").execute(componentId);
-                pm.newQuery(Query.JDOQL, "DELETE FROM org.dependencytrack.model.FindingAttribution WHERE component.id == :cid").execute(componentId);
-                pm.newQuery(Query.JDOQL, "DELETE FROM org.dependencytrack.model.PolicyViolation WHERE component.id == :cid").execute(componentId);
-
-                // Can't use bulk DELETE for the component itself, as it doesn't remove entries from
-                // relationship tables like COMPONENTS_VULNERABILITIES. deletePersistentAll does, but
-                // it will also fetch the component prior to deleting it, which is slightly inefficient.
-                pm.newQuery(Component.class, "id == :cid").deletePersistentAll(componentId);
-                flushHelper.maybeFlush();
-            }
-        }
-    }
-
-    /**
-     * Re-implementation of {@link QueryManager#recursivelyDelete(ServiceComponent, boolean)} that does not use multiple
-     * small {@link Transaction}s, but relies on an already active one instead. Instead of committing, it uses
-     * {@link FlushHelper} to flush changes every {@link #FLUSH_THRESHOLD} write operations.
-     *
-     * @param pm         The {@link PersistenceManager} to use
-     * @param serviceIds IDs of {@link ServiceComponent}s to delete
-     */
-    private static void deleteServicesById(final PersistenceManager pm, final Set<Long> serviceIds) {
-        if (serviceIds.isEmpty()) {
-            return;
-        }
-
-        try (final var flushHelper = new FlushHelper(pm, FLUSH_THRESHOLD)) {
-            for (final Long serviceId : serviceIds) {
-                // Can't use bulk DELETE for the component itself, as it doesn't remove entries from
-                // relationship tables like COMPONENTS_VULNERABILITIES. deletePersistentAll does, but
-                // it will also fetch the component prior to deleting it, which is slightly inefficient.
-                pm.newQuery(ServiceComponent.class, "id == :cid").deletePersistentAll(serviceId);
-                flushHelper.maybeFlush();
             }
         }
     }
@@ -1288,7 +928,9 @@
                 .title(NotificationConstants.Title.BOM_PROCESSED)
                 .content("A %s BOM was processed".formatted(ctx.bomFormat.getFormatShortName()))
                 // FIXME: Add reference to BOM after we have dedicated BOM server
-                .subject(new BomConsumedOrProcessed(ctx.project, /* bom */ "(Omitted)", ctx.bomFormat, ctx.bomSpecVersion)));
+                        .
+                subject(new BomConsumedOrProcessed(ctx.uploadToken, ctx.project, /* bom */ "(Omitted)", ctx.bomFormat, ctx.bomSpecVersion)))
+        ;
     }
 
     /**
@@ -1309,133 +951,6 @@
 
     }
 
-=======
-    /**
-     * Lookup a {@link License} by its ID, and cache the result in {@code cache}.
-     *
-     * @param pm        The {@link PersistenceManager} to use
-     * @param cache     A {@link Map} to use for caching
-     * @param licenseId The {@link License} ID to lookup
-     * @return The resolved {@link License}, or {@code null} if no {@link License} was found
-     */
-    private static License resolveLicense(final PersistenceManager pm, final Map<String, License> cache, final String licenseId) {
-        if (cache.containsKey(licenseId)) {
-            return cache.get(licenseId);
-        }
-
-        final Query<License> query = pm.newQuery(License.class);
-        query.setFilter("licenseId == :licenseId");
-        query.setParameters(licenseId);
-        final License license;
-        try {
-            license = query.executeUnique();
-        } finally {
-            query.closeAll();
-        }
-
-        cache.put(licenseId, license);
-        return license;
-    }
-
-    private static org.cyclonedx.model.Dependency findDependencyByBomRef(final List<Dependency> dependencies, final String bomRef) {
-        if (dependencies == null || dependencies.isEmpty() || bomRef == null) {
-            return null;
-        }
-
-        for (final org.cyclonedx.model.Dependency dependency : dependencies) {
-            if (bomRef.equals(dependency.getRef())) {
-                return dependency;
-            }
-        }
-
-        return null;
-    }
-
-    private static <T> Set<Long> getAllComponentIds(final PersistenceManager pm, final Project project, final Class<T> clazz) {
-        final Query<T> query = pm.newQuery(clazz);
-        query.setFilter("project == :project");
-        query.setParameters(project);
-        query.setResult("id");
-
-        try {
-            return new HashSet<>(query.executeResultList(Long.class));
-        } finally {
-            query.closeAll();
-        }
-    }
-
-    /**
-     * Factory for a stateful {@link Predicate} for de-duplicating {@link Component}s based on their {@link ComponentIdentity}.
-     * <p>
-     * The predicate will populate {@code identitiesByBomRef} and {@code bomRefsByIdentity}.
-     *
-     * @param identitiesByBomRef The mapping of BOM refs to {@link ComponentIdentity}s to populate
-     * @param bomRefsByIdentity  The mapping of {@link ComponentIdentity}s to BOM refs to populate
-     * @return A {@link Predicate} to use in {@link Stream#filter(Predicate)}
-     */
-    private static Predicate<Component> distinctComponentsByIdentity(final Map<String, ComponentIdentity> identitiesByBomRef,
-                                                                     final MultiValuedMap<ComponentIdentity, String> bomRefsByIdentity) {
-        final var identitiesSeen = new HashSet<ComponentIdentity>();
-
-        return component -> {
-            final var componentIdentity = new ComponentIdentity(component);
-            identitiesByBomRef.putIfAbsent(component.getBomRef(), componentIdentity);
-            bomRefsByIdentity.put(componentIdentity, component.getBomRef());
-            return identitiesSeen.add(componentIdentity);
-        };
-    }
-
-    /**
-     * Factory for a stateful {@link Predicate} for de-duplicating {@link ServiceComponent}s based on their {@link ComponentIdentity}.
-     * <p>
-     * The predicate will populate {@code identitiesByBomRef} and {@code bomRefsByIdentity}.
-     *
-     * @param identitiesByBomRef The mapping of BOM refs to {@link ComponentIdentity}s to populate
-     * @param bomRefsByIdentity  The mapping of {@link ComponentIdentity}s to BOM refs to populate
-     * @return A {@link Predicate} to use in {@link Stream#filter(Predicate)}
-     */
-    private static Predicate<ServiceComponent> distinctServicesByIdentity(final Map<String, ComponentIdentity> identitiesByBomRef,
-                                                                          final MultiValuedMap<ComponentIdentity, String> bomRefsByIdentity) {
-        final var identitiesSeen = new HashSet<ComponentIdentity>();
-
-        return service -> {
-            final var componentIdentity = new ComponentIdentity(service);
-            identitiesByBomRef.putIfAbsent(service.getBomRef(), componentIdentity);
-            bomRefsByIdentity.put(componentIdentity, service.getBomRef());
-            return identitiesSeen.add(componentIdentity);
-        };
-    }
-
-    private void dispatchBomProcessedNotification(final Context ctx) {
-        kafkaEventDispatcher.dispatchAsync(ctx.project.getUuid(), new Notification()
-                .scope(NotificationScope.PORTFOLIO)
-                .group(NotificationGroup.BOM_PROCESSED)
-                .level(NotificationLevel.INFORMATIONAL)
-                .title(NotificationConstants.Title.BOM_PROCESSED)
-                .content("A %s BOM was processed".formatted(ctx.bomFormat.getFormatShortName()))
-                // FIXME: Add reference to BOM after we have dedicated BOM server
-                .subject(new BomConsumedOrProcessed(ctx.uploadToken, ctx.project, /* bom */ "(Omitted)", ctx.bomFormat, ctx.bomSpecVersion)));
-    }
-
-    /**
-     * An {@link Exception} that signals failures during BOM processing.
-     */
-    private static final class BomProcessingException extends Exception {
-
-        private final Context ctx;
-
-        private BomProcessingException(final Context ctx, final String message, final Throwable cause) {
-            super(message, cause);
-            this.ctx = ctx;
-        }
-
-        private BomProcessingException(final Context ctx, final String message) {
-            this(ctx, message, null);
-        }
-
-    }
-
->>>>>>> ccacf8b7
     /**
      * An {@link Exception} that signals failures during BOM consumption.
      */
