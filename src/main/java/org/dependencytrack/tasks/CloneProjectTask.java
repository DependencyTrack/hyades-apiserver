/*
 * This file is part of Dependency-Track.
 *
 * Licensed under the Apache License, Version 2.0 (the "License");
 * you may not use this file except in compliance with the License.
 * You may obtain a copy of the License at
 *
 *   http://www.apache.org/licenses/LICENSE-2.0
 *
 * Unless required by applicable law or agreed to in writing, software
 * distributed under the License is distributed on an "AS IS" BASIS,
 * WITHOUT WARRANTIES OR CONDITIONS OF ANY KIND, either express or implied.
 * See the License for the specific language governing permissions and
 * limitations under the License.
 *
 * SPDX-License-Identifier: Apache-2.0
 * Copyright (c) OWASP Foundation. All Rights Reserved.
 */
package org.dependencytrack.tasks;

import alpine.common.logging.Logger;
import alpine.event.framework.Event;
import alpine.event.framework.Subscriber;
import org.dependencytrack.event.CloneProjectEvent;
import org.dependencytrack.model.Project;
import org.dependencytrack.model.WorkflowState;
import org.dependencytrack.persistence.QueryManager;
import org.dependencytrack.resources.v1.vo.CloneProjectRequest;

import java.util.Date;
import java.util.UUID;

import static org.dependencytrack.model.WorkflowStatus.PENDING;
import static org.dependencytrack.model.WorkflowStep.PROJECT_CLONE;

public class CloneProjectTask implements Subscriber {

    private static final Logger LOGGER = Logger.getLogger(CloneProjectTask.class);

    /**
     * {@inheritDoc}
     */
    public void inform(final Event e) {
        if (e instanceof CloneProjectEvent) {
            final CloneProjectEvent event = (CloneProjectEvent)e;
            final CloneProjectRequest request = event.getRequest();
            final UUID chainIdentifier = ((CloneProjectEvent) e).getChainIdentifier();
            final QueryManager qm = new QueryManager();
            WorkflowState workflowState = qm.updateStartTimeIfWorkflowStateExists(chainIdentifier, PROJECT_CLONE);
            if (workflowState == null) {
                final var now = new Date();
                workflowState = new WorkflowState();
                workflowState.setStep(PROJECT_CLONE);
                workflowState.setStatus(PENDING);
                workflowState.setToken(chainIdentifier);
                workflowState.setStartedAt(now);
                workflowState.setUpdatedAt(now);
                qm.getPersistenceManager().makePersistent(workflowState);
            }
            try {
                LOGGER.info("Cloning project: " + request.getProject());
                final Project project = qm.clone(UUID.fromString(request.getProject()),
                        request.getVersion(), request.includeTags(), request.includeProperties(),
<<<<<<< HEAD
                        request.includeComponents(), request.includeServices(), request.includeAuditHistory(), request.includeACL());
                qm.updateWorkflowStateToComplete(workflowState);
=======
                        request.includeComponents(), request.includeServices(), request.includeAuditHistory(), request.includeACL(), request.includePolicyViolations());
>>>>>>> b0ffbb1b
                LOGGER.info("Cloned project: " + request.getProject() + " to " + project.getUuid());
            } catch (Exception ex) {
                qm.updateWorkflowStateToFailed(workflowState, ex.getMessage());
                throw ex;
            }
        }
    }
}<|MERGE_RESOLUTION|>--- conflicted
+++ resolved
@@ -61,12 +61,8 @@
                 LOGGER.info("Cloning project: " + request.getProject());
                 final Project project = qm.clone(UUID.fromString(request.getProject()),
                         request.getVersion(), request.includeTags(), request.includeProperties(),
-<<<<<<< HEAD
-                        request.includeComponents(), request.includeServices(), request.includeAuditHistory(), request.includeACL());
+                        request.includeComponents(), request.includeServices(), request.includeAuditHistory(), request.includeACL(), request.includePolicyViolations());
                 qm.updateWorkflowStateToComplete(workflowState);
-=======
-                        request.includeComponents(), request.includeServices(), request.includeAuditHistory(), request.includeACL(), request.includePolicyViolations());
->>>>>>> b0ffbb1b
                 LOGGER.info("Cloned project: " + request.getProject() + " to " + project.getUuid());
             } catch (Exception ex) {
                 qm.updateWorkflowStateToFailed(workflowState, ex.getMessage());
